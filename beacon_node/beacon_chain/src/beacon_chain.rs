use crate::attestation_verification::{
    batch_verify_aggregated_attestations, batch_verify_unaggregated_attestations,
    Error as AttestationError, VerifiedAggregatedAttestation, VerifiedAttestation,
    VerifiedUnaggregatedAttestation,
};
use crate::attester_cache::{AttesterCache, AttesterCacheKey};
use crate::beacon_block_streamer::{BeaconBlockStreamer, CheckEarlyAttesterCache};
use crate::beacon_proposer_cache::compute_proposer_duties_from_head;
use crate::beacon_proposer_cache::BeaconProposerCache;
use crate::blob_cache::BlobCache;
use crate::blob_verification::{self, AsBlock, BlobError, BlockWrapper, GossipVerifiedBlob};
use crate::block_times_cache::BlockTimesCache;
use crate::block_verification::POS_PANDA_BANNER;
use crate::block_verification::{
    check_block_is_finalized_checkpoint_or_descendant, check_block_relevancy, get_block_root,
    signature_verify_chain_segment, AvailableExecutedBlock, BlockError, BlockImportData,
    ExecutedBlock, ExecutionPendingBlock, GossipVerifiedBlock, IntoExecutionPendingBlock,
};
pub use crate::canonical_head::{CanonicalHead, CanonicalHeadRwLock};
use crate::chain_config::ChainConfig;
use crate::data_availability_checker::{
    Availability, AvailabilityCheckError, AvailableBlock, DataAvailabilityChecker,
};
use crate::early_attester_cache::EarlyAttesterCache;
use crate::errors::{BeaconChainError as Error, BlockProductionError};
use crate::eth1_chain::{Eth1Chain, Eth1ChainBackend};
use crate::eth1_finalization_cache::{Eth1FinalizationCache, Eth1FinalizationData};
use crate::events::ServerSentEventHandler;
use crate::execution_payload::{get_execution_payload, NotifyExecutionLayer, PreparePayloadHandle};
use crate::fork_choice_signal::{ForkChoiceSignalRx, ForkChoiceSignalTx, ForkChoiceWaitResult};
use crate::head_tracker::HeadTracker;
use crate::historical_blocks::HistoricalBlockError;
use crate::kzg_utils;
use crate::light_client_finality_update_verification::{
    Error as LightClientFinalityUpdateError, VerifiedLightClientFinalityUpdate,
};
use crate::light_client_optimistic_update_verification::{
    Error as LightClientOptimisticUpdateError, VerifiedLightClientOptimisticUpdate,
};
use crate::migrate::BackgroundMigrator;
use crate::naive_aggregation_pool::{
    AggregatedAttestationMap, Error as NaiveAggregationError, NaiveAggregationPool,
    SyncContributionAggregateMap,
};
use crate::observed_aggregates::{
    Error as AttestationObservationError, ObservedAggregateAttestations, ObservedSyncContributions,
};
use crate::observed_attesters::{
    ObservedAggregators, ObservedAttesters, ObservedSyncAggregators, ObservedSyncContributors,
};
use crate::observed_blob_sidecars::ObservedBlobSidecars;
use crate::observed_block_producers::ObservedBlockProducers;
use crate::observed_operations::{ObservationOutcome, ObservedOperations};
use crate::persisted_beacon_chain::{PersistedBeaconChain, DUMMY_CANONICAL_HEAD_BLOCK_ROOT};
use crate::persisted_fork_choice::PersistedForkChoice;
use crate::pre_finalization_cache::PreFinalizationBlockCache;
use crate::shuffling_cache::{BlockShufflingIds, ShufflingCache};
use crate::snapshot_cache::{BlockProductionPreState, SnapshotCache};
use crate::sync_committee_verification::{
    Error as SyncCommitteeError, VerifiedSyncCommitteeMessage, VerifiedSyncContribution,
};
use crate::timeout_rw_lock::TimeoutRwLock;
use crate::validator_monitor::{
    get_slot_delay_ms, timestamp_now, ValidatorMonitor,
    HISTORIC_EPOCHS as VALIDATOR_MONITOR_HISTORIC_EPOCHS,
};
use crate::validator_pubkey_cache::ValidatorPubkeyCache;
use crate::{metrics, BeaconChainError, BeaconForkChoiceStore, BeaconSnapshot, CachedHead};
use eth2::types::{EventKind, SseBlock, SseExtendedPayloadAttributes, SyncDuty};
use execution_layer::{
    BlockProposalContents, BuilderParams, ChainHealth, ExecutionLayer, FailedCondition,
    PayloadAttributes, PayloadStatus,
};
use fork_choice::{
    AttestationFromBlock, ExecutionStatus, ForkChoice, ForkchoiceUpdateParameters,
    InvalidationOperation, PayloadVerificationStatus, ResetPayloadStatuses,
};
use futures::channel::mpsc::Sender;
use itertools::process_results;
use itertools::Itertools;
use kzg::Kzg;
use operation_pool::{AttestationRef, OperationPool, PersistedOperationPool, ReceivedPreCapella};
use parking_lot::{Mutex, RwLock};
use proto_array::{DoNotReOrg, ProposerHeadError};
use safe_arith::SafeArith;
use slasher::Slasher;
use slog::{crit, debug, error, info, trace, warn, Logger};
use slot_clock::SlotClock;
use ssz::Encode;
use state_processing::{
    common::get_attesting_indices_from_state,
    per_block_processing,
    per_block_processing::{
        errors::AttestationValidationError, get_expected_withdrawals,
        verify_attestation_for_block_inclusion, VerifySignatures,
    },
    per_slot_processing,
    state_advance::{complete_state_advance, partial_state_advance},
    BlockSignatureStrategy, ConsensusContext, SigVerifiedOp, StateProcessingStrategy,
    VerifyBlockRoot, VerifyOperation,
};
use std::borrow::Cow;
use std::cmp::Ordering;
use std::collections::HashMap;
use std::collections::HashSet;
use std::io::prelude::*;
use std::marker::PhantomData;
use std::sync::Arc;
use std::time::{Duration, Instant};
use store::iter::{BlockRootsIterator, ParentRootBlockIterator, StateRootsIterator};
use store::{
    DatabaseBlock, Error as DBError, HotColdDB, KeyValueStore, KeyValueStoreOp, StoreItem, StoreOp,
};
use task_executor::{ShutdownReason, TaskExecutor};
use tokio_stream::Stream;
use tree_hash::TreeHash;
use types::beacon_state::CloneConfig;
<<<<<<< HEAD
use types::blob_sidecar::{
    BlindedBlobSidecar, BlindedBlobSidecarList, BlobRoots, BlobSidecarList, Blobs, BlobsOrBlobRoots,
};
=======
use types::blob_sidecar::BlobSidecarList;
>>>>>>> 4a793280
use types::consts::deneb::MIN_EPOCHS_FOR_BLOB_SIDECARS_REQUESTS;
use types::*;

pub type ForkChoiceError = fork_choice::Error<crate::ForkChoiceStoreError>;

/// Alias to appease clippy.
type HashBlockTuple<E> = (Hash256, BlockWrapper<E>);

/// The time-out before failure during an operation to take a read/write RwLock on the block
/// processing cache.
pub const BLOCK_PROCESSING_CACHE_LOCK_TIMEOUT: Duration = Duration::from_secs(1);
/// The time-out before failure during an operation to take a read/write RwLock on the
/// attestation cache.
pub const ATTESTATION_CACHE_LOCK_TIMEOUT: Duration = Duration::from_secs(1);

/// The time-out before failure during an operation to take a read/write RwLock on the
/// validator pubkey cache.
pub const VALIDATOR_PUBKEY_CACHE_LOCK_TIMEOUT: Duration = Duration::from_secs(1);

/// The timeout for the eth1 finalization cache
pub const ETH1_FINALIZATION_CACHE_LOCK_TIMEOUT: Duration = Duration::from_millis(200);

// These keys are all zero because they get stored in different columns, see `DBColumn` type.
pub const BEACON_CHAIN_DB_KEY: Hash256 = Hash256::zero();
pub const OP_POOL_DB_KEY: Hash256 = Hash256::zero();
pub const ETH1_CACHE_DB_KEY: Hash256 = Hash256::zero();
pub const FORK_CHOICE_DB_KEY: Hash256 = Hash256::zero();

/// Defines how old a block can be before it's no longer a candidate for the early attester cache.
const EARLY_ATTESTER_CACHE_HISTORIC_SLOTS: u64 = 4;

/// Defines a distance between the head block slot and the current slot.
///
/// If the head block is older than this value, don't bother preparing beacon proposers.
const PREPARE_PROPOSER_HISTORIC_EPOCHS: u64 = 4;

/// If the head is more than `MAX_PER_SLOT_FORK_CHOICE_DISTANCE` slots behind the wall-clock slot, DO NOT
/// run the per-slot tasks (primarily fork choice).
///
/// This prevents unnecessary work during sync.
///
/// The value is set to 256 since this would be just over one slot (12.8s) when syncing at
/// 20 slots/second. Having a single fork-choice run interrupt syncing would have very little
/// impact whilst having 8 epochs without a block is a comfortable grace period.
const MAX_PER_SLOT_FORK_CHOICE_DISTANCE: u64 = 256;

/// Reported to the user when the justified block has an invalid execution payload.
pub const INVALID_JUSTIFIED_PAYLOAD_SHUTDOWN_REASON: &str =
    "Justified block has an invalid execution payload.";

pub const INVALID_FINALIZED_MERGE_TRANSITION_BLOCK_SHUTDOWN_REASON: &str =
    "Finalized merge transition block is invalid.";

/// Defines the behaviour when a block/block-root for a skipped slot is requested.
pub enum WhenSlotSkipped {
    /// If the slot is a skip slot, return `None`.
    ///
    /// This is how the HTTP API behaves.
    None,
    /// If the slot it a skip slot, return the previous non-skipped block.
    ///
    /// This is generally how the specification behaves.
    Prev,
}

#[derive(Debug, PartialEq)]
pub enum AvailabilityProcessingStatus {
    MissingComponents(Slot, Hash256),
    Imported(Hash256),
}

impl TryInto<SignedBeaconBlockHash> for AvailabilityProcessingStatus {
    type Error = ();

    fn try_into(self) -> Result<SignedBeaconBlockHash, Self::Error> {
        match self {
            AvailabilityProcessingStatus::Imported(hash) => Ok(hash.into()),
            _ => Err(()),
        }
    }
}

impl TryInto<Hash256> for AvailabilityProcessingStatus {
    type Error = ();

    fn try_into(self) -> Result<Hash256, Self::Error> {
        match self {
            AvailabilityProcessingStatus::Imported(hash) => Ok(hash),
            _ => Err(()),
        }
    }
}

/// The result of a chain segment processing.
pub enum ChainSegmentResult<T: EthSpec> {
    /// Processing this chain segment finished successfully.
    Successful { imported_blocks: usize },
    /// There was an error processing this chain segment. Before the error, some blocks could
    /// have been imported.
    Failed {
        imported_blocks: usize,
        error: BlockError<T>,
    },
}

/// Configure the signature verification of produced blocks.
pub enum ProduceBlockVerification {
    VerifyRandao,
    NoVerification,
}

/// Payload attributes for which the `beacon_chain` crate is responsible.
pub struct PrePayloadAttributes {
    pub proposer_index: u64,
    pub prev_randao: Hash256,
    /// The parent block number is not part of the payload attributes sent to the EL, but *is*
    /// sent to builders via SSE.
    pub parent_block_number: u64,
}

/// Define whether a forkchoiceUpdate needs to be checked for an override (`Yes`) or has already
/// been checked (`AlreadyApplied`). It is safe to specify `Yes` even if re-orgs are disabled.
#[derive(Debug, Default, Clone, Copy, PartialEq, Eq)]
pub enum OverrideForkchoiceUpdate {
    #[default]
    Yes,
    AlreadyApplied,
}

/// The accepted clock drift for nodes gossiping blocks and attestations. See:
///
/// https://github.com/ethereum/eth2.0-specs/blob/v0.12.1/specs/phase0/p2p-interface.md#configuration
pub const MAXIMUM_GOSSIP_CLOCK_DISPARITY: Duration = Duration::from_millis(500);

#[derive(Debug, PartialEq)]
pub enum AttestationProcessingOutcome {
    Processed,
    EmptyAggregationBitfield,
    UnknownHeadBlock {
        beacon_block_root: Hash256,
    },
    /// The attestation is attesting to a state that is later than itself. (Viz., attesting to the
    /// future).
    AttestsToFutureBlock {
        block: Slot,
        attestation: Slot,
    },
    /// The slot is finalized, no need to import.
    FinalizedSlot {
        attestation: Slot,
        finalized: Slot,
    },
    FutureEpoch {
        attestation_epoch: Epoch,
        current_epoch: Epoch,
    },
    PastEpoch {
        attestation_epoch: Epoch,
        current_epoch: Epoch,
    },
    BadTargetEpoch,
    UnknownTargetRoot(Hash256),
    InvalidSignature,
    NoCommitteeForSlotAndIndex {
        slot: Slot,
        index: CommitteeIndex,
    },
    Invalid(AttestationValidationError),
}

/// Defines how a `BeaconState` should be "skipped" through skip-slots.
pub enum StateSkipConfig {
    /// Calculate the state root during each skip slot, producing a fully-valid `BeaconState`.
    WithStateRoots,
    /// Don't calculate the state root at each slot, instead just use the zero hash. This is orders
    /// of magnitude faster, however it produces a partially invalid state.
    ///
    /// This state is useful for operations that don't use the state roots; e.g., for calculating
    /// the shuffling.
    WithoutStateRoots,
}

pub trait BeaconChainTypes: Send + Sync + 'static {
    type HotStore: store::ItemStore<Self::EthSpec>;
    type ColdStore: store::ItemStore<Self::EthSpec>;
    type SlotClock: slot_clock::SlotClock;
    type Eth1Chain: Eth1ChainBackend<Self::EthSpec>;
    type EthSpec: types::EthSpec;
}

/// Used internally to split block production into discrete functions.
struct PartialBeaconBlock<E: EthSpec, Payload: AbstractExecPayload<E>> {
    state: BeaconState<E>,
    slot: Slot,
    proposer_index: u64,
    parent_root: Hash256,
    randao_reveal: Signature,
    eth1_data: Eth1Data,
    graffiti: Graffiti,
    proposer_slashings: Vec<ProposerSlashing>,
    attester_slashings: Vec<AttesterSlashing<E>>,
    attestations: Vec<Attestation<E>>,
    deposits: Vec<Deposit>,
    voluntary_exits: Vec<SignedVoluntaryExit>,
    sync_aggregate: Option<SyncAggregate<E>>,
    prepare_payload_handle: Option<PreparePayloadHandle<E, Payload>>,
    bls_to_execution_changes: Vec<SignedBlsToExecutionChange>,
}

pub type BeaconForkChoice<T> = ForkChoice<
    BeaconForkChoiceStore<
        <T as BeaconChainTypes>::EthSpec,
        <T as BeaconChainTypes>::HotStore,
        <T as BeaconChainTypes>::ColdStore,
    >,
    <T as BeaconChainTypes>::EthSpec,
>;

pub type BeaconStore<T> = Arc<
    HotColdDB<
        <T as BeaconChainTypes>::EthSpec,
        <T as BeaconChainTypes>::HotStore,
        <T as BeaconChainTypes>::ColdStore,
    >,
>;

/// Represents the "Beacon Chain" component of Ethereum 2.0. Allows import of blocks and block
/// operations and chooses a canonical head.
pub struct BeaconChain<T: BeaconChainTypes> {
    pub spec: ChainSpec,
    /// Configuration for `BeaconChain` runtime behaviour.
    pub config: ChainConfig,
    /// Persistent storage for blocks, states, etc. Typically an on-disk store, such as LevelDB.
    pub store: BeaconStore<T>,
    /// Used for spawning async and blocking tasks.
    pub task_executor: TaskExecutor,
    /// Database migrator for running background maintenance on the store.
    pub store_migrator: BackgroundMigrator<T::EthSpec, T::HotStore, T::ColdStore>,
    /// Reports the current slot, typically based upon the system clock.
    pub slot_clock: T::SlotClock,
    /// Stores all operations (e.g., `Attestation`, `Deposit`, etc) that are candidates for
    /// inclusion in a block.
    pub op_pool: OperationPool<T::EthSpec>,
    /// A pool of attestations dedicated to the "naive aggregation strategy" defined in the eth2
    /// specs.
    ///
    /// This pool accepts `Attestation` objects that only have one aggregation bit set and provides
    /// a method to get an aggregated `Attestation` for some `AttestationData`.
    pub naive_aggregation_pool: RwLock<NaiveAggregationPool<AggregatedAttestationMap<T::EthSpec>>>,
    /// A pool of `SyncCommitteeContribution` dedicated to the "naive aggregation strategy" defined in the eth2
    /// specs.
    ///
    /// This pool accepts `SyncCommitteeContribution` objects that only have one aggregation bit set and provides
    /// a method to get an aggregated `SyncCommitteeContribution` for some `SyncCommitteeContributionData`.
    pub naive_sync_aggregation_pool:
        RwLock<NaiveAggregationPool<SyncContributionAggregateMap<T::EthSpec>>>,
    /// Contains a store of attestations which have been observed by the beacon chain.
    pub(crate) observed_attestations: RwLock<ObservedAggregateAttestations<T::EthSpec>>,
    /// Contains a store of sync contributions which have been observed by the beacon chain.
    pub(crate) observed_sync_contributions: RwLock<ObservedSyncContributions<T::EthSpec>>,
    /// Maintains a record of which validators have been seen to publish gossip attestations in
    /// recent epochs.
    pub observed_gossip_attesters: RwLock<ObservedAttesters<T::EthSpec>>,
    /// Maintains a record of which validators have been seen to have attestations included in
    /// blocks in recent epochs.
    pub observed_block_attesters: RwLock<ObservedAttesters<T::EthSpec>>,
    /// Maintains a record of which validators have been seen sending sync messages in recent epochs.
    pub(crate) observed_sync_contributors: RwLock<ObservedSyncContributors<T::EthSpec>>,
    /// Maintains a record of which validators have been seen to create `SignedAggregateAndProofs`
    /// in recent epochs.
    pub observed_aggregators: RwLock<ObservedAggregators<T::EthSpec>>,
    /// Maintains a record of which validators have been seen to create `SignedContributionAndProofs`
    /// in recent epochs.
    pub(crate) observed_sync_aggregators: RwLock<ObservedSyncAggregators<T::EthSpec>>,
    /// Maintains a record of which validators have proposed blocks for each slot.
    pub observed_block_producers: RwLock<ObservedBlockProducers<T::EthSpec>>,
    /// Maintains a record of blob sidecars seen over the gossip network.
    pub(crate) observed_blob_sidecars: RwLock<ObservedBlobSidecars<T::EthSpec>>,
    /// Maintains a record of which validators have submitted voluntary exits.
    pub(crate) observed_voluntary_exits: Mutex<ObservedOperations<SignedVoluntaryExit, T::EthSpec>>,
    /// Maintains a record of which validators we've seen proposer slashings for.
    pub(crate) observed_proposer_slashings: Mutex<ObservedOperations<ProposerSlashing, T::EthSpec>>,
    /// Maintains a record of which validators we've seen attester slashings for.
    pub(crate) observed_attester_slashings:
        Mutex<ObservedOperations<AttesterSlashing<T::EthSpec>, T::EthSpec>>,
    /// Maintains a record of which validators we've seen BLS to execution changes for.
    pub(crate) observed_bls_to_execution_changes:
        Mutex<ObservedOperations<SignedBlsToExecutionChange, T::EthSpec>>,
    /// The most recently validated light client finality update received on gossip.
    pub latest_seen_finality_update: Mutex<Option<LightClientFinalityUpdate<T::EthSpec>>>,
    /// The most recently validated light client optimistic update received on gossip.
    pub latest_seen_optimistic_update: Mutex<Option<LightClientOptimisticUpdate<T::EthSpec>>>,
    /// Provides information from the Ethereum 1 (PoW) chain.
    pub eth1_chain: Option<Eth1Chain<T::Eth1Chain, T::EthSpec>>,
    /// Interfaces with the execution client.
    pub execution_layer: Option<ExecutionLayer<T::EthSpec>>,
    /// Stores information about the canonical head and finalized/justified checkpoints of the
    /// chain. Also contains the fork choice struct, for computing the canonical head.
    pub canonical_head: CanonicalHead<T>,
    /// The root of the genesis block.
    pub genesis_block_root: Hash256,
    /// The root of the genesis state.
    pub genesis_state_root: Hash256,
    /// The root of the list of genesis validators, used during syncing.
    pub genesis_validators_root: Hash256,
    /// Transmitter used to indicate that slot-start fork choice has completed running.
    pub fork_choice_signal_tx: Option<ForkChoiceSignalTx>,
    /// Receiver used by block production to wait on slot-start fork choice.
    pub fork_choice_signal_rx: Option<ForkChoiceSignalRx>,
    /// The genesis time of this `BeaconChain` (seconds since UNIX epoch).
    pub genesis_time: u64,
    /// A handler for events generated by the beacon chain. This is only initialized when the
    /// HTTP server is enabled.
    pub event_handler: Option<ServerSentEventHandler<T::EthSpec>>,
    /// Used to track the heads of the beacon chain.
    pub(crate) head_tracker: Arc<HeadTracker>,
    /// A cache dedicated to block processing.
    pub(crate) snapshot_cache: TimeoutRwLock<SnapshotCache<T::EthSpec>>,
    /// Caches the attester shuffling for a given epoch and shuffling key root.
    pub shuffling_cache: TimeoutRwLock<ShufflingCache>,
    /// A cache of eth1 deposit data at epoch boundaries for deposit finalization
    pub eth1_finalization_cache: TimeoutRwLock<Eth1FinalizationCache>,
    /// Caches the beacon block proposer shuffling for a given epoch and shuffling key root.
    pub beacon_proposer_cache: Mutex<BeaconProposerCache>,
    /// Caches a map of `validator_index -> validator_pubkey`.
    pub(crate) validator_pubkey_cache: TimeoutRwLock<ValidatorPubkeyCache<T>>,
    /// A cache used when producing attestations.
    pub(crate) attester_cache: Arc<AttesterCache>,
    /// A cache used when producing attestations whilst the head block is still being imported.
    pub early_attester_cache: EarlyAttesterCache<T::EthSpec>,
    /// A cache used to keep track of various block timings.
    pub block_times_cache: Arc<RwLock<BlockTimesCache>>,
    /// A cache used to track pre-finalization block roots for quick rejection.
    pub pre_finalization_block_cache: PreFinalizationBlockCache,
    /// Sender given to tasks, so that if they encounter a state in which execution cannot
    /// continue they can request that everything shuts down.
    pub shutdown_sender: Sender<ShutdownReason>,
    /// Logging to CLI, etc.
    pub(crate) log: Logger,
    /// Arbitrary bytes included in the blocks.
    pub(crate) graffiti: Graffiti,
    /// Optional slasher.
    pub slasher: Option<Arc<Slasher<T::EthSpec>>>,
    /// Provides monitoring of a set of explicitly defined validators.
    pub validator_monitor: RwLock<ValidatorMonitor<T::EthSpec>>,
    /// The slot at which blocks are downloaded back to.
    pub genesis_backfill_slot: Slot,
    pub proposal_blob_cache: BlobCache<T::EthSpec, BlobSidecar<T::EthSpec>>,
    pub proposal_blinded_blob_cache: BlobCache<T::EthSpec, BlindedBlobSidecar>,
    pub data_availability_checker: Arc<DataAvailabilityChecker<T>>,
    pub kzg: Option<Arc<Kzg<<T::EthSpec as EthSpec>::Kzg>>>,
}

type BeaconBlockAndState<T, Payload> = (BeaconBlock<T, Payload>, BeaconState<T>);

impl<T: BeaconChainTypes> BeaconChain<T> {
    /// Checks if a block is finalized.
    /// The finalization check is done with the block slot. The block root is used to verify that
    /// the finalized slot is in the canonical chain.
    pub fn is_finalized_block(
        &self,
        block_root: &Hash256,
        block_slot: Slot,
    ) -> Result<bool, Error> {
        let finalized_slot = self
            .canonical_head
            .cached_head()
            .finalized_checkpoint()
            .epoch
            .start_slot(T::EthSpec::slots_per_epoch());
        let is_canonical = self
            .block_root_at_slot(block_slot, WhenSlotSkipped::None)?
            .map_or(false, |canonical_root| block_root == &canonical_root);
        Ok(block_slot <= finalized_slot && is_canonical)
    }

    /// Checks if a state is finalized.
    /// The finalization check is done with the slot. The state root is used to verify that
    /// the finalized state is in the canonical chain.
    pub fn is_finalized_state(
        &self,
        state_root: &Hash256,
        state_slot: Slot,
    ) -> Result<bool, Error> {
        let finalized_slot = self
            .canonical_head
            .cached_head()
            .finalized_checkpoint()
            .epoch
            .start_slot(T::EthSpec::slots_per_epoch());
        let is_canonical = self
            .state_root_at_slot(state_slot)?
            .map_or(false, |canonical_root| state_root == &canonical_root);
        Ok(state_slot <= finalized_slot && is_canonical)
    }

    /// Persists the head tracker and fork choice.
    ///
    /// We do it atomically even though no guarantees need to be made about blocks from
    /// the head tracker also being present in fork choice.
    pub fn persist_head_and_fork_choice(&self) -> Result<(), Error> {
        let mut batch = vec![];

        let _head_timer = metrics::start_timer(&metrics::PERSIST_HEAD);
        batch.push(self.persist_head_in_batch());

        let _fork_choice_timer = metrics::start_timer(&metrics::PERSIST_FORK_CHOICE);
        batch.push(self.persist_fork_choice_in_batch());

        self.store.hot_db.do_atomically(batch)?;

        Ok(())
    }

    /// Return a `PersistedBeaconChain` without reference to a `BeaconChain`.
    pub fn make_persisted_head(
        genesis_block_root: Hash256,
        head_tracker: &HeadTracker,
    ) -> PersistedBeaconChain {
        PersistedBeaconChain {
            _canonical_head_block_root: DUMMY_CANONICAL_HEAD_BLOCK_ROOT,
            genesis_block_root,
            ssz_head_tracker: head_tracker.to_ssz_container(),
        }
    }

    /// Return a database operation for writing the beacon chain head to disk.
    pub fn persist_head_in_batch(&self) -> KeyValueStoreOp {
        Self::persist_head_in_batch_standalone(self.genesis_block_root, &self.head_tracker)
    }

    pub fn persist_head_in_batch_standalone(
        genesis_block_root: Hash256,
        head_tracker: &HeadTracker,
    ) -> KeyValueStoreOp {
        Self::make_persisted_head(genesis_block_root, head_tracker)
            .as_kv_store_op(BEACON_CHAIN_DB_KEY)
    }

    /// Load fork choice from disk, returning `None` if it isn't found.
    pub fn load_fork_choice(
        store: BeaconStore<T>,
        reset_payload_statuses: ResetPayloadStatuses,
        spec: &ChainSpec,
        log: &Logger,
    ) -> Result<Option<BeaconForkChoice<T>>, Error> {
        let persisted_fork_choice =
            match store.get_item::<PersistedForkChoice>(&FORK_CHOICE_DB_KEY)? {
                Some(fc) => fc,
                None => return Ok(None),
            };

        let fc_store =
            BeaconForkChoiceStore::from_persisted(persisted_fork_choice.fork_choice_store, store)?;

        Ok(Some(ForkChoice::from_persisted(
            persisted_fork_choice.fork_choice,
            reset_payload_statuses,
            fc_store,
            spec,
            log,
        )?))
    }

    /// Persists `self.op_pool` to disk.
    ///
    /// ## Notes
    ///
    /// This operation is typically slow and causes a lot of allocations. It should be used
    /// sparingly.
    pub fn persist_op_pool(&self) -> Result<(), Error> {
        let _timer = metrics::start_timer(&metrics::PERSIST_OP_POOL);

        self.store.put_item(
            &OP_POOL_DB_KEY,
            &PersistedOperationPool::from_operation_pool(&self.op_pool),
        )?;

        Ok(())
    }

    /// Persists `self.eth1_chain` and its caches to disk.
    pub fn persist_eth1_cache(&self) -> Result<(), Error> {
        let _timer = metrics::start_timer(&metrics::PERSIST_ETH1_CACHE);

        if let Some(eth1_chain) = self.eth1_chain.as_ref() {
            self.store
                .put_item(&ETH1_CACHE_DB_KEY, &eth1_chain.as_ssz_container())?;
        }

        Ok(())
    }

    pub fn persist_data_availabilty_checker(&self) -> Result<(), Error> {
        let _timer = metrics::start_timer(&metrics::PERSIST_DATA_AVAILABILITY_CHECKER);
        self.data_availability_checker.persist_all()?;

        Ok(())
    }

    /// Returns the slot _right now_ according to `self.slot_clock`. Returns `Err` if the slot is
    /// unavailable.
    ///
    /// The slot might be unavailable due to an error with the system clock, or if the present time
    /// is before genesis (i.e., a negative slot).
    pub fn slot(&self) -> Result<Slot, Error> {
        self.slot_clock.now().ok_or(Error::UnableToReadSlot)
    }

    /// Returns the epoch _right now_ according to `self.slot_clock`. Returns `Err` if the epoch is
    /// unavailable.
    ///
    /// The epoch might be unavailable due to an error with the system clock, or if the present time
    /// is before genesis (i.e., a negative epoch).
    pub fn epoch(&self) -> Result<Epoch, Error> {
        self.slot()
            .map(|slot| slot.epoch(T::EthSpec::slots_per_epoch()))
    }

    /// Iterates across all `(block_root, slot)` pairs from `start_slot`
    /// to the head of the chain (inclusive).
    ///
    /// ## Notes
    ///
    /// - `slot` always increases by `1`.
    /// - Skipped slots contain the root of the closest prior
    ///     non-skipped slot (identical to the way they are stored in `state.block_roots`).
    /// - Iterator returns `(Hash256, Slot)`.
    ///
    /// Will return a `BlockOutOfRange` error if the requested start slot is before the period of
    /// history for which we have blocks stored. See `get_oldest_block_slot`.
    pub fn forwards_iter_block_roots(
        &self,
        start_slot: Slot,
    ) -> Result<impl Iterator<Item = Result<(Hash256, Slot), Error>> + '_, Error> {
        let oldest_block_slot = self.store.get_oldest_block_slot();
        if start_slot < oldest_block_slot {
            return Err(Error::HistoricalBlockError(
                HistoricalBlockError::BlockOutOfRange {
                    slot: start_slot,
                    oldest_block_slot,
                },
            ));
        }

        let local_head = self.head_snapshot();

        let iter = self.store.forwards_block_roots_iterator(
            start_slot,
            local_head.beacon_state.clone_with(CloneConfig::none()),
            local_head.beacon_block_root,
            &self.spec,
        )?;

        Ok(iter.map(|result| result.map_err(Into::into)))
    }

    /// Even more efficient variant of `forwards_iter_block_roots` that will avoid cloning the head
    /// state if it isn't required for the requested range of blocks.
    /// The range [start_slot, end_slot] is inclusive (ie `start_slot <= end_slot`)
    pub fn forwards_iter_block_roots_until(
        &self,
        start_slot: Slot,
        end_slot: Slot,
    ) -> Result<impl Iterator<Item = Result<(Hash256, Slot), Error>> + '_, Error> {
        let oldest_block_slot = self.store.get_oldest_block_slot();
        if start_slot < oldest_block_slot {
            return Err(Error::HistoricalBlockError(
                HistoricalBlockError::BlockOutOfRange {
                    slot: start_slot,
                    oldest_block_slot,
                },
            ));
        }

        self.with_head(move |head| {
            let iter = self.store.forwards_block_roots_iterator_until(
                start_slot,
                end_slot,
                || {
                    Ok((
                        head.beacon_state.clone_with_only_committee_caches(),
                        head.beacon_block_root,
                    ))
                },
                &self.spec,
            )?;
            Ok(iter
                .map(|result| result.map_err(Into::into))
                .take_while(move |result| {
                    result.as_ref().map_or(true, |(_, slot)| *slot <= end_slot)
                }))
        })
    }

    /// Traverse backwards from `block_root` to find the block roots of its ancestors.
    ///
    /// ## Notes
    ///
    /// - `slot` always decreases by `1`.
    /// - Skipped slots contain the root of the closest prior
    ///     non-skipped slot (identical to the way they are stored in `state.block_roots`) .
    /// - Iterator returns `(Hash256, Slot)`.
    /// - The provided `block_root` is included as the first item in the iterator.
    pub fn rev_iter_block_roots_from(
        &self,
        block_root: Hash256,
    ) -> Result<impl Iterator<Item = Result<(Hash256, Slot), Error>> + '_, Error> {
        let block = self
            .get_blinded_block(&block_root)?
            .ok_or(Error::MissingBeaconBlock(block_root))?;
        let state = self
            .get_state(&block.state_root(), Some(block.slot()))?
            .ok_or_else(|| Error::MissingBeaconState(block.state_root()))?;
        let iter = BlockRootsIterator::owned(&self.store, state);
        Ok(std::iter::once(Ok((block_root, block.slot())))
            .chain(iter)
            .map(|result| result.map_err(|e| e.into())))
    }

    /// Iterates backwards across all `(state_root, slot)` pairs starting from
    /// an arbitrary `BeaconState` to the earliest reachable ancestor (may or may not be genesis).
    ///
    /// ## Notes
    ///
    /// - `slot` always decreases by `1`.
    /// - Iterator returns `(Hash256, Slot)`.
    /// - As this iterator starts at the `head` of the chain (viz., the best block), the first slot
    ///     returned may be earlier than the wall-clock slot.
    pub fn rev_iter_state_roots_from<'a>(
        &'a self,
        state_root: Hash256,
        state: &'a BeaconState<T::EthSpec>,
    ) -> impl Iterator<Item = Result<(Hash256, Slot), Error>> + 'a {
        std::iter::once(Ok((state_root, state.slot())))
            .chain(StateRootsIterator::new(&self.store, state))
            .map(|result| result.map_err(Into::into))
    }

    /// Iterates across all `(state_root, slot)` pairs from `start_slot`
    /// to the head of the chain (inclusive).
    ///
    /// ## Notes
    ///
    /// - `slot` always increases by `1`.
    /// - Iterator returns `(Hash256, Slot)`.
    pub fn forwards_iter_state_roots(
        &self,
        start_slot: Slot,
    ) -> Result<impl Iterator<Item = Result<(Hash256, Slot), Error>> + '_, Error> {
        let local_head = self.head_snapshot();

        let iter = self.store.forwards_state_roots_iterator(
            start_slot,
            local_head.beacon_state_root(),
            local_head.beacon_state.clone_with(CloneConfig::none()),
            &self.spec,
        )?;

        Ok(iter.map(|result| result.map_err(Into::into)))
    }

    /// Super-efficient forwards state roots iterator that avoids cloning the head if the state
    /// roots lie entirely within the freezer database.
    ///
    /// The iterator returned will include roots for `start_slot..=end_slot`, i.e.  it
    /// is endpoint inclusive.
    pub fn forwards_iter_state_roots_until(
        &self,
        start_slot: Slot,
        end_slot: Slot,
    ) -> Result<impl Iterator<Item = Result<(Hash256, Slot), Error>> + '_, Error> {
        self.with_head(move |head| {
            let iter = self.store.forwards_state_roots_iterator_until(
                start_slot,
                end_slot,
                || {
                    Ok((
                        head.beacon_state.clone_with_only_committee_caches(),
                        head.beacon_state_root(),
                    ))
                },
                &self.spec,
            )?;
            Ok(iter
                .map(|result| result.map_err(Into::into))
                .take_while(move |result| {
                    result.as_ref().map_or(true, |(_, slot)| *slot <= end_slot)
                }))
        })
    }

    /// Returns the block at the given slot, if any. Only returns blocks in the canonical chain.
    ///
    /// Use the `skips` parameter to define the behaviour when `request_slot` is a skipped slot.
    ///
    /// ## Errors
    ///
    /// May return a database error.
    pub fn block_at_slot(
        &self,
        request_slot: Slot,
        skips: WhenSlotSkipped,
    ) -> Result<Option<SignedBlindedBeaconBlock<T::EthSpec>>, Error> {
        let root = self.block_root_at_slot(request_slot, skips)?;

        if let Some(block_root) = root {
            Ok(self.store.get_blinded_block(&block_root)?)
        } else {
            Ok(None)
        }
    }

    /// Returns the state root at the given slot, if any. Only returns state roots in the canonical chain.
    ///
    /// ## Errors
    ///
    /// May return a database error.
    pub fn state_root_at_slot(&self, request_slot: Slot) -> Result<Option<Hash256>, Error> {
        if request_slot > self.slot()? {
            return Ok(None);
        } else if request_slot == self.spec.genesis_slot {
            return Ok(Some(self.genesis_state_root));
        }

        // Check limits w.r.t historic state bounds.
        let (historic_lower_limit, historic_upper_limit) = self.store.get_historic_state_limits();
        if request_slot > historic_lower_limit && request_slot < historic_upper_limit {
            return Ok(None);
        }

        // Try an optimized path of reading the root directly from the head state.
        let fast_lookup: Option<Hash256> = self.with_head(|head| {
            if head.beacon_block.slot() <= request_slot {
                // Return the head state root if all slots between the request and the head are skipped.
                Ok(Some(head.beacon_state_root()))
            } else if let Ok(root) = head.beacon_state.get_state_root(request_slot) {
                // Return the root if it's easily accessible from the head state.
                Ok(Some(*root))
            } else {
                // Fast lookup is not possible.
                Ok::<_, Error>(None)
            }
        })?;

        if let Some(root) = fast_lookup {
            return Ok(Some(root));
        }

        process_results(
            self.forwards_iter_state_roots_until(request_slot, request_slot)?,
            |mut iter| {
                if let Some((root, slot)) = iter.next() {
                    if slot == request_slot {
                        Ok(Some(root))
                    } else {
                        // Sanity check.
                        Err(Error::InconsistentForwardsIter { request_slot, slot })
                    }
                } else {
                    Ok(None)
                }
            },
        )?
    }

    /// Returns the block root at the given slot, if any. Only returns roots in the canonical chain.
    ///
    /// ## Notes
    ///
    /// - Use the `skips` parameter to define the behaviour when `request_slot` is a skipped slot.
    /// - Returns `Ok(None)` for any slot higher than the current wall-clock slot, or less than
    ///   the oldest known block slot.
    pub fn block_root_at_slot(
        &self,
        request_slot: Slot,
        skips: WhenSlotSkipped,
    ) -> Result<Option<Hash256>, Error> {
        match skips {
            WhenSlotSkipped::None => self.block_root_at_slot_skips_none(request_slot),
            WhenSlotSkipped::Prev => self.block_root_at_slot_skips_prev(request_slot),
        }
        .or_else(|e| match e {
            Error::HistoricalBlockError(_) => Ok(None),
            e => Err(e),
        })
    }

    /// Returns the block root at the given slot, if any. Only returns roots in the canonical chain.
    ///
    /// ## Notes
    ///
    /// - Returns `Ok(None)` if the given `Slot` was skipped.
    /// - Returns `Ok(None)` for any slot higher than the current wall-clock slot.
    ///
    /// ## Errors
    ///
    /// May return a database error.
    fn block_root_at_slot_skips_none(&self, request_slot: Slot) -> Result<Option<Hash256>, Error> {
        if request_slot > self.slot()? {
            return Ok(None);
        } else if request_slot == self.spec.genesis_slot {
            return Ok(Some(self.genesis_block_root));
        }

        let prev_slot = request_slot.saturating_sub(1_u64);

        // Try an optimized path of reading the root directly from the head state.
        let fast_lookup: Option<Option<Hash256>> = self.with_head(|head| {
            let state = &head.beacon_state;

            // Try find the root for the `request_slot`.
            let request_root_opt = match state.slot().cmp(&request_slot) {
                // It's always a skip slot if the head is less than the request slot, return early.
                Ordering::Less => return Ok(Some(None)),
                // The request slot is the head slot.
                Ordering::Equal => Some(head.beacon_block_root),
                // Try find the request slot in the state.
                Ordering::Greater => state.get_block_root(request_slot).ok().copied(),
            };

            if let Some(request_root) = request_root_opt {
                if let Ok(prev_root) = state.get_block_root(prev_slot) {
                    return Ok(Some((*prev_root != request_root).then_some(request_root)));
                }
            }

            // Fast lookup is not possible.
            Ok::<_, Error>(None)
        })?;
        if let Some(root_opt) = fast_lookup {
            return Ok(root_opt);
        }

        if let Some(((prev_root, _), (curr_root, curr_slot))) = process_results(
            self.forwards_iter_block_roots_until(prev_slot, request_slot)?,
            |iter| iter.tuple_windows().next(),
        )? {
            // Sanity check.
            if curr_slot != request_slot {
                return Err(Error::InconsistentForwardsIter {
                    request_slot,
                    slot: curr_slot,
                });
            }
            Ok((curr_root != prev_root).then_some(curr_root))
        } else {
            Ok(None)
        }
    }

    /// Returns the block root at the given slot, if any. Only returns roots in the canonical chain.
    ///
    /// ## Notes
    ///
    /// - Returns the root at the previous non-skipped slot if the given `Slot` was skipped.
    /// - Returns `Ok(None)` for any slot higher than the current wall-clock slot.
    ///
    /// ## Errors
    ///
    /// May return a database error.
    fn block_root_at_slot_skips_prev(&self, request_slot: Slot) -> Result<Option<Hash256>, Error> {
        if request_slot > self.slot()? {
            return Ok(None);
        } else if request_slot == self.spec.genesis_slot {
            return Ok(Some(self.genesis_block_root));
        }

        // Try an optimized path of reading the root directly from the head state.
        let fast_lookup: Option<Hash256> = self.with_head(|head| {
            if head.beacon_block.slot() <= request_slot {
                // Return the head root if all slots between the request and the head are skipped.
                Ok(Some(head.beacon_block_root))
            } else if let Ok(root) = head.beacon_state.get_block_root(request_slot) {
                // Return the root if it's easily accessible from the head state.
                Ok(Some(*root))
            } else {
                // Fast lookup is not possible.
                Ok::<_, Error>(None)
            }
        })?;
        if let Some(root) = fast_lookup {
            return Ok(Some(root));
        }

        process_results(
            self.forwards_iter_block_roots_until(request_slot, request_slot)?,
            |mut iter| {
                if let Some((root, slot)) = iter.next() {
                    if slot == request_slot {
                        Ok(Some(root))
                    } else {
                        // Sanity check.
                        Err(Error::InconsistentForwardsIter { request_slot, slot })
                    }
                } else {
                    Ok(None)
                }
            },
        )?
    }

    /// Returns the block at the given root, if any.
    ///
    /// Will also check the early attester cache for the block. Because of this, there's no
    /// guarantee that a block returned from this function has a `BeaconState` available in
    /// `self.store`. The expected use for this function is *only* for returning blocks requested
    /// from P2P peers.
    ///
    /// ## Errors
    ///
    /// May return a database error.
    pub fn get_blocks_checking_early_attester_cache(
        self: &Arc<Self>,
        block_roots: Vec<Hash256>,
        executor: &TaskExecutor,
    ) -> Result<
        impl Stream<
            Item = (
                Hash256,
                Arc<Result<Option<Arc<SignedBeaconBlock<T::EthSpec>>>, Error>>,
            ),
        >,
        Error,
    > {
        Ok(
            BeaconBlockStreamer::<T>::new(self, CheckEarlyAttesterCache::Yes)?
                .launch_stream(block_roots, executor),
        )
    }

    pub fn get_blocks(
        self: &Arc<Self>,
        block_roots: Vec<Hash256>,
        executor: &TaskExecutor,
    ) -> Result<
        impl Stream<
            Item = (
                Hash256,
                Arc<Result<Option<Arc<SignedBeaconBlock<T::EthSpec>>>, Error>>,
            ),
        >,
        Error,
    > {
        Ok(
            BeaconBlockStreamer::<T>::new(self, CheckEarlyAttesterCache::No)?
                .launch_stream(block_roots, executor),
        )
    }

    pub fn get_blobs_checking_early_attester_cache(
        &self,
        block_root: &Hash256,
    ) -> Result<Option<BlobSidecarList<T::EthSpec>>, Error> {
        self.early_attester_cache
            .get_blobs(*block_root)
            .map_or_else(|| self.get_blobs(block_root), |blobs| Ok(Some(blobs)))
    }

    /// Returns the block at the given root, if any.
    ///
    /// ## Errors
    ///
    /// May return a database error.
    pub async fn get_block(
        &self,
        block_root: &Hash256,
    ) -> Result<Option<SignedBeaconBlock<T::EthSpec>>, Error> {
        // Load block from database, returning immediately if we have the full block w payload
        // stored.
        let blinded_block = match self.store.try_get_full_block(block_root)? {
            Some(DatabaseBlock::Full(block)) => return Ok(Some(block)),
            Some(DatabaseBlock::Blinded(block)) => block,
            None => return Ok(None),
        };
        let fork = blinded_block.fork_name(&self.spec)?;

        // If we only have a blinded block, load the execution payload from the EL.
        let block_message = blinded_block.message();
        let execution_payload_header = block_message
            .execution_payload()
            .map_err(|_| Error::BlockVariantLacksExecutionPayload(*block_root))?
            .to_execution_payload_header();

        let exec_block_hash = execution_payload_header.block_hash();

        let execution_payload = self
            .execution_layer
            .as_ref()
            .ok_or(Error::ExecutionLayerMissing)?
            .get_payload_for_header(&execution_payload_header, fork)
            .await
            .map_err(|e| {
                Error::ExecutionLayerErrorPayloadReconstruction(exec_block_hash, Box::new(e))
            })?
            .ok_or(Error::BlockHashMissingFromExecutionLayer(exec_block_hash))?;

        // Verify payload integrity.
        let header_from_payload = ExecutionPayloadHeader::from(execution_payload.to_ref());
        if header_from_payload != execution_payload_header {
            for txn in execution_payload.transactions() {
                debug!(
                    self.log,
                    "Reconstructed txn";
                    "bytes" => format!("0x{}", hex::encode(&**txn)),
                );
            }

            return Err(Error::InconsistentPayloadReconstructed {
                slot: blinded_block.slot(),
                exec_block_hash,
                canonical_transactions_root: execution_payload_header.transactions_root(),
                reconstructed_transactions_root: header_from_payload.transactions_root(),
            });
        }

        // Add the payload to the block to form a full block.
        blinded_block
            .try_into_full_block(Some(execution_payload))
            .ok_or(Error::AddPayloadLogicError)
            .map(Some)
    }

    /// Returns the blobs at the given root, if any.
    ///
    /// Returns `Ok(None)` if the blobs and associated block are not found.
    ///
    /// If we can find the corresponding block in our database, we know whether we *should* have
    /// blobs. If we should have blobs and no blobs are found, this will error. If we shouldn't,
    /// this will reconstruct an empty `BlobsSidecar`.
    ///
    /// ## Errors
    /// - any database read errors
    /// - block and blobs are inconsistent in the database
    /// - this method is called with a pre-deneb block root
    /// - this method is called for a blob that is beyond the prune depth
    pub fn get_blobs(
        &self,
        block_root: &Hash256,
    ) -> Result<Option<BlobSidecarList<T::EthSpec>>, Error> {
        Ok(self.store.get_blobs(block_root)?)
    }

    pub fn get_blinded_block(
        &self,
        block_root: &Hash256,
    ) -> Result<Option<SignedBlindedBeaconBlock<T::EthSpec>>, Error> {
        Ok(self.store.get_blinded_block(block_root)?)
    }

    /// Returns the state at the given root, if any.
    ///
    /// ## Errors
    ///
    /// May return a database error.
    pub fn get_state(
        &self,
        state_root: &Hash256,
        slot: Option<Slot>,
    ) -> Result<Option<BeaconState<T::EthSpec>>, Error> {
        Ok(self.store.get_state(state_root, slot)?)
    }

    /// Return the sync committee at `slot + 1` from the canonical chain.
    ///
    /// This is useful when dealing with sync committee messages, because messages are signed
    /// and broadcast one slot prior to the slot of the sync committee (which is relevant at
    /// sync committee period boundaries).
    pub fn sync_committee_at_next_slot(
        &self,
        slot: Slot,
    ) -> Result<Arc<SyncCommittee<T::EthSpec>>, Error> {
        let epoch = slot.safe_add(1)?.epoch(T::EthSpec::slots_per_epoch());
        self.sync_committee_at_epoch(epoch)
    }

    /// Return the sync committee at `epoch` from the canonical chain.
    pub fn sync_committee_at_epoch(
        &self,
        epoch: Epoch,
    ) -> Result<Arc<SyncCommittee<T::EthSpec>>, Error> {
        // Try to read a committee from the head. This will work most of the time, but will fail
        // for faraway committees, or if there are skipped slots at the transition to Altair.
        let spec = &self.spec;
        let committee_from_head =
            self.with_head(
                |head| match head.beacon_state.get_built_sync_committee(epoch, spec) {
                    Ok(committee) => Ok(Some(committee.clone())),
                    Err(BeaconStateError::SyncCommitteeNotKnown { .. })
                    | Err(BeaconStateError::IncorrectStateVariant) => Ok(None),
                    Err(e) => Err(Error::from(e)),
                },
            )?;

        if let Some(committee) = committee_from_head {
            Ok(committee)
        } else {
            // Slow path: load a state (or advance the head).
            let sync_committee_period = epoch.sync_committee_period(spec)?;
            let committee = self
                .state_for_sync_committee_period(sync_committee_period)?
                .get_built_sync_committee(epoch, spec)?
                .clone();
            Ok(committee)
        }
    }

    /// Load a state suitable for determining the sync committee for the given period.
    ///
    /// Specifically, the state at the start of the *previous* sync committee period.
    ///
    /// This is sufficient for historical duties, and efficient in the case where the head
    /// is lagging the current period and we need duties for the next period (because we only
    /// have to transition the head to start of the current period).
    ///
    /// We also need to ensure that the load slot is after the Altair fork.
    ///
    /// **WARNING**: the state returned will have dummy state roots. It should only be used
    /// for its sync committees (determining duties, etc).
    pub fn state_for_sync_committee_period(
        &self,
        sync_committee_period: u64,
    ) -> Result<BeaconState<T::EthSpec>, Error> {
        let altair_fork_epoch = self
            .spec
            .altair_fork_epoch
            .ok_or(Error::AltairForkDisabled)?;

        let load_slot = std::cmp::max(
            self.spec.epochs_per_sync_committee_period * sync_committee_period.saturating_sub(1),
            altair_fork_epoch,
        )
        .start_slot(T::EthSpec::slots_per_epoch());

        self.state_at_slot(load_slot, StateSkipConfig::WithoutStateRoots)
    }

    /// Returns the current heads of the `BeaconChain`. For the canonical head, see `Self::head`.
    ///
    /// Returns `(block_root, block_slot)`.
    pub fn heads(&self) -> Vec<(Hash256, Slot)> {
        self.head_tracker.heads()
    }

    pub fn knows_head(&self, block_hash: &SignedBeaconBlockHash) -> bool {
        self.head_tracker.contains_head((*block_hash).into())
    }

    /// Returns the `BeaconState` at the given slot.
    ///
    /// Returns `None` when the state is not found in the database or there is an error skipping
    /// to a future state.
    pub fn state_at_slot(
        &self,
        slot: Slot,
        config: StateSkipConfig,
    ) -> Result<BeaconState<T::EthSpec>, Error> {
        let head_state = self.head_beacon_state_cloned();

        match slot.cmp(&head_state.slot()) {
            Ordering::Equal => Ok(head_state),
            Ordering::Greater => {
                if slot > head_state.slot() + T::EthSpec::slots_per_epoch() {
                    warn!(
                        self.log,
                        "Skipping more than an epoch";
                        "head_slot" => head_state.slot(),
                        "request_slot" => slot
                    )
                }

                let start_slot = head_state.slot();
                let task_start = Instant::now();
                let max_task_runtime = Duration::from_secs(self.spec.seconds_per_slot);

                let head_state_slot = head_state.slot();
                let mut state = head_state;

                let skip_state_root = match config {
                    StateSkipConfig::WithStateRoots => None,
                    StateSkipConfig::WithoutStateRoots => Some(Hash256::zero()),
                };

                while state.slot() < slot {
                    // Do not allow and forward state skip that takes longer than the maximum task duration.
                    //
                    // This is a protection against nodes doing too much work when they're not synced
                    // to a chain.
                    if task_start + max_task_runtime < Instant::now() {
                        return Err(Error::StateSkipTooLarge {
                            start_slot,
                            requested_slot: slot,
                            max_task_runtime,
                        });
                    }

                    // Note: supplying some `state_root` when it is known would be a cheap and easy
                    // optimization.
                    match per_slot_processing(&mut state, skip_state_root, &self.spec) {
                        Ok(_) => (),
                        Err(e) => {
                            warn!(
                                self.log,
                                "Unable to load state at slot";
                                "error" => ?e,
                                "head_slot" => head_state_slot,
                                "requested_slot" => slot
                            );
                            return Err(Error::NoStateForSlot(slot));
                        }
                    };
                }
                Ok(state)
            }
            Ordering::Less => {
                let state_root =
                    process_results(self.forwards_iter_state_roots_until(slot, slot)?, |iter| {
                        iter.take_while(|(_, current_slot)| *current_slot >= slot)
                            .find(|(_, current_slot)| *current_slot == slot)
                            .map(|(root, _slot)| root)
                    })?
                    .ok_or(Error::NoStateForSlot(slot))?;

                Ok(self
                    .get_state(&state_root, Some(slot))?
                    .ok_or(Error::NoStateForSlot(slot))?)
            }
        }
    }

    /// Returns the `BeaconState` the current slot (viz., `self.slot()`).
    ///
    ///  - A reference to the head state (note: this keeps a read lock on the head, try to use
    ///  sparingly).
    ///  - The head state, but with skipped slots (for states later than the head).
    ///
    ///  Returns `None` when there is an error skipping to a future state or the slot clock cannot
    ///  be read.
    pub fn wall_clock_state(&self) -> Result<BeaconState<T::EthSpec>, Error> {
        self.state_at_slot(self.slot()?, StateSkipConfig::WithStateRoots)
    }

    /// Returns the validator index (if any) for the given public key.
    ///
    /// ## Notes
    ///
    /// This query uses the `validator_pubkey_cache` which contains _all_ validators ever seen,
    /// even if those validators aren't included in the head state. It is important to remember
    /// that just because a validator exists here, it doesn't necessarily exist in all
    /// `BeaconStates`.
    ///
    /// ## Errors
    ///
    /// May return an error if acquiring a read-lock on the `validator_pubkey_cache` times out.
    pub fn validator_index(&self, pubkey: &PublicKeyBytes) -> Result<Option<usize>, Error> {
        let pubkey_cache = self
            .validator_pubkey_cache
            .try_read_for(VALIDATOR_PUBKEY_CACHE_LOCK_TIMEOUT)
            .ok_or(Error::ValidatorPubkeyCacheLockTimeout)?;

        Ok(pubkey_cache.get_index(pubkey))
    }

    /// Return the validator indices of all public keys fetched from an iterator.
    ///
    /// If any public key doesn't belong to a known validator then an error will be returned.
    /// We could consider relaxing this by returning `Vec<Option<usize>>` in future.
    pub fn validator_indices<'a>(
        &self,
        validator_pubkeys: impl Iterator<Item = &'a PublicKeyBytes>,
    ) -> Result<Vec<u64>, Error> {
        let pubkey_cache = self
            .validator_pubkey_cache
            .try_read_for(VALIDATOR_PUBKEY_CACHE_LOCK_TIMEOUT)
            .ok_or(Error::ValidatorPubkeyCacheLockTimeout)?;

        validator_pubkeys
            .map(|pubkey| {
                pubkey_cache
                    .get_index(pubkey)
                    .map(|id| id as u64)
                    .ok_or(Error::ValidatorPubkeyUnknown(*pubkey))
            })
            .collect()
    }

    /// Returns the validator pubkey (if any) for the given validator index.
    ///
    /// ## Notes
    ///
    /// This query uses the `validator_pubkey_cache` which contains _all_ validators ever seen,
    /// even if those validators aren't included in the head state. It is important to remember
    /// that just because a validator exists here, it doesn't necessarily exist in all
    /// `BeaconStates`.
    ///
    /// ## Errors
    ///
    /// May return an error if acquiring a read-lock on the `validator_pubkey_cache` times out.
    pub fn validator_pubkey(&self, validator_index: usize) -> Result<Option<PublicKey>, Error> {
        let pubkey_cache = self
            .validator_pubkey_cache
            .try_read_for(VALIDATOR_PUBKEY_CACHE_LOCK_TIMEOUT)
            .ok_or(Error::ValidatorPubkeyCacheLockTimeout)?;

        Ok(pubkey_cache.get(validator_index).cloned())
    }

    /// As per `Self::validator_pubkey`, but returns `PublicKeyBytes`.
    pub fn validator_pubkey_bytes(
        &self,
        validator_index: usize,
    ) -> Result<Option<PublicKeyBytes>, Error> {
        let pubkey_cache = self
            .validator_pubkey_cache
            .try_read_for(VALIDATOR_PUBKEY_CACHE_LOCK_TIMEOUT)
            .ok_or(Error::ValidatorPubkeyCacheLockTimeout)?;

        Ok(pubkey_cache.get_pubkey_bytes(validator_index).copied())
    }

    /// As per `Self::validator_pubkey_bytes` but will resolve multiple indices at once to avoid
    /// bouncing the read-lock on the pubkey cache.
    ///
    /// Returns a map that may have a length less than `validator_indices.len()` if some indices
    /// were unable to be resolved.
    pub fn validator_pubkey_bytes_many(
        &self,
        validator_indices: &[usize],
    ) -> Result<HashMap<usize, PublicKeyBytes>, Error> {
        let pubkey_cache = self
            .validator_pubkey_cache
            .try_read_for(VALIDATOR_PUBKEY_CACHE_LOCK_TIMEOUT)
            .ok_or(Error::ValidatorPubkeyCacheLockTimeout)?;

        let mut map = HashMap::with_capacity(validator_indices.len());
        for &validator_index in validator_indices {
            if let Some(pubkey) = pubkey_cache.get_pubkey_bytes(validator_index) {
                map.insert(validator_index, *pubkey);
            }
        }
        Ok(map)
    }

    /// Returns the block canonical root of the current canonical chain at a given slot, starting from the given state.
    ///
    /// Returns `None` if the given slot doesn't exist in the chain.
    pub fn root_at_slot_from_state(
        &self,
        target_slot: Slot,
        beacon_block_root: Hash256,
        state: &BeaconState<T::EthSpec>,
    ) -> Result<Option<Hash256>, Error> {
        let iter = BlockRootsIterator::new(&self.store, state);
        let iter_with_head = std::iter::once(Ok((beacon_block_root, state.slot())))
            .chain(iter)
            .map(|result| result.map_err(|e| e.into()));

        process_results(iter_with_head, |mut iter| {
            iter.find(|(_, slot)| *slot == target_slot)
                .map(|(root, _)| root)
        })
    }

    /// Returns the attestation duties for the given validator indices using the shuffling cache.
    ///
    /// An error may be returned if `head_block_root` is a finalized block, this function is only
    /// designed for operations at the head of the chain.
    ///
    /// The returned `Vec` will have the same length as `validator_indices`, any
    /// non-existing/inactive validators will have `None` values.
    ///
    /// ## Notes
    ///
    /// This function will try to use the shuffling cache to return the value. If the value is not
    /// in the shuffling cache, it will be added. Care should be taken not to wash out the
    /// shuffling cache with historical/useless values.
    pub fn validator_attestation_duties(
        &self,
        validator_indices: &[u64],
        epoch: Epoch,
        head_block_root: Hash256,
    ) -> Result<(Vec<Option<AttestationDuty>>, Hash256, ExecutionStatus), Error> {
        let execution_status = self
            .canonical_head
            .fork_choice_read_lock()
            .get_block_execution_status(&head_block_root)
            .ok_or(Error::AttestationHeadNotInForkChoice(head_block_root))?;

        let (duties, dependent_root) = self.with_committee_cache(
            head_block_root,
            epoch,
            |committee_cache, dependent_root| {
                let duties = validator_indices
                    .iter()
                    .map(|validator_index| {
                        let validator_index = *validator_index as usize;
                        committee_cache.get_attestation_duties(validator_index)
                    })
                    .collect();

                Ok((duties, dependent_root))
            },
        )?;
        Ok((duties, dependent_root, execution_status))
    }

    /// Returns an aggregated `Attestation`, if any, that has a matching `attestation.data`.
    ///
    /// The attestation will be obtained from `self.naive_aggregation_pool`.
    pub fn get_aggregated_attestation(
        &self,
        data: &AttestationData,
    ) -> Result<Option<Attestation<T::EthSpec>>, Error> {
        if let Some(attestation) = self.naive_aggregation_pool.read().get(data) {
            self.filter_optimistic_attestation(attestation)
                .map(Option::Some)
        } else {
            Ok(None)
        }
    }

    /// Returns an aggregated `Attestation`, if any, that has a matching
    /// `attestation.data.tree_hash_root()`.
    ///
    /// The attestation will be obtained from `self.naive_aggregation_pool`.
    pub fn get_aggregated_attestation_by_slot_and_root(
        &self,
        slot: Slot,
        attestation_data_root: &Hash256,
    ) -> Result<Option<Attestation<T::EthSpec>>, Error> {
        if let Some(attestation) = self
            .naive_aggregation_pool
            .read()
            .get_by_slot_and_root(slot, attestation_data_root)
        {
            self.filter_optimistic_attestation(attestation)
                .map(Option::Some)
        } else {
            Ok(None)
        }
    }

    /// Returns `Ok(attestation)` if the supplied `attestation` references a valid
    /// `beacon_block_root`.
    fn filter_optimistic_attestation(
        &self,
        attestation: Attestation<T::EthSpec>,
    ) -> Result<Attestation<T::EthSpec>, Error> {
        let beacon_block_root = attestation.data.beacon_block_root;
        match self
            .canonical_head
            .fork_choice_read_lock()
            .get_block_execution_status(&beacon_block_root)
        {
            // The attestation references a block that is not in fork choice, it must be
            // pre-finalization.
            None => Err(Error::CannotAttestToFinalizedBlock { beacon_block_root }),
            // The attestation references a fully valid `beacon_block_root`.
            Some(execution_status) if execution_status.is_valid_or_irrelevant() => Ok(attestation),
            // The attestation references a block that has not been verified by an EL (i.e. it
            // is optimistic or invalid). Don't return the block, return an error instead.
            Some(execution_status) => Err(Error::HeadBlockNotFullyVerified {
                beacon_block_root,
                execution_status,
            }),
        }
    }

    /// Return an aggregated `SyncCommitteeContribution` matching the given `root`.
    pub fn get_aggregated_sync_committee_contribution(
        &self,
        sync_contribution_data: &SyncContributionData,
    ) -> Result<Option<SyncCommitteeContribution<T::EthSpec>>, Error> {
        if let Some(contribution) = self
            .naive_sync_aggregation_pool
            .read()
            .get(sync_contribution_data)
        {
            self.filter_optimistic_sync_committee_contribution(contribution)
                .map(Option::Some)
        } else {
            Ok(None)
        }
    }

    fn filter_optimistic_sync_committee_contribution(
        &self,
        contribution: SyncCommitteeContribution<T::EthSpec>,
    ) -> Result<SyncCommitteeContribution<T::EthSpec>, Error> {
        let beacon_block_root = contribution.beacon_block_root;
        match self
            .canonical_head
            .fork_choice_read_lock()
            .get_block_execution_status(&beacon_block_root)
        {
            // The contribution references a block that is not in fork choice, it must be
            // pre-finalization.
            None => Err(Error::SyncContributionDataReferencesFinalizedBlock { beacon_block_root }),
            // The contribution references a fully valid `beacon_block_root`.
            Some(execution_status) if execution_status.is_valid_or_irrelevant() => Ok(contribution),
            // The contribution references a block that has not been verified by an EL (i.e. it
            // is optimistic or invalid). Don't return the block, return an error instead.
            Some(execution_status) => Err(Error::HeadBlockNotFullyVerified {
                beacon_block_root,
                execution_status,
            }),
        }
    }

    /// Produce an unaggregated `Attestation` that is valid for the given `slot` and `index`.
    ///
    /// The produced `Attestation` will not be valid until it has been signed by exactly one
    /// validator that is in the committee for `slot` and `index` in the canonical chain.
    ///
    /// Always attests to the canonical chain.
    ///
    /// ## Errors
    ///
    /// May return an error if the `request_slot` is too far behind the head state.
    pub fn produce_unaggregated_attestation(
        &self,
        request_slot: Slot,
        request_index: CommitteeIndex,
    ) -> Result<Attestation<T::EthSpec>, Error> {
        let _total_timer = metrics::start_timer(&metrics::ATTESTATION_PRODUCTION_SECONDS);

        // The early attester cache will return `Some(attestation)` in the scenario where there is a
        // block being imported that will become the head block, but that block has not yet been
        // inserted into the database and set as `self.canonical_head`.
        //
        // In effect, the early attester cache prevents slow database IO from causing missed
        // head/target votes.
        //
        // The early attester cache should never contain an optimistically imported block.
        match self
            .early_attester_cache
            .try_attest(request_slot, request_index, &self.spec)
        {
            // The cache matched this request, return the value.
            Ok(Some(attestation)) => return Ok(attestation),
            // The cache did not match this request, proceed with the rest of this function.
            Ok(None) => (),
            // The cache returned an error. Log the error and proceed with the rest of this
            // function.
            Err(e) => warn!(
                self.log,
                "Early attester cache failed";
                "error" => ?e
            ),
        }

        let slots_per_epoch = T::EthSpec::slots_per_epoch();
        let request_epoch = request_slot.epoch(slots_per_epoch);

        /*
         * Phase 1/2:
         *
         * Take a short-lived read-lock on the head and copy the necessary information from it.
         *
         * It is important that this first phase is as quick as possible; creating contention for
         * the head-lock is not desirable.
         */

        let head_state_slot;
        let beacon_block_root;
        let beacon_state_root;
        let target;
        let current_epoch_attesting_info: Option<(Checkpoint, usize)>;
        let attester_cache_key;
        let head_timer = metrics::start_timer(&metrics::ATTESTATION_PRODUCTION_HEAD_SCRAPE_SECONDS);
        // The following braces are to prevent the `cached_head` Arc from being held for longer than
        // required. It also helps reduce the diff for a very large PR (#3244).
        {
            let head = self.head_snapshot();
            let head_state = &head.beacon_state;
            head_state_slot = head_state.slot();

            // There is no value in producing an attestation to a block that is pre-finalization and
            // it is likely to cause expensive and pointless reads to the freezer database. Exit
            // early if this is the case.
            let finalized_slot = head_state
                .finalized_checkpoint()
                .epoch
                .start_slot(slots_per_epoch);
            if request_slot < finalized_slot {
                return Err(Error::AttestingToFinalizedSlot {
                    finalized_slot,
                    request_slot,
                });
            }

            // This function will eventually fail when trying to access a slot which is
            // out-of-bounds of `state.block_roots`. This explicit error is intended to provide a
            // clearer message to the user than an ambiguous `SlotOutOfBounds` error.
            let slots_per_historical_root = T::EthSpec::slots_per_historical_root() as u64;
            let lowest_permissible_slot =
                head_state.slot().saturating_sub(slots_per_historical_root);
            if request_slot < lowest_permissible_slot {
                return Err(Error::AttestingToAncientSlot {
                    lowest_permissible_slot,
                    request_slot,
                });
            }

            if request_slot >= head_state.slot() {
                // When attesting to the head slot or later, always use the head of the chain.
                beacon_block_root = head.beacon_block_root;
                beacon_state_root = head.beacon_state_root();
            } else {
                // Permit attesting to slots *prior* to the current head. This is desirable when
                // the VC and BN are out-of-sync due to time issues or overloading.
                beacon_block_root = *head_state.get_block_root(request_slot)?;
                beacon_state_root = *head_state.get_state_root(request_slot)?;
            };

            let target_slot = request_epoch.start_slot(T::EthSpec::slots_per_epoch());
            let target_root = if head_state.slot() <= target_slot {
                // If the state is earlier than the target slot then the target *must* be the head
                // block root.
                beacon_block_root
            } else {
                *head_state.get_block_root(target_slot)?
            };
            target = Checkpoint {
                epoch: request_epoch,
                root: target_root,
            };

            current_epoch_attesting_info = if head_state.current_epoch() == request_epoch {
                // When the head state is in the same epoch as the request, all the information
                // required to attest is available on the head state.
                Some((
                    head_state.current_justified_checkpoint(),
                    head_state
                        .get_beacon_committee(request_slot, request_index)?
                        .committee
                        .len(),
                ))
            } else {
                // If the head state is in a *different* epoch to the request, more work is required
                // to determine the justified checkpoint and committee length.
                None
            };

            // Determine the key for `self.attester_cache`, in case it is required later in this
            // routine.
            attester_cache_key =
                AttesterCacheKey::new(request_epoch, head_state, beacon_block_root)?;
        }
        drop(head_timer);

        // Only attest to a block if it is fully verified (i.e. not optimistic or invalid).
        match self
            .canonical_head
            .fork_choice_read_lock()
            .get_block_execution_status(&beacon_block_root)
        {
            Some(execution_status) if execution_status.is_valid_or_irrelevant() => (),
            Some(execution_status) => {
                return Err(Error::HeadBlockNotFullyVerified {
                    beacon_block_root,
                    execution_status,
                })
            }
            None => return Err(Error::HeadMissingFromForkChoice(beacon_block_root)),
        };

        /*
         *  Phase 2/2:
         *
         *  If the justified checkpoint and committee length from the head are suitable for this
         *  attestation, use them. If not, try the attester cache. If the cache misses, load a state
         *  from disk and prime the cache with it.
         */

        let cache_timer =
            metrics::start_timer(&metrics::ATTESTATION_PRODUCTION_CACHE_INTERACTION_SECONDS);
        let (justified_checkpoint, committee_len) =
            if let Some((justified_checkpoint, committee_len)) = current_epoch_attesting_info {
                // The head state is in the same epoch as the attestation, so there is no more
                // required information.
                (justified_checkpoint, committee_len)
            } else if let Some(cached_values) = self.attester_cache.get::<T::EthSpec>(
                &attester_cache_key,
                request_slot,
                request_index,
                &self.spec,
            )? {
                // The suitable values were already cached. Return them.
                cached_values
            } else {
                debug!(
                    self.log,
                    "Attester cache miss";
                    "beacon_block_root" => ?beacon_block_root,
                    "head_state_slot" => %head_state_slot,
                    "request_slot" => %request_slot,
                );

                // Neither the head state, nor the attester cache was able to produce the required
                // information to attest in this epoch. So, load a `BeaconState` from disk and use
                // it to fulfil the request (and prime the cache to avoid this next time).
                let _cache_build_timer =
                    metrics::start_timer(&metrics::ATTESTATION_PRODUCTION_CACHE_PRIME_SECONDS);
                self.attester_cache.load_and_cache_state(
                    beacon_state_root,
                    attester_cache_key,
                    request_slot,
                    request_index,
                    self,
                )?
            };
        drop(cache_timer);

        Ok(Attestation {
            aggregation_bits: BitList::with_capacity(committee_len)?,
            data: AttestationData {
                slot: request_slot,
                index: request_index,
                beacon_block_root,
                source: justified_checkpoint,
                target,
            },
            signature: AggregateSignature::empty(),
        })
    }

    /// Performs the same validation as `Self::verify_unaggregated_attestation_for_gossip`, but for
    /// multiple attestations using batch BLS verification. Batch verification can provide
    /// significant CPU-time savings compared to individual verification.
    pub fn batch_verify_unaggregated_attestations_for_gossip<'a, I>(
        &self,
        attestations: I,
    ) -> Result<
        Vec<Result<VerifiedUnaggregatedAttestation<'a, T>, AttestationError>>,
        AttestationError,
    >
    where
        I: Iterator<Item = (&'a Attestation<T::EthSpec>, Option<SubnetId>)> + ExactSizeIterator,
    {
        batch_verify_unaggregated_attestations(attestations, self)
    }

    /// Accepts some `Attestation` from the network and attempts to verify it, returning `Ok(_)` if
    /// it is valid to be (re)broadcast on the gossip network.
    ///
    /// The attestation must be "unaggregated", that is it must have exactly one
    /// aggregation bit set.
    pub fn verify_unaggregated_attestation_for_gossip<'a>(
        &self,
        unaggregated_attestation: &'a Attestation<T::EthSpec>,
        subnet_id: Option<SubnetId>,
    ) -> Result<VerifiedUnaggregatedAttestation<'a, T>, AttestationError> {
        metrics::inc_counter(&metrics::UNAGGREGATED_ATTESTATION_PROCESSING_REQUESTS);
        let _timer =
            metrics::start_timer(&metrics::UNAGGREGATED_ATTESTATION_GOSSIP_VERIFICATION_TIMES);

        VerifiedUnaggregatedAttestation::verify(unaggregated_attestation, subnet_id, self).map(
            |v| {
                // This method is called for API and gossip attestations, so this covers all unaggregated attestation events
                if let Some(event_handler) = self.event_handler.as_ref() {
                    if event_handler.has_attestation_subscribers() {
                        event_handler
                            .register(EventKind::Attestation(Box::new(v.attestation().clone())));
                    }
                }
                metrics::inc_counter(&metrics::UNAGGREGATED_ATTESTATION_PROCESSING_SUCCESSES);
                v
            },
        )
    }

    /// Performs the same validation as `Self::verify_aggregated_attestation_for_gossip`, but for
    /// multiple attestations using batch BLS verification. Batch verification can provide
    /// significant CPU-time savings compared to individual verification.
    pub fn batch_verify_aggregated_attestations_for_gossip<'a, I>(
        &self,
        aggregates: I,
    ) -> Result<Vec<Result<VerifiedAggregatedAttestation<'a, T>, AttestationError>>, AttestationError>
    where
        I: Iterator<Item = &'a SignedAggregateAndProof<T::EthSpec>> + ExactSizeIterator,
    {
        batch_verify_aggregated_attestations(aggregates, self)
    }

    /// Accepts some `SignedAggregateAndProof` from the network and attempts to verify it,
    /// returning `Ok(_)` if it is valid to be (re)broadcast on the gossip network.
    pub fn verify_aggregated_attestation_for_gossip<'a>(
        &self,
        signed_aggregate: &'a SignedAggregateAndProof<T::EthSpec>,
    ) -> Result<VerifiedAggregatedAttestation<'a, T>, AttestationError> {
        metrics::inc_counter(&metrics::AGGREGATED_ATTESTATION_PROCESSING_REQUESTS);
        let _timer =
            metrics::start_timer(&metrics::AGGREGATED_ATTESTATION_GOSSIP_VERIFICATION_TIMES);

        VerifiedAggregatedAttestation::verify(signed_aggregate, self).map(|v| {
            // This method is called for API and gossip attestations, so this covers all aggregated attestation events
            if let Some(event_handler) = self.event_handler.as_ref() {
                if event_handler.has_attestation_subscribers() {
                    event_handler
                        .register(EventKind::Attestation(Box::new(v.attestation().clone())));
                }
            }
            metrics::inc_counter(&metrics::AGGREGATED_ATTESTATION_PROCESSING_SUCCESSES);
            v
        })
    }

    /// Accepts some `SyncCommitteeMessage` from the network and attempts to verify it, returning `Ok(_)` if
    /// it is valid to be (re)broadcast on the gossip network.
    pub fn verify_sync_committee_message_for_gossip(
        &self,
        sync_message: SyncCommitteeMessage,
        subnet_id: SyncSubnetId,
    ) -> Result<VerifiedSyncCommitteeMessage, SyncCommitteeError> {
        metrics::inc_counter(&metrics::SYNC_MESSAGE_PROCESSING_REQUESTS);
        let _timer = metrics::start_timer(&metrics::SYNC_MESSAGE_GOSSIP_VERIFICATION_TIMES);

        VerifiedSyncCommitteeMessage::verify(sync_message, subnet_id, self).map(|v| {
            metrics::inc_counter(&metrics::SYNC_MESSAGE_PROCESSING_SUCCESSES);
            v
        })
    }

    /// Accepts some `SignedContributionAndProof` from the network and attempts to verify it,
    /// returning `Ok(_)` if it is valid to be (re)broadcast on the gossip network.
    pub fn verify_sync_contribution_for_gossip(
        &self,
        sync_contribution: SignedContributionAndProof<T::EthSpec>,
    ) -> Result<VerifiedSyncContribution<T>, SyncCommitteeError> {
        metrics::inc_counter(&metrics::SYNC_CONTRIBUTION_PROCESSING_REQUESTS);
        let _timer = metrics::start_timer(&metrics::SYNC_CONTRIBUTION_GOSSIP_VERIFICATION_TIMES);
        VerifiedSyncContribution::verify(sync_contribution, self).map(|v| {
            if let Some(event_handler) = self.event_handler.as_ref() {
                if event_handler.has_contribution_subscribers() {
                    event_handler.register(EventKind::ContributionAndProof(Box::new(
                        v.aggregate().clone(),
                    )));
                }
            }
            metrics::inc_counter(&metrics::SYNC_CONTRIBUTION_PROCESSING_SUCCESSES);
            v
        })
    }

    /// Accepts some 'LightClientFinalityUpdate' from the network and attempts to verify it
    pub fn verify_finality_update_for_gossip(
        self: &Arc<Self>,
        light_client_finality_update: LightClientFinalityUpdate<T::EthSpec>,
        seen_timestamp: Duration,
    ) -> Result<VerifiedLightClientFinalityUpdate<T>, LightClientFinalityUpdateError> {
        VerifiedLightClientFinalityUpdate::verify(
            light_client_finality_update,
            self,
            seen_timestamp,
        )
        .map(|v| {
            metrics::inc_counter(&metrics::FINALITY_UPDATE_PROCESSING_SUCCESSES);
            v
        })
    }

    pub fn verify_blob_sidecar_for_gossip(
        self: &Arc<Self>,
        blob_sidecar: SignedBlobSidecar<T::EthSpec>,
        subnet_id: u64,
    ) -> Result<GossipVerifiedBlob<T::EthSpec>, BlobError<T::EthSpec>> {
        blob_verification::validate_blob_sidecar_for_gossip(blob_sidecar, subnet_id, self)
    }

    /// Accepts some 'LightClientOptimisticUpdate' from the network and attempts to verify it
    pub fn verify_optimistic_update_for_gossip(
        self: &Arc<Self>,
        light_client_optimistic_update: LightClientOptimisticUpdate<T::EthSpec>,
        seen_timestamp: Duration,
    ) -> Result<VerifiedLightClientOptimisticUpdate<T>, LightClientOptimisticUpdateError> {
        VerifiedLightClientOptimisticUpdate::verify(
            light_client_optimistic_update,
            self,
            seen_timestamp,
        )
        .map(|v| {
            metrics::inc_counter(&metrics::OPTIMISTIC_UPDATE_PROCESSING_SUCCESSES);
            v
        })
    }

    /// Accepts some attestation-type object and attempts to verify it in the context of fork
    /// choice. If it is valid it is applied to `self.fork_choice`.
    ///
    /// Common items that implement `VerifiedAttestation`:
    ///
    /// - `VerifiedUnaggregatedAttestation`
    /// - `VerifiedAggregatedAttestation`
    pub fn apply_attestation_to_fork_choice(
        &self,
        verified: &impl VerifiedAttestation<T>,
    ) -> Result<(), Error> {
        let _timer = metrics::start_timer(&metrics::FORK_CHOICE_PROCESS_ATTESTATION_TIMES);

        self.canonical_head
            .fork_choice_write_lock()
            .on_attestation(
                self.slot()?,
                verified.indexed_attestation(),
                AttestationFromBlock::False,
            )
            .map_err(Into::into)
    }

    /// Accepts an `VerifiedUnaggregatedAttestation` and attempts to apply it to the "naive
    /// aggregation pool".
    ///
    /// The naive aggregation pool is used by local validators to produce
    /// `SignedAggregateAndProof`.
    ///
    /// If the attestation is too old (low slot) to be included in the pool it is simply dropped
    /// and no error is returned.
    pub fn add_to_naive_aggregation_pool(
        &self,
        unaggregated_attestation: &impl VerifiedAttestation<T>,
    ) -> Result<(), AttestationError> {
        let _timer = metrics::start_timer(&metrics::ATTESTATION_PROCESSING_APPLY_TO_AGG_POOL);

        let attestation = unaggregated_attestation.attestation();

        match self.naive_aggregation_pool.write().insert(attestation) {
            Ok(outcome) => trace!(
                self.log,
                "Stored unaggregated attestation";
                "outcome" => ?outcome,
                "index" => attestation.data.index,
                "slot" => attestation.data.slot.as_u64(),
            ),
            Err(NaiveAggregationError::SlotTooLow {
                slot,
                lowest_permissible_slot,
            }) => {
                trace!(
                    self.log,
                    "Refused to store unaggregated attestation";
                    "lowest_permissible_slot" => lowest_permissible_slot.as_u64(),
                    "slot" => slot.as_u64(),
                );
            }
            Err(e) => {
                error!(
                        self.log,
                        "Failed to store unaggregated attestation";
                        "error" => ?e,
                        "index" => attestation.data.index,
                        "slot" => attestation.data.slot.as_u64(),
                );
                return Err(Error::from(e).into());
            }
        };

        Ok(())
    }

    /// Accepts a `VerifiedSyncCommitteeMessage` and attempts to apply it to the "naive
    /// aggregation pool".
    ///
    /// The naive aggregation pool is used by local validators to produce
    /// `SignedContributionAndProof`.
    ///
    /// If the sync message is too old (low slot) to be included in the pool it is simply dropped
    /// and no error is returned.
    pub fn add_to_naive_sync_aggregation_pool(
        &self,
        verified_sync_committee_message: VerifiedSyncCommitteeMessage,
    ) -> Result<VerifiedSyncCommitteeMessage, SyncCommitteeError> {
        let sync_message = verified_sync_committee_message.sync_message();
        let positions_by_subnet_id: &HashMap<SyncSubnetId, Vec<usize>> =
            verified_sync_committee_message.subnet_positions();
        for (subnet_id, positions) in positions_by_subnet_id.iter() {
            for position in positions {
                let _timer =
                    metrics::start_timer(&metrics::SYNC_CONTRIBUTION_PROCESSING_APPLY_TO_AGG_POOL);
                let contribution = SyncCommitteeContribution::from_message(
                    sync_message,
                    subnet_id.into(),
                    *position,
                )?;

                match self
                    .naive_sync_aggregation_pool
                    .write()
                    .insert(&contribution)
                {
                    Ok(outcome) => trace!(
                        self.log,
                        "Stored unaggregated sync committee message";
                        "outcome" => ?outcome,
                        "index" => sync_message.validator_index,
                        "slot" => sync_message.slot.as_u64(),
                    ),
                    Err(NaiveAggregationError::SlotTooLow {
                        slot,
                        lowest_permissible_slot,
                    }) => {
                        trace!(
                            self.log,
                            "Refused to store unaggregated sync committee message";
                            "lowest_permissible_slot" => lowest_permissible_slot.as_u64(),
                            "slot" => slot.as_u64(),
                        );
                    }
                    Err(e) => {
                        error!(
                                self.log,
                                "Failed to store unaggregated sync committee message";
                                "error" => ?e,
                                "index" => sync_message.validator_index,
                                "slot" => sync_message.slot.as_u64(),
                        );
                        return Err(Error::from(e).into());
                    }
                };
            }
        }
        Ok(verified_sync_committee_message)
    }

    /// Accepts a `VerifiedAttestation` and attempts to apply it to `self.op_pool`.
    ///
    /// The op pool is used by local block producers to pack blocks with operations.
    pub fn add_to_block_inclusion_pool<A>(
        &self,
        verified_attestation: A,
    ) -> Result<(), AttestationError>
    where
        A: VerifiedAttestation<T>,
    {
        let _timer = metrics::start_timer(&metrics::ATTESTATION_PROCESSING_APPLY_TO_OP_POOL);

        // If there's no eth1 chain then it's impossible to produce blocks and therefore
        // useless to put things in the op pool.
        if self.eth1_chain.is_some() {
            let (attestation, attesting_indices) =
                verified_attestation.into_attestation_and_indices();
            self.op_pool
                .insert_attestation(attestation, attesting_indices)
                .map_err(Error::from)?;
        }

        Ok(())
    }

    /// Accepts a `VerifiedSyncContribution` and attempts to apply it to `self.op_pool`.
    ///
    /// The op pool is used by local block producers to pack blocks with operations.
    pub fn add_contribution_to_block_inclusion_pool(
        &self,
        contribution: VerifiedSyncContribution<T>,
    ) -> Result<(), SyncCommitteeError> {
        let _timer = metrics::start_timer(&metrics::SYNC_CONTRIBUTION_PROCESSING_APPLY_TO_OP_POOL);

        // If there's no eth1 chain then it's impossible to produce blocks and therefore
        // useless to put things in the op pool.
        if self.eth1_chain.is_some() {
            self.op_pool
                .insert_sync_contribution(contribution.contribution())
                .map_err(Error::from)?;
        }

        Ok(())
    }

    /// Filter an attestation from the op pool for shuffling compatibility.
    ///
    /// Use the provided `filter_cache` map to memoize results.
    pub fn filter_op_pool_attestation(
        &self,
        filter_cache: &mut HashMap<(Hash256, Epoch), bool>,
        att: &AttestationRef<T::EthSpec>,
        state: &BeaconState<T::EthSpec>,
    ) -> bool {
        *filter_cache
            .entry((att.data.beacon_block_root, att.checkpoint.target_epoch))
            .or_insert_with(|| {
                self.shuffling_is_compatible(
                    &att.data.beacon_block_root,
                    att.checkpoint.target_epoch,
                    state,
                )
            })
    }

    /// Check that the shuffling at `block_root` is equal to one of the shufflings of `state`.
    ///
    /// The `target_epoch` argument determines which shuffling to check compatibility with, it
    /// should be equal to the current or previous epoch of `state`, or else `false` will be
    /// returned.
    ///
    /// The compatibility check is designed to be fast: we check that the block that
    /// determined the RANDAO mix for the `target_epoch` matches the ancestor of the block
    /// identified by `block_root` (at that slot).
    pub fn shuffling_is_compatible(
        &self,
        block_root: &Hash256,
        target_epoch: Epoch,
        state: &BeaconState<T::EthSpec>,
    ) -> bool {
        self.shuffling_is_compatible_result(block_root, target_epoch, state)
            .unwrap_or_else(|e| {
                debug!(
                    self.log,
                    "Skipping attestation with incompatible shuffling";
                    "block_root" => ?block_root,
                    "target_epoch" => target_epoch,
                    "reason" => ?e,
                );
                false
            })
    }

    fn shuffling_is_compatible_result(
        &self,
        block_root: &Hash256,
        target_epoch: Epoch,
        state: &BeaconState<T::EthSpec>,
    ) -> Result<bool, Error> {
        // Compute the shuffling ID for the head state in the `target_epoch`.
        let relative_epoch = RelativeEpoch::from_epoch(state.current_epoch(), target_epoch)
            .map_err(|e| Error::BeaconStateError(e.into()))?;
        let head_shuffling_id =
            AttestationShufflingId::new(self.genesis_block_root, state, relative_epoch)?;

        // Load the block's shuffling ID from fork choice. We use the variant of `get_block` that
        // checks descent from the finalized block, so there's one case where we'll spuriously
        // return `false`: where an attestation for the previous epoch nominates the pivot block
        // which is the parent block of the finalized block. Such attestations are not useful, so
        // this doesn't matter.
        let fork_choice_lock = self.canonical_head.fork_choice_read_lock();
        let block = fork_choice_lock
            .get_block(block_root)
            .ok_or(Error::AttestationHeadNotInForkChoice(*block_root))?;
        drop(fork_choice_lock);

        let block_shuffling_id = if target_epoch == block.current_epoch_shuffling_id.shuffling_epoch
        {
            block.current_epoch_shuffling_id
        } else if target_epoch == block.next_epoch_shuffling_id.shuffling_epoch {
            block.next_epoch_shuffling_id
        } else if target_epoch > block.next_epoch_shuffling_id.shuffling_epoch {
            AttestationShufflingId {
                shuffling_epoch: target_epoch,
                shuffling_decision_block: *block_root,
            }
        } else {
            debug!(
                self.log,
                "Skipping attestation with incompatible shuffling";
                "block_root" => ?block_root,
                "target_epoch" => target_epoch,
                "reason" => "target epoch less than block epoch"
            );
            return Ok(false);
        };

        if head_shuffling_id == block_shuffling_id {
            Ok(true)
        } else {
            debug!(
                self.log,
                "Skipping attestation with incompatible shuffling";
                "block_root" => ?block_root,
                "target_epoch" => target_epoch,
                "head_shuffling_id" => ?head_shuffling_id,
                "block_shuffling_id" => ?block_shuffling_id,
            );
            Ok(false)
        }
    }

    /// Verify a voluntary exit before allowing it to propagate on the gossip network.
    pub fn verify_voluntary_exit_for_gossip(
        &self,
        exit: SignedVoluntaryExit,
    ) -> Result<ObservationOutcome<SignedVoluntaryExit, T::EthSpec>, Error> {
        let head_snapshot = self.head().snapshot;
        let head_state = &head_snapshot.beacon_state;
        let wall_clock_epoch = self.epoch()?;

        Ok(self
            .observed_voluntary_exits
            .lock()
            .verify_and_observe_at(exit, wall_clock_epoch, head_state, &self.spec)
            .map(|exit| {
                // this method is called for both API and gossip exits, so this covers all exit events
                if let Some(event_handler) = self.event_handler.as_ref() {
                    if event_handler.has_exit_subscribers() {
                        if let ObservationOutcome::New(exit) = exit.clone() {
                            event_handler.register(EventKind::VoluntaryExit(exit.into_inner()));
                        }
                    }
                }
                exit
            })?)
    }

    /// Accept a pre-verified exit and queue it for inclusion in an appropriate block.
    pub fn import_voluntary_exit(&self, exit: SigVerifiedOp<SignedVoluntaryExit, T::EthSpec>) {
        if self.eth1_chain.is_some() {
            self.op_pool.insert_voluntary_exit(exit)
        }
    }

    /// Verify a proposer slashing before allowing it to propagate on the gossip network.
    pub fn verify_proposer_slashing_for_gossip(
        &self,
        proposer_slashing: ProposerSlashing,
    ) -> Result<ObservationOutcome<ProposerSlashing, T::EthSpec>, Error> {
        let wall_clock_state = self.wall_clock_state()?;
        Ok(self.observed_proposer_slashings.lock().verify_and_observe(
            proposer_slashing,
            &wall_clock_state,
            &self.spec,
        )?)
    }

    /// Accept some proposer slashing and queue it for inclusion in an appropriate block.
    pub fn import_proposer_slashing(
        &self,
        proposer_slashing: SigVerifiedOp<ProposerSlashing, T::EthSpec>,
    ) {
        if self.eth1_chain.is_some() {
            self.op_pool.insert_proposer_slashing(proposer_slashing)
        }
    }

    /// Verify an attester slashing before allowing it to propagate on the gossip network.
    pub fn verify_attester_slashing_for_gossip(
        &self,
        attester_slashing: AttesterSlashing<T::EthSpec>,
    ) -> Result<ObservationOutcome<AttesterSlashing<T::EthSpec>, T::EthSpec>, Error> {
        let wall_clock_state = self.wall_clock_state()?;
        Ok(self.observed_attester_slashings.lock().verify_and_observe(
            attester_slashing,
            &wall_clock_state,
            &self.spec,
        )?)
    }

    /// Accept a verified attester slashing and:
    ///
    /// 1. Apply it to fork choice.
    /// 2. Add it to the op pool.
    pub fn import_attester_slashing(
        &self,
        attester_slashing: SigVerifiedOp<AttesterSlashing<T::EthSpec>, T::EthSpec>,
    ) {
        // Add to fork choice.
        self.canonical_head
            .fork_choice_write_lock()
            .on_attester_slashing(attester_slashing.as_inner());

        // Add to the op pool (if we have the ability to propose blocks).
        if self.eth1_chain.is_some() {
            self.op_pool.insert_attester_slashing(attester_slashing)
        }
    }

    /// Verify a signed BLS to execution change before allowing it to propagate on the gossip network.
    pub fn verify_bls_to_execution_change_for_http_api(
        &self,
        bls_to_execution_change: SignedBlsToExecutionChange,
    ) -> Result<ObservationOutcome<SignedBlsToExecutionChange, T::EthSpec>, Error> {
        // Before checking the gossip duplicate filter, check that no prior change is already
        // in our op pool. Ignore these messages: do not gossip, do not try to override the pool.
        match self
            .op_pool
            .bls_to_execution_change_in_pool_equals(&bls_to_execution_change)
        {
            Some(true) => return Ok(ObservationOutcome::AlreadyKnown),
            Some(false) => return Err(Error::BlsToExecutionConflictsWithPool),
            None => (),
        }

        // Use the head state to save advancing to the wall-clock slot unnecessarily. The message is
        // signed with respect to the genesis fork version, and the slot check for gossip is applied
        // separately. This `Arc` clone of the head is nice and cheap.
        let head_snapshot = self.head().snapshot;
        let head_state = &head_snapshot.beacon_state;

        Ok(self
            .observed_bls_to_execution_changes
            .lock()
            .verify_and_observe(bls_to_execution_change, head_state, &self.spec)?)
    }

    /// Verify a signed BLS to execution change before allowing it to propagate on the gossip network.
    pub fn verify_bls_to_execution_change_for_gossip(
        &self,
        bls_to_execution_change: SignedBlsToExecutionChange,
    ) -> Result<ObservationOutcome<SignedBlsToExecutionChange, T::EthSpec>, Error> {
        // Ignore BLS to execution changes on gossip prior to Capella.
        if !self.current_slot_is_post_capella()? {
            return Err(Error::BlsToExecutionPriorToCapella);
        }
        self.verify_bls_to_execution_change_for_http_api(bls_to_execution_change)
            .or_else(|e| {
                // On gossip treat conflicts the same as duplicates [IGNORE].
                match e {
                    Error::BlsToExecutionConflictsWithPool => Ok(ObservationOutcome::AlreadyKnown),
                    e => Err(e),
                }
            })
    }

    /// Check if the current slot is greater than or equal to the Capella fork epoch.
    pub fn current_slot_is_post_capella(&self) -> Result<bool, Error> {
        let current_fork = self.spec.fork_name_at_slot::<T::EthSpec>(self.slot()?);
        if let ForkName::Base | ForkName::Altair | ForkName::Merge = current_fork {
            Ok(false)
        } else {
            Ok(true)
        }
    }

    /// Import a BLS to execution change to the op pool.
    ///
    /// Return `true` if the change was added to the pool.
    pub fn import_bls_to_execution_change(
        &self,
        bls_to_execution_change: SigVerifiedOp<SignedBlsToExecutionChange, T::EthSpec>,
        received_pre_capella: ReceivedPreCapella,
    ) -> bool {
        if self.eth1_chain.is_some() {
            self.op_pool
                .insert_bls_to_execution_change(bls_to_execution_change, received_pre_capella)
        } else {
            false
        }
    }

    /// Attempt to obtain sync committee duties from the head.
    pub fn sync_committee_duties_from_head(
        &self,
        epoch: Epoch,
        validator_indices: &[u64],
    ) -> Result<Vec<Option<SyncDuty>>, Error> {
        self.with_head(move |head| {
            head.beacon_state
                .get_sync_committee_duties(epoch, validator_indices, &self.spec)
                .map_err(Error::SyncDutiesError)
        })
    }

    /// A convenience method for spawning a blocking task. It maps an `Option` and
    /// `tokio::JoinError` into a single `BeaconChainError`.
    pub(crate) async fn spawn_blocking_handle<F, R>(
        &self,
        task: F,
        name: &'static str,
    ) -> Result<R, Error>
    where
        F: FnOnce() -> R + Send + 'static,
        R: Send + 'static,
    {
        let handle = self
            .task_executor
            .spawn_blocking_handle(task, name)
            .ok_or(Error::RuntimeShutdown)?;

        handle.await.map_err(Error::TokioJoin)
    }

    /// Accepts a `chain_segment` and filters out any uninteresting blocks (e.g., pre-finalization
    /// or already-known).
    ///
    /// This method is potentially long-running and should not run on the core executor.
    pub fn filter_chain_segment(
        self: &Arc<Self>,
        chain_segment: Vec<BlockWrapper<T::EthSpec>>,
    ) -> Result<Vec<HashBlockTuple<T::EthSpec>>, ChainSegmentResult<T::EthSpec>> {
        // This function will never import any blocks.
        let imported_blocks = 0;
        let mut filtered_chain_segment = Vec::with_capacity(chain_segment.len());

        // Produce a list of the parent root and slot of the child of each block.
        //
        // E.g., `children[0] == (chain_segment[1].parent_root(), chain_segment[1].slot())`
        let children = chain_segment
            .iter()
            .skip(1)
            .map(|block| (block.parent_root(), block.slot()))
            .collect::<Vec<_>>();

        for (i, block) in chain_segment.into_iter().enumerate() {
            // Ensure the block is the correct structure for the fork at `block.slot()`.
            if let Err(e) = block.as_block().fork_name(&self.spec) {
                return Err(ChainSegmentResult::Failed {
                    imported_blocks,
                    error: BlockError::InconsistentFork(e),
                });
            }

            let block_root = get_block_root(block.as_block());

            if let Some((child_parent_root, child_slot)) = children.get(i) {
                // If this block has a child in this chain segment, ensure that its parent root matches
                // the root of this block.
                //
                // Without this check it would be possible to have a block verified using the
                // incorrect shuffling. That would be bad, mmkay.
                if block_root != *child_parent_root {
                    return Err(ChainSegmentResult::Failed {
                        imported_blocks,
                        error: BlockError::NonLinearParentRoots,
                    });
                }

                // Ensure that the slots are strictly increasing throughout the chain segment.
                if *child_slot <= block.slot() {
                    return Err(ChainSegmentResult::Failed {
                        imported_blocks,
                        error: BlockError::NonLinearSlots,
                    });
                }
            }

            match check_block_relevancy(block.as_block(), block_root, self) {
                // If the block is relevant, add it to the filtered chain segment.
                Ok(_) => filtered_chain_segment.push((block_root, block)),
                // If the block is already known, simply ignore this block.
                Err(BlockError::BlockIsAlreadyKnown) => continue,
                // If the block is the genesis block, simply ignore this block.
                Err(BlockError::GenesisBlock) => continue,
                // If the block is is for a finalized slot, simply ignore this block.
                //
                // The block is either:
                //
                // 1. In the canonical finalized chain.
                // 2. In some non-canonical chain at a slot that has been finalized already.
                //
                // In the case of (1), there's no need to re-import and later blocks in this
                // segement might be useful.
                //
                // In the case of (2), skipping the block is valid since we should never import it.
                // However, we will potentially get a `ParentUnknown` on a later block. The sync
                // protocol will need to ensure this is handled gracefully.
                Err(BlockError::WouldRevertFinalizedSlot { .. }) => continue,
                // The block has a known parent that does not descend from the finalized block.
                // There is no need to process this block or any children.
                Err(BlockError::NotFinalizedDescendant { block_parent_root }) => {
                    return Err(ChainSegmentResult::Failed {
                        imported_blocks,
                        error: BlockError::NotFinalizedDescendant { block_parent_root },
                    });
                }
                // If there was an error whilst determining if the block was invalid, return that
                // error.
                Err(BlockError::BeaconChainError(e)) => {
                    return Err(ChainSegmentResult::Failed {
                        imported_blocks,
                        error: BlockError::BeaconChainError(e),
                    });
                }
                // If the block was decided to be irrelevant for any other reason, don't include
                // this block or any of it's children in the filtered chain segment.
                _ => break,
            }
        }

        Ok(filtered_chain_segment)
    }

    /// Attempt to verify and import a chain of blocks to `self`.
    ///
    /// The provided blocks _must_ each reference the previous block via `block.parent_root` (i.e.,
    /// be a chain). An error will be returned if this is not the case.
    ///
    /// This operation is not atomic; if one of the blocks in the chain is invalid then some prior
    /// blocks might be imported.
    ///
    /// This method is generally much more efficient than importing each block using
    /// `Self::process_block`.
    pub async fn process_chain_segment(
        self: &Arc<Self>,
        chain_segment: Vec<BlockWrapper<T::EthSpec>>,
        notify_execution_layer: NotifyExecutionLayer,
    ) -> ChainSegmentResult<T::EthSpec> {
        let mut imported_blocks = 0;

        // Filter uninteresting blocks from the chain segment in a blocking task.
        let chain = self.clone();
        let filtered_chain_segment_future = self.spawn_blocking_handle(
            move || chain.filter_chain_segment(chain_segment),
            "filter_chain_segment",
        );
        let mut filtered_chain_segment = match filtered_chain_segment_future.await {
            Ok(Ok(filtered_segment)) => filtered_segment,
            Ok(Err(segment_result)) => return segment_result,
            Err(error) => {
                return ChainSegmentResult::Failed {
                    imported_blocks,
                    error: BlockError::BeaconChainError(error),
                }
            }
        };

        while let Some((_root, block)) = filtered_chain_segment.first() {
            // Determine the epoch of the first block in the remaining segment.
            let start_epoch = block.epoch();

            // The `last_index` indicates the position of the first block in an epoch greater
            // than the current epoch: partitioning the blocks into a run of blocks in the same
            // epoch and everything else. These same-epoch blocks can all be signature-verified with
            // the same `BeaconState`.
            let last_index = filtered_chain_segment
                .iter()
                .position(|(_root, block)| block.epoch() > start_epoch)
                .unwrap_or(filtered_chain_segment.len());

            let mut blocks = filtered_chain_segment.split_off(last_index);
            std::mem::swap(&mut blocks, &mut filtered_chain_segment);

            let chain = self.clone();
            let signature_verification_future = self.spawn_blocking_handle(
                move || signature_verify_chain_segment(blocks, &chain),
                "signature_verify_chain_segment",
            );

            // Verify the signature of the blocks, returning early if the signature is invalid.
            let signature_verified_blocks = match signature_verification_future.await {
                Ok(Ok(blocks)) => blocks,
                Ok(Err(error)) => {
                    return ChainSegmentResult::Failed {
                        imported_blocks,
                        error,
                    };
                }
                Err(error) => {
                    return ChainSegmentResult::Failed {
                        imported_blocks,
                        error: BlockError::BeaconChainError(error),
                    };
                }
            };

            // Import the blocks into the chain.
            for signature_verified_block in signature_verified_blocks {
                match self
                    .process_block(
                        signature_verified_block.block_root(),
                        signature_verified_block,
                        notify_execution_layer,
                    )
                    .await
                {
                    Ok(status) => {
                        match status {
                            AvailabilityProcessingStatus::Imported(_) => {
                                // The block was imported successfully.
                                imported_blocks += 1;
                            }
                            AvailabilityProcessingStatus::MissingComponents(slot, block_root) => {
                                warn!(self.log, "Blobs missing in response to range request";
                                    "block_root" => ?block_root, "slot" => slot);
                                return ChainSegmentResult::Failed {
                                    imported_blocks,
                                    error: BlockError::AvailabilityCheck(
                                        AvailabilityCheckError::MissingBlobs,
                                    ),
                                };
                            }
                        }
                    }
                    Err(error) => {
                        return ChainSegmentResult::Failed {
                            imported_blocks,
                            error,
                        };
                    }
                }
            }
        }

        ChainSegmentResult::Successful { imported_blocks }
    }

    /// Returns `Ok(GossipVerifiedBlock)` if the supplied `block` should be forwarded onto the
    /// gossip network. The block is not imported into the chain, it is just partially verified.
    ///
    /// The returned `GossipVerifiedBlock` should be provided to `Self::process_block` immediately
    /// after it is returned, unless some other circumstance decides it should not be imported at
    /// all.
    ///
    /// ## Errors
    ///
    /// Returns an `Err` if the given block was invalid, or an error was encountered during
    pub async fn verify_block_for_gossip(
        self: &Arc<Self>,
        block: BlockWrapper<T::EthSpec>,
    ) -> Result<GossipVerifiedBlock<T>, BlockError<T::EthSpec>> {
        let chain = self.clone();
        self.task_executor
            .clone()
            .spawn_blocking_handle(
                move || {
                    let slot = block.slot();
                    let graffiti_string = block.message().body().graffiti().as_utf8_lossy();

                    match GossipVerifiedBlock::new(block, &chain) {
                        Ok(verified) => {
                            debug!(
                                chain.log,
                                "Successfully verified gossip block";
                                "graffiti" => graffiti_string,
                                "slot" => slot,
                                "root" => ?verified.block_root(),
                            );

                            Ok(verified)
                        }
                        Err(e) => {
                            debug!(
                                chain.log,
                                "Rejected gossip block";
                                "error" => e.to_string(),
                                "graffiti" => graffiti_string,
                                "slot" => slot,
                            );

                            Err(e)
                        }
                    }
                },
                "payload_verification_handle",
            )
            .ok_or(BeaconChainError::RuntimeShutdown)?
            .await
            .map_err(BeaconChainError::TokioJoin)?
    }

    pub async fn process_blob(
        self: &Arc<Self>,
        blob: GossipVerifiedBlob<T::EthSpec>,
    ) -> Result<AvailabilityProcessingStatus, BlockError<T::EthSpec>> {
        self.check_availability_and_maybe_import(blob.slot(), |chain| {
            chain.data_availability_checker.put_gossip_blob(blob)
        })
        .await
    }

    /// Returns `Ok(block_root)` if the given `unverified_block` was successfully verified and
    /// imported into the chain.
    ///
    /// For post deneb blocks, this returns a `BlockError::AvailabilityPending` error
    /// if the corresponding blobs are not in the required caches.
    ///
    /// Items that implement `IntoExecutionPendingBlock` include:
    ///
    /// - `SignedBeaconBlock`
    /// - `GossipVerifiedBlock`
    /// - `BlockWrapper`
    ///
    /// ## Errors
    ///
    /// Returns an `Err` if the given block was invalid, or an error was encountered during
    /// verification.
    pub async fn process_block<B: IntoExecutionPendingBlock<T>>(
        self: &Arc<Self>,
        block_root: Hash256,
        unverified_block: B,
        notify_execution_layer: NotifyExecutionLayer,
    ) -> Result<AvailabilityProcessingStatus, BlockError<T::EthSpec>> {
        // Start the Prometheus timer.
        let _full_timer = metrics::start_timer(&metrics::BLOCK_PROCESSING_TIMES);

        // Increment the Prometheus counter for block processing requests.
        metrics::inc_counter(&metrics::BLOCK_PROCESSING_REQUESTS);

        let chain = self.clone();

        let execution_pending = unverified_block.into_execution_pending_block(
            block_root,
            &chain,
            notify_execution_layer,
        )?;

        let executed_block = self
            .clone()
            .into_executed_block(execution_pending)
            .await
            .map_err(|e| self.handle_block_error(e))?;

        match executed_block {
            ExecutedBlock::Available(block) => self.import_available_block(Box::new(block)).await,
            ExecutedBlock::AvailabilityPending(block) => {
                self.check_availability_and_maybe_import(block.block.slot(), |chain| {
                    chain
                        .data_availability_checker
                        .put_pending_executed_block(block)
                })
                .await
            }
        }
    }

    /// Accepts a fully-verified block and awaits on it's payload verification handle to
    /// get a fully `ExecutedBlock`
    ///
    /// An error is returned if the verification handle couldn't be awaited.
    pub async fn into_executed_block(
        self: Arc<Self>,
        execution_pending_block: ExecutionPendingBlock<T>,
    ) -> Result<ExecutedBlock<T::EthSpec>, BlockError<T::EthSpec>> {
        let ExecutionPendingBlock {
            block,
            import_data,
            payload_verification_handle,
        } = execution_pending_block;

        let payload_verification_outcome = payload_verification_handle
            .await
            .map_err(BeaconChainError::TokioJoin)?
            .ok_or(BeaconChainError::RuntimeShutdown)??;

        // Log the PoS pandas if a merge transition just occurred.
        if payload_verification_outcome.is_valid_merge_transition_block {
            info!(self.log, "{}", POS_PANDA_BANNER);
            info!(
                self.log,
                "Proof of Stake Activated";
                "slot" => block.slot()
            );
            info!(
                self.log, "";
                "Terminal POW Block Hash" => ?block
                    .message()
                    .execution_payload()?
                    .parent_hash()
                    .into_root()
            );
            info!(
                self.log, "";
                "Merge Transition Block Root" => ?block.message().tree_hash_root()
            );
            info!(
                self.log, "";
                "Merge Transition Execution Hash" => ?block
                    .message()
                    .execution_payload()?
                    .block_hash()
                    .into_root()
            );
        }
        Ok(ExecutedBlock::new(
            block,
            import_data,
            payload_verification_outcome,
        ))
    }

    fn handle_block_error(&self, e: BlockError<T::EthSpec>) -> BlockError<T::EthSpec> {
        match e {
            e @ BlockError::BeaconChainError(BeaconChainError::TokioJoin(_)) => {
                debug!(
                    self.log,
                    "Beacon block processing cancelled";
                    "error" => ?e,
                );
                e
            }
            BlockError::BeaconChainError(e) => {
                crit!(
                    self.log,
                    "Beacon block processing error";
                    "error" => ?e,
                );
                BlockError::BeaconChainError(e)
            }
            other => {
                trace!(
                    self.log,
                    "Beacon block rejected";
                    "reason" => other.to_string(),
                );
                other
            }
        }
    }

    /// Accepts a fully-verified, available block and imports it into the chain without performing any
    /// additional verification.
    ///
    /// An error is returned if the block was unable to be imported. It may be partially imported
    /// (i.e., this function is not atomic).
    pub async fn check_availability_and_maybe_import(
        self: &Arc<Self>,
        slot: Slot,
        cache_fn: impl FnOnce(Arc<Self>) -> Result<Availability<T::EthSpec>, AvailabilityCheckError>,
    ) -> Result<AvailabilityProcessingStatus, BlockError<T::EthSpec>> {
        let availability = cache_fn(self.clone())?;
        match availability {
            Availability::Available(block) => {
                // This is the time since start of the slot where all the components of the block have become available
                let delay =
                    get_slot_delay_ms(timestamp_now(), block.block.slot(), &self.slot_clock);
                metrics::observe_duration(&metrics::BLOCK_AVAILABILITY_DELAY, delay);
                // Block is fully available, import into fork choice
                self.import_available_block(block).await
            }
            Availability::MissingComponents(block_root) => Ok(
                AvailabilityProcessingStatus::MissingComponents(slot, block_root),
            ),
        }
    }

    pub async fn import_available_block(
        self: &Arc<Self>,
        block: Box<AvailableExecutedBlock<T::EthSpec>>,
    ) -> Result<AvailabilityProcessingStatus, BlockError<T::EthSpec>> {
        let AvailableExecutedBlock {
            block,
            import_data,
            payload_verification_outcome,
        } = *block;

        let BlockImportData {
            block_root,
            state,
            parent_block,
            parent_eth1_finalization_data,
            confirmed_state_roots,
            consensus_context,
        } = import_data;

        let slot = block.slot();

        // import
        let chain = self.clone();
        let result = self
            .spawn_blocking_handle(
                move || {
                    chain.import_block(
                        block,
                        block_root,
                        state,
                        confirmed_state_roots,
                        payload_verification_outcome.payload_verification_status,
                        parent_block,
                        parent_eth1_finalization_data,
                        consensus_context,
                    )
                },
                "payload_verification_handle",
            )
            .await
            .map_err(|e| {
                let b = BlockError::from(e);
                self.handle_block_error(b)
            })?;

        match result {
            // The block was successfully verified and imported. Yay.
            Ok(block_root) => {
                trace!(
                    self.log,
                    "Beacon block imported";
                    "block_root" => ?block_root,
                     "block_slot" => slot,
                );

                // Increment the Prometheus counter for block processing successes.
                metrics::inc_counter(&metrics::BLOCK_PROCESSING_SUCCESSES);

                Ok(AvailabilityProcessingStatus::Imported(block_root))
            }
            Err(e) => Err(self.handle_block_error(e)),
        }
    }

    /// Accepts a fully-verified and available block and imports it into the chain without performing any
    /// additional verification.
    ///
    /// An error is returned if the block was unable to be imported. It may be partially imported
    /// (i.e., this function is not atomic).
    #[allow(clippy::too_many_arguments)]
    fn import_block(
        &self,
        signed_block: AvailableBlock<T::EthSpec>,
        block_root: Hash256,
        mut state: BeaconState<T::EthSpec>,
        confirmed_state_roots: Vec<Hash256>,
        payload_verification_status: PayloadVerificationStatus,
        parent_block: SignedBlindedBeaconBlock<T::EthSpec>,
        parent_eth1_finalization_data: Eth1FinalizationData,
        mut consensus_context: ConsensusContext<T::EthSpec>,
    ) -> Result<Hash256, BlockError<T::EthSpec>> {
        // ----------------------------- BLOCK NOT YET ATTESTABLE ----------------------------------
        // Everything in this initial section is on the hot path between processing the block and
        // being able to attest to it. DO NOT add any extra processing in this initial section
        // unless it must run before fork choice.
        // -----------------------------------------------------------------------------------------
        let current_slot = self.slot()?;
        let current_epoch = current_slot.epoch(T::EthSpec::slots_per_epoch());
        let block = signed_block.message();
        let post_exec_timer = metrics::start_timer(&metrics::BLOCK_PROCESSING_POST_EXEC_PROCESSING);

        // Check against weak subjectivity checkpoint.
        self.check_block_against_weak_subjectivity_checkpoint(block, block_root, &state)?;

        // If there are new validators in this block, update our pubkey cache.
        //
        // The only keys imported here will be ones for validators deposited in this block, because
        // the cache *must* already have been updated for the parent block when it was imported.
        // Newly deposited validators are not active and their keys are not required by other parts
        // of block processing. The reason we do this here and not after making the block attestable
        // is so we don't have to think about lock ordering with respect to the fork choice lock.
        // There are a bunch of places where we lock both fork choice and the pubkey cache and it
        // would be difficult to check that they all lock fork choice first.
        let mut ops = self
            .validator_pubkey_cache
            .try_write_for(VALIDATOR_PUBKEY_CACHE_LOCK_TIMEOUT)
            .ok_or(Error::ValidatorPubkeyCacheLockTimeout)?
            .import_new_pubkeys(&state)?;

        // Apply the state to the attester cache, only if it is from the previous epoch or later.
        //
        // In a perfect scenario there should be no need to add previous-epoch states to the cache.
        // However, latency between the VC and the BN might cause the VC to produce attestations at
        // a previous slot.
        if state.current_epoch().saturating_add(1_u64) >= current_epoch {
            self.attester_cache
                .maybe_cache_state(&state, block_root, &self.spec)
                .map_err(BeaconChainError::from)?;
        }

        // Take an exclusive write-lock on fork choice. It's very important to prevent deadlocks by
        // avoiding taking other locks whilst holding this lock.
        let mut fork_choice = self.canonical_head.fork_choice_write_lock();

        // Do not import a block that doesn't descend from the finalized root.
        let signed_block =
            check_block_is_finalized_checkpoint_or_descendant(self, &fork_choice, signed_block)?;
        let block = signed_block.message();

        // Register the new block with the fork choice service.
        {
            let _fork_choice_block_timer =
                metrics::start_timer(&metrics::FORK_CHOICE_PROCESS_BLOCK_TIMES);
            let block_delay = self
                .slot_clock
                .seconds_from_current_slot_start()
                .ok_or(Error::UnableToComputeTimeAtSlot)?;

            fork_choice
                .on_block(
                    current_slot,
                    block,
                    block_root,
                    block_delay,
                    &state,
                    payload_verification_status,
                    &self.spec,
                )
                .map_err(|e| BlockError::BeaconChainError(e.into()))?;
        }

        // If the block is recent enough and it was not optimistically imported, check to see if it
        // becomes the head block. If so, apply it to the early attester cache. This will allow
        // attestations to the block without waiting for the block and state to be inserted to the
        // database.
        //
        // Only performing this check on recent blocks avoids slowing down sync with lots of calls
        // to fork choice `get_head`.
        //
        // Optimistically imported blocks are not added to the cache since the cache is only useful
        // for a small window of time and the complexity of keeping track of the optimistic status
        // is not worth it.
        if !payload_verification_status.is_optimistic()
            && block.slot() + EARLY_ATTESTER_CACHE_HISTORIC_SLOTS >= current_slot
        {
            let fork_choice_timer = metrics::start_timer(&metrics::BLOCK_PROCESSING_FORK_CHOICE);
            match fork_choice.get_head(current_slot, &self.spec) {
                // This block became the head, add it to the early attester cache.
                Ok(new_head_root) if new_head_root == block_root => {
                    if let Some(proto_block) = fork_choice.get_block(&block_root) {
                        if let Err(e) = self.early_attester_cache.add_head_block(
                            block_root,
                            signed_block.clone(),
                            proto_block,
                            &state,
                            &self.spec,
                        ) {
                            warn!(
                                self.log,
                                "Early attester cache insert failed";
                                "error" => ?e
                            );
                        }
                    } else {
                        warn!(
                            self.log,
                            "Early attester block missing";
                            "block_root" => ?block_root
                        );
                    }
                }
                // This block did not become the head, nothing to do.
                Ok(_) => (),
                Err(e) => error!(
                    self.log,
                    "Failed to compute head during block import";
                    "error" => ?e
                ),
            }
            drop(fork_choice_timer);
        }
        drop(post_exec_timer);

        // ---------------------------- BLOCK PROBABLY ATTESTABLE ----------------------------------
        // Most blocks are now capable of being attested to thanks to the `early_attester_cache`
        // cache above. Resume non-essential processing.
        //
        // It is important NOT to return errors here before the database commit, because the block
        // has already been added to fork choice and the database would be left in an inconsistent
        // state if we returned early without committing. In other words, an error here would
        // corrupt the node's database permanently.
        // -----------------------------------------------------------------------------------------

        self.import_block_update_shuffling_cache(block_root, &mut state);
        self.import_block_observe_attestations(
            block,
            &state,
            &mut consensus_context,
            current_epoch,
        );
        self.import_block_update_validator_monitor(
            block,
            &state,
            &mut consensus_context,
            current_slot,
            parent_block.slot(),
        );
        self.import_block_update_slasher(block, &state, &mut consensus_context);

        let db_write_timer = metrics::start_timer(&metrics::BLOCK_PROCESSING_DB_WRITE);

        // Store the block and its state, and execute the confirmation batch for the intermediate
        // states, which will delete their temporary flags.
        // If the write fails, revert fork choice to the version from disk, else we can
        // end up with blocks in fork choice that are missing from disk.
        // See https://github.com/sigp/lighthouse/issues/2028
        let (signed_block, blobs) = signed_block.deconstruct();
        let block = signed_block.message();
        ops.extend(
            confirmed_state_roots
                .into_iter()
                .map(StoreOp::DeleteStateTemporaryFlag),
        );
        ops.push(StoreOp::PutBlock(block_root, signed_block.clone()));
        ops.push(StoreOp::PutState(block.state_root(), &state));

        if let Some(blobs) = blobs {
            if !blobs.is_empty() {
                //FIXME(sean) using this for debugging for now
                info!(
                    self.log, "Writing blobs to store";
                    "block_root" => ?block_root
                );
                ops.push(StoreOp::PutBlobs(block_root, blobs));
            }
        }

        let txn_lock = self.store.hot_db.begin_rw_transaction();

        if let Err(e) = self.store.do_atomically_with_block_and_blobs_cache(ops) {
            error!(
                self.log,
                "Database write failed!";
                "msg" => "Restoring fork choice from disk",
                "error" => ?e,
            );

            // Clear the early attester cache to prevent attestations which we would later be unable
            // to verify due to the failure.
            self.early_attester_cache.clear();

            // Since the write failed, try to revert the canonical head back to what was stored
            // in the database. This attempts to prevent inconsistency between the database and
            // fork choice.
            if let Err(e) = self.canonical_head.restore_from_store(
                fork_choice,
                ResetPayloadStatuses::always_reset_conditionally(
                    self.config.always_reset_payload_statuses,
                ),
                &self.store,
                &self.spec,
                &self.log,
            ) {
                crit!(
                    self.log,
                    "No stored fork choice found to restore from";
                    "error" => ?e,
                    "warning" => "The database is likely corrupt now, consider --purge-db"
                );
                return Err(BlockError::BeaconChainError(e));
            }

            return Err(e.into());
        }
        drop(txn_lock);

        // The fork choice write-lock is dropped *after* the on-disk database has been updated.
        // This prevents inconsistency between the two at the expense of concurrency.
        drop(fork_choice);

        // We're declaring the block "imported" at this point, since fork choice and the DB know
        // about it.
        let block_time_imported = timestamp_now();

        let parent_root = block.parent_root();
        let slot = block.slot();

        let current_eth1_finalization_data = Eth1FinalizationData {
            eth1_data: state.eth1_data().clone(),
            eth1_deposit_index: state.eth1_deposit_index(),
        };
        let current_finalized_checkpoint = state.finalized_checkpoint();

        self.snapshot_cache
            .try_write_for(BLOCK_PROCESSING_CACHE_LOCK_TIMEOUT)
            .ok_or(Error::SnapshotCacheLockTimeout)
            .map(|mut snapshot_cache| {
                snapshot_cache.insert(
                    BeaconSnapshot {
                        beacon_state: state,
                        beacon_block: signed_block.clone(),
                        beacon_block_root: block_root,
                    },
                    None,
                    &self.spec,
                )
            })
            .unwrap_or_else(|e| {
                error!(
                    self.log,
                    "Failed to insert snapshot";
                    "error" => ?e,
                    "task" => "process block"
                );
            });

        self.head_tracker
            .register_block(block_root, parent_root, slot);

        metrics::stop_timer(db_write_timer);

        metrics::inc_counter(&metrics::BLOCK_PROCESSING_SUCCESSES);

        // Update the deposit contract cache.
        self.import_block_update_deposit_contract_finalization(
            block,
            block_root,
            current_epoch,
            current_finalized_checkpoint,
            current_eth1_finalization_data,
            parent_eth1_finalization_data,
            parent_block.slot(),
        );

        // Inform the unknown block cache, in case it was waiting on this block.
        self.pre_finalization_block_cache
            .block_processed(block_root);

        self.import_block_update_metrics_and_events(
            block,
            block_root,
            block_time_imported,
            payload_verification_status,
            current_slot,
        );

        Ok(block_root)
    }

    /// Check block's consistentency with any configured weak subjectivity checkpoint.
    fn check_block_against_weak_subjectivity_checkpoint(
        &self,
        block: BeaconBlockRef<T::EthSpec>,
        block_root: Hash256,
        state: &BeaconState<T::EthSpec>,
    ) -> Result<(), BlockError<T::EthSpec>> {
        // Only perform the weak subjectivity check if it was configured.
        let wss_checkpoint = if let Some(checkpoint) = self.config.weak_subjectivity_checkpoint {
            checkpoint
        } else {
            return Ok(());
        };
        // Note: we're using the finalized checkpoint from the head state, rather than fork
        // choice.
        //
        // We are doing this to ensure that we detect changes in finalization. It's possible
        // that fork choice has already been updated to the finalized checkpoint in the block
        // we're importing.
        let current_head_finalized_checkpoint =
            self.canonical_head.cached_head().finalized_checkpoint();
        // Compare the existing finalized checkpoint with the incoming block's finalized checkpoint.
        let new_finalized_checkpoint = state.finalized_checkpoint();

        // This ensures we only perform the check once.
        if current_head_finalized_checkpoint.epoch < wss_checkpoint.epoch
            && wss_checkpoint.epoch <= new_finalized_checkpoint.epoch
        {
            if let Err(e) =
                self.verify_weak_subjectivity_checkpoint(wss_checkpoint, block_root, state)
            {
                let mut shutdown_sender = self.shutdown_sender();
                crit!(
                    self.log,
                    "Weak subjectivity checkpoint verification failed while importing block!";
                    "block_root" => ?block_root,
                    "parent_root" => ?block.parent_root(),
                    "old_finalized_epoch" => ?current_head_finalized_checkpoint.epoch,
                    "new_finalized_epoch" => ?new_finalized_checkpoint.epoch,
                    "weak_subjectivity_epoch" => ?wss_checkpoint.epoch,
                    "error" => ?e
                );
                crit!(
                    self.log,
                    "You must use the `--purge-db` flag to clear the database and restart sync. \
                         You may be on a hostile network."
                );
                shutdown_sender
                    .try_send(ShutdownReason::Failure(
                        "Weak subjectivity checkpoint verification failed. \
                             Provided block root is not a checkpoint.",
                    ))
                    .map_err(|err| {
                        BlockError::BeaconChainError(
                            BeaconChainError::WeakSubjectivtyShutdownError(err),
                        )
                    })?;
                return Err(BlockError::WeakSubjectivityConflict);
            }
        }
        Ok(())
    }

    /// Process a block for the validator monitor, including all its constituent messages.
    fn import_block_update_validator_monitor(
        &self,
        block: BeaconBlockRef<T::EthSpec>,
        state: &BeaconState<T::EthSpec>,
        ctxt: &mut ConsensusContext<T::EthSpec>,
        current_slot: Slot,
        parent_block_slot: Slot,
    ) {
        // Only register blocks with the validator monitor when the block is sufficiently close to
        // the current slot.
        if VALIDATOR_MONITOR_HISTORIC_EPOCHS as u64 * T::EthSpec::slots_per_epoch()
            + block.slot().as_u64()
            < current_slot.as_u64()
        {
            return;
        }

        // Allow the validator monitor to learn about a new valid state.
        self.validator_monitor
            .write()
            .process_valid_state(current_slot.epoch(T::EthSpec::slots_per_epoch()), state);

        let validator_monitor = self.validator_monitor.read();

        // Sync aggregate.
        if let Ok(sync_aggregate) = block.body().sync_aggregate() {
            // `SyncCommittee` for the sync_aggregate should correspond to the duty slot
            let duty_epoch = block.epoch();

            match self.sync_committee_at_epoch(duty_epoch) {
                Ok(sync_committee) => {
                    let participant_pubkeys = sync_committee
                        .pubkeys
                        .iter()
                        .zip(sync_aggregate.sync_committee_bits.iter())
                        .filter_map(|(pubkey, bit)| bit.then_some(pubkey))
                        .collect::<Vec<_>>();

                    validator_monitor.register_sync_aggregate_in_block(
                        block.slot(),
                        block.parent_root(),
                        participant_pubkeys,
                    );
                }
                Err(e) => {
                    warn!(
                        self.log,
                        "Unable to fetch sync committee";
                        "epoch" => duty_epoch,
                        "purpose" => "validator monitor",
                        "error" => ?e,
                    );
                }
            }
        }

        // Attestations.
        for attestation in block.body().attestations() {
            let indexed_attestation = match ctxt.get_indexed_attestation(state, attestation) {
                Ok(indexed) => indexed,
                Err(e) => {
                    debug!(
                        self.log,
                        "Failed to get indexed attestation";
                        "purpose" => "validator monitor",
                        "attestation_slot" => attestation.data.slot,
                        "error" => ?e,
                    );
                    continue;
                }
            };
            validator_monitor.register_attestation_in_block(
                indexed_attestation,
                parent_block_slot,
                &self.spec,
            );
        }

        for exit in block.body().voluntary_exits() {
            validator_monitor.register_block_voluntary_exit(&exit.message)
        }

        for slashing in block.body().attester_slashings() {
            validator_monitor.register_block_attester_slashing(slashing)
        }

        for slashing in block.body().proposer_slashings() {
            validator_monitor.register_block_proposer_slashing(slashing)
        }
    }

    /// Iterate through the attestations in the block and register them as "observed".
    ///
    /// This will stop us from propagating them on the gossip network.
    fn import_block_observe_attestations(
        &self,
        block: BeaconBlockRef<T::EthSpec>,
        state: &BeaconState<T::EthSpec>,
        ctxt: &mut ConsensusContext<T::EthSpec>,
        current_epoch: Epoch,
    ) {
        // To avoid slowing down sync, only observe attestations if the block is from the
        // previous epoch or later.
        if state.current_epoch() + 1 < current_epoch {
            return;
        }

        let _timer = metrics::start_timer(&metrics::BLOCK_PROCESSING_ATTESTATION_OBSERVATION);

        for a in block.body().attestations() {
            match self.observed_attestations.write().observe_item(a, None) {
                // If the observation was successful or if the slot for the attestation was too
                // low, continue.
                //
                // We ignore `SlotTooLow` since this will be very common whilst syncing.
                Ok(_) | Err(AttestationObservationError::SlotTooLow { .. }) => {}
                Err(e) => {
                    debug!(
                        self.log,
                        "Failed to register observed attestation";
                        "error" => ?e,
                        "epoch" => a.data.target.epoch
                    );
                }
            }

            let indexed_attestation = match ctxt.get_indexed_attestation(state, a) {
                Ok(indexed) => indexed,
                Err(e) => {
                    debug!(
                        self.log,
                        "Failed to get indexed attestation";
                        "purpose" => "observation",
                        "attestation_slot" => a.data.slot,
                        "error" => ?e,
                    );
                    continue;
                }
            };

            let mut observed_block_attesters = self.observed_block_attesters.write();

            for &validator_index in &indexed_attestation.attesting_indices {
                if let Err(e) = observed_block_attesters
                    .observe_validator(a.data.target.epoch, validator_index as usize)
                {
                    debug!(
                        self.log,
                        "Failed to register observed block attester";
                        "error" => ?e,
                        "epoch" => a.data.target.epoch,
                        "validator_index" => validator_index,
                    )
                }
            }
        }
    }

    /// If a slasher is configured, provide the attestations from the block.
    fn import_block_update_slasher(
        &self,
        block: BeaconBlockRef<T::EthSpec>,
        state: &BeaconState<T::EthSpec>,
        ctxt: &mut ConsensusContext<T::EthSpec>,
    ) {
        if let Some(slasher) = self.slasher.as_ref() {
            for attestation in block.body().attestations() {
                let indexed_attestation = match ctxt.get_indexed_attestation(state, attestation) {
                    Ok(indexed) => indexed,
                    Err(e) => {
                        debug!(
                            self.log,
                            "Failed to get indexed attestation";
                            "purpose" => "slasher",
                            "attestation_slot" => attestation.data.slot,
                            "error" => ?e,
                        );
                        continue;
                    }
                };
                slasher.accept_attestation(indexed_attestation.clone());
            }
        }
    }

    fn import_block_update_metrics_and_events(
        &self,
        block: BeaconBlockRef<T::EthSpec>,
        block_root: Hash256,
        block_time_imported: Duration,
        payload_verification_status: PayloadVerificationStatus,
        current_slot: Slot,
    ) {
        // Only present some metrics for blocks from the previous epoch or later.
        //
        // This helps avoid noise in the metrics during sync.
        if block.slot() + 2 * T::EthSpec::slots_per_epoch() >= current_slot {
            metrics::observe(
                &metrics::OPERATIONS_PER_BLOCK_ATTESTATION,
                block.body().attestations().len() as f64,
            );

            if let Ok(sync_aggregate) = block.body().sync_aggregate() {
                metrics::set_gauge(
                    &metrics::BLOCK_SYNC_AGGREGATE_SET_BITS,
                    sync_aggregate.num_set_bits() as i64,
                );
            }
        }

        let block_delay_total =
            get_slot_delay_ms(block_time_imported, block.slot(), &self.slot_clock);

        // Do not write to the cache for blocks older than 2 epochs, this helps reduce writes to
        // the cache during sync.
        if block_delay_total < self.slot_clock.slot_duration() * 64 {
            // Store the timestamp of the block being imported into the cache.
            self.block_times_cache.write().set_time_imported(
                block_root,
                current_slot,
                block_time_imported,
            );
        }

        // Do not store metrics if the block was > 4 slots old, this helps prevent noise during
        // sync.
        if block_delay_total < self.slot_clock.slot_duration() * 4 {
            // Observe the delay between when we observed the block and when we imported it.
            let block_delays = self.block_times_cache.read().get_block_delays(
                block_root,
                self.slot_clock
                    .start_of(current_slot)
                    .unwrap_or_else(|| Duration::from_secs(0)),
            );

            metrics::observe_duration(
                &metrics::BEACON_BLOCK_IMPORTED_OBSERVED_DELAY_TIME,
                block_delays
                    .imported
                    .unwrap_or_else(|| Duration::from_secs(0)),
            );
        }

        if let Some(event_handler) = self.event_handler.as_ref() {
            if event_handler.has_block_subscribers() {
                event_handler.register(EventKind::Block(SseBlock {
                    slot: block.slot(),
                    block: block_root,
                    execution_optimistic: payload_verification_status.is_optimistic(),
                }));
            }
        }
    }

    // For the current and next epoch of this state, ensure we have the shuffling from this
    // block in our cache.
    fn import_block_update_shuffling_cache(
        &self,
        block_root: Hash256,
        state: &mut BeaconState<T::EthSpec>,
    ) {
        if let Err(e) = self.import_block_update_shuffling_cache_fallible(block_root, state) {
            warn!(
                self.log,
                "Failed to prime shuffling cache";
                "error" => ?e
            );
        }
    }

    fn import_block_update_shuffling_cache_fallible(
        &self,
        block_root: Hash256,
        state: &mut BeaconState<T::EthSpec>,
    ) -> Result<(), BlockError<T::EthSpec>> {
        for relative_epoch in [RelativeEpoch::Current, RelativeEpoch::Next] {
            let shuffling_id = AttestationShufflingId::new(block_root, state, relative_epoch)?;

            let shuffling_is_cached = self
                .shuffling_cache
                .try_read_for(ATTESTATION_CACHE_LOCK_TIMEOUT)
                .ok_or(Error::AttestationCacheLockTimeout)?
                .contains(&shuffling_id);

            if !shuffling_is_cached {
                state.build_committee_cache(relative_epoch, &self.spec)?;
                let committee_cache = state.committee_cache(relative_epoch)?;
                self.shuffling_cache
                    .try_write_for(ATTESTATION_CACHE_LOCK_TIMEOUT)
                    .ok_or(Error::AttestationCacheLockTimeout)?
                    .insert_committee_cache(shuffling_id, committee_cache);
            }
        }
        Ok(())
    }

    #[allow(clippy::too_many_arguments)]
    fn import_block_update_deposit_contract_finalization(
        &self,
        block: BeaconBlockRef<T::EthSpec>,
        block_root: Hash256,
        current_epoch: Epoch,
        current_finalized_checkpoint: Checkpoint,
        current_eth1_finalization_data: Eth1FinalizationData,
        parent_eth1_finalization_data: Eth1FinalizationData,
        parent_block_slot: Slot,
    ) {
        // Do not write to eth1 finalization cache for blocks older than 5 epochs.
        if block.epoch() + 5 < current_epoch {
            return;
        }

        let parent_block_epoch = parent_block_slot.epoch(T::EthSpec::slots_per_epoch());
        if parent_block_epoch < current_epoch {
            // we've crossed epoch boundary, store Eth1FinalizationData
            let (checkpoint, eth1_finalization_data) =
                if block.slot() % T::EthSpec::slots_per_epoch() == 0 {
                    // current block is the checkpoint
                    (
                        Checkpoint {
                            epoch: current_epoch,
                            root: block_root,
                        },
                        current_eth1_finalization_data,
                    )
                } else {
                    // parent block is the checkpoint
                    (
                        Checkpoint {
                            epoch: current_epoch,
                            root: block.parent_root(),
                        },
                        parent_eth1_finalization_data,
                    )
                };

            if let Some(finalized_eth1_data) = self
                .eth1_finalization_cache
                .try_write_for(ETH1_FINALIZATION_CACHE_LOCK_TIMEOUT)
                .and_then(|mut cache| {
                    cache.insert(checkpoint, eth1_finalization_data);
                    cache.finalize(&current_finalized_checkpoint)
                })
            {
                if let Some(eth1_chain) = self.eth1_chain.as_ref() {
                    let finalized_deposit_count = finalized_eth1_data.deposit_count;
                    eth1_chain.finalize_eth1_data(finalized_eth1_data);
                    debug!(
                        self.log,
                        "called eth1_chain.finalize_eth1_data()";
                        "epoch" => current_finalized_checkpoint.epoch,
                        "deposit count" => finalized_deposit_count,
                    );
                }
            }
        }
    }

    /// If configured, wait for the fork choice run at the start of the slot to complete.
    fn wait_for_fork_choice_before_block_production(
        self: &Arc<Self>,
        slot: Slot,
    ) -> Result<(), BlockProductionError> {
        if let Some(rx) = &self.fork_choice_signal_rx {
            let current_slot = self
                .slot()
                .map_err(|_| BlockProductionError::UnableToReadSlot)?;

            let timeout = Duration::from_millis(self.config.fork_choice_before_proposal_timeout_ms);

            if slot == current_slot || slot == current_slot + 1 {
                match rx.wait_for_fork_choice(slot, timeout) {
                    ForkChoiceWaitResult::Success(fc_slot) => {
                        debug!(
                            self.log,
                            "Fork choice successfully updated before block production";
                            "slot" => slot,
                            "fork_choice_slot" => fc_slot,
                        );
                    }
                    ForkChoiceWaitResult::Behind(fc_slot) => {
                        warn!(
                            self.log,
                            "Fork choice notifier out of sync with block production";
                            "fork_choice_slot" => fc_slot,
                            "slot" => slot,
                            "message" => "this block may be orphaned",
                        );
                    }
                    ForkChoiceWaitResult::TimeOut => {
                        warn!(
                            self.log,
                            "Timed out waiting for fork choice before proposal";
                            "message" => "this block may be orphaned",
                        );
                    }
                }
            } else {
                error!(
                    self.log,
                    "Producing block at incorrect slot";
                    "block_slot" => slot,
                    "current_slot" => current_slot,
                    "message" => "check clock sync, this block may be orphaned",
                );
            }
        }
        Ok(())
    }

    /// Produce a new block at the given `slot`.
    ///
    /// The produced block will not be inherently valid, it must be signed by a block producer.
    /// Block signing is out of the scope of this function and should be done by a separate program.
    pub async fn produce_block<Payload: AbstractExecPayload<T::EthSpec> + 'static>(
        self: &Arc<Self>,
        randao_reveal: Signature,
        slot: Slot,
        validator_graffiti: Option<Graffiti>,
    ) -> Result<BeaconBlockAndState<T::EthSpec, Payload>, BlockProductionError> {
        self.produce_block_with_verification(
            randao_reveal,
            slot,
            validator_graffiti,
            ProduceBlockVerification::VerifyRandao,
        )
        .await
    }

    /// Same as `produce_block` but allowing for configuration of RANDAO-verification.
    pub async fn produce_block_with_verification<
        Payload: AbstractExecPayload<T::EthSpec> + 'static,
    >(
        self: &Arc<Self>,
        randao_reveal: Signature,
        slot: Slot,
        validator_graffiti: Option<Graffiti>,
        verification: ProduceBlockVerification,
    ) -> Result<BeaconBlockAndState<T::EthSpec, Payload>, BlockProductionError> {
        // Part 1/2 (blocking)
        //
        // Load the parent state from disk.
        let chain = self.clone();
        let (state, state_root_opt) = self
            .task_executor
            .spawn_blocking_handle(
                move || chain.load_state_for_block_production(slot),
                "produce_partial_beacon_block",
            )
            .ok_or(BlockProductionError::ShuttingDown)?
            .await
            .map_err(BlockProductionError::TokioJoin)??;

        // Part 2/2 (async, with some blocking components)
        //
        // Produce the block upon the state
        self.produce_block_on_state::<Payload>(
            state,
            state_root_opt,
            slot,
            randao_reveal,
            validator_graffiti,
            verification,
        )
        .await
    }

    /// Load a beacon state from the database for block production. This is a long-running process
    /// that should not be performed in an `async` context.
    fn load_state_for_block_production(
        self: &Arc<Self>,
        slot: Slot,
    ) -> Result<(BeaconState<T::EthSpec>, Option<Hash256>), BlockProductionError> {
        metrics::inc_counter(&metrics::BLOCK_PRODUCTION_REQUESTS);
        let _complete_timer = metrics::start_timer(&metrics::BLOCK_PRODUCTION_TIMES);

        let fork_choice_timer = metrics::start_timer(&metrics::BLOCK_PRODUCTION_FORK_CHOICE_TIMES);
        self.wait_for_fork_choice_before_block_production(slot)?;
        drop(fork_choice_timer);

        // Producing a block requires the tree hash cache, so clone a full state corresponding to
        // the head from the snapshot cache. Unfortunately we can't move the snapshot out of the
        // cache (which would be fast), because we need to re-process the block after it has been
        // signed. If we miss the cache or we're producing a block that conflicts with the head,
        // fall back to getting the head from `slot - 1`.
        let state_load_timer = metrics::start_timer(&metrics::BLOCK_PRODUCTION_STATE_LOAD_TIMES);

        // Atomically read some values from the head whilst avoiding holding cached head `Arc` any
        // longer than necessary.
        let (head_slot, head_block_root) = {
            let head = self.canonical_head.cached_head();
            (head.head_slot(), head.head_block_root())
        };
        let (state, state_root_opt) = if head_slot < slot {
            // Attempt an aggressive re-org if configured and the conditions are right.
            if let Some(re_org_state) = self.get_state_for_re_org(slot, head_slot, head_block_root)
            {
                info!(
                    self.log,
                    "Proposing block to re-org current head";
                    "slot" => slot,
                    "head_to_reorg" => %head_block_root,
                );
                (re_org_state.pre_state, re_org_state.state_root)
            }
            // Normal case: proposing a block atop the current head. Use the snapshot cache.
            else if let Some(pre_state) = self
                .snapshot_cache
                .try_read_for(BLOCK_PROCESSING_CACHE_LOCK_TIMEOUT)
                .and_then(|snapshot_cache| {
                    snapshot_cache.get_state_for_block_production(head_block_root)
                })
            {
                (pre_state.pre_state, pre_state.state_root)
            } else {
                warn!(
                    self.log,
                    "Block production cache miss";
                    "message" => "this block is more likely to be orphaned",
                    "slot" => slot,
                );
                let state = self
                    .state_at_slot(slot - 1, StateSkipConfig::WithStateRoots)
                    .map_err(|_| BlockProductionError::UnableToProduceAtSlot(slot))?;

                (state, None)
            }
        } else {
            warn!(
                self.log,
                "Producing block that conflicts with head";
                "message" => "this block is more likely to be orphaned",
                "slot" => slot,
            );
            let state = self
                .state_at_slot(slot - 1, StateSkipConfig::WithStateRoots)
                .map_err(|_| BlockProductionError::UnableToProduceAtSlot(slot))?;

            (state, None)
        };

        drop(state_load_timer);

        Ok((state, state_root_opt))
    }

    /// Fetch the beacon state to use for producing a block if a 1-slot proposer re-org is viable.
    ///
    /// This function will return `None` if proposer re-orgs are disabled.
    fn get_state_for_re_org(
        &self,
        slot: Slot,
        head_slot: Slot,
        canonical_head: Hash256,
    ) -> Option<BlockProductionPreState<T::EthSpec>> {
        let re_org_threshold = self.config.re_org_threshold?;

        if self.spec.proposer_score_boost.is_none() {
            warn!(
                self.log,
                "Ignoring proposer re-org configuration";
                "reason" => "this network does not have proposer boost enabled"
            );
            return None;
        }

        let slot_delay = self
            .slot_clock
            .seconds_from_current_slot_start()
            .or_else(|| {
                warn!(
                    self.log,
                    "Not attempting re-org";
                    "error" => "unable to read slot clock"
                );
                None
            })?;

        // Attempt a proposer re-org if:
        //
        // 1. It seems we have time to propagate and still receive the proposer boost.
        // 2. The current head block was seen late.
        // 3. The `get_proposer_head` conditions from fork choice pass.
        let proposing_on_time = slot_delay < self.config.re_org_cutoff(self.spec.seconds_per_slot);
        if !proposing_on_time {
            debug!(
                self.log,
                "Not attempting re-org";
                "reason" => "not proposing on time",
            );
            return None;
        }

        let head_late = self.block_observed_after_attestation_deadline(canonical_head, head_slot);
        if !head_late {
            debug!(
                self.log,
                "Not attempting re-org";
                "reason" => "head not late"
            );
            return None;
        }

        // Is the current head weak and appropriate for re-orging?
        let proposer_head_timer =
            metrics::start_timer(&metrics::BLOCK_PRODUCTION_GET_PROPOSER_HEAD_TIMES);
        let proposer_head = self
            .canonical_head
            .fork_choice_read_lock()
            .get_proposer_head(
                slot,
                canonical_head,
                re_org_threshold,
                &self.config.re_org_disallowed_offsets,
                self.config.re_org_max_epochs_since_finalization,
            )
            .map_err(|e| match e {
                ProposerHeadError::DoNotReOrg(reason) => {
                    debug!(
                        self.log,
                        "Not attempting re-org";
                        "reason" => %reason,
                    );
                }
                ProposerHeadError::Error(e) => {
                    warn!(
                        self.log,
                        "Not attempting re-org";
                        "error" => ?e,
                    );
                }
            })
            .ok()?;
        drop(proposer_head_timer);
        let re_org_parent_block = proposer_head.parent_node.root;

        // Only attempt a re-org if we hit the snapshot cache.
        let pre_state = self
            .snapshot_cache
            .try_read_for(BLOCK_PROCESSING_CACHE_LOCK_TIMEOUT)
            .and_then(|snapshot_cache| {
                snapshot_cache.get_state_for_block_production(re_org_parent_block)
            })
            .or_else(|| {
                debug!(
                    self.log,
                    "Not attempting re-org";
                    "reason" => "missed snapshot cache",
                    "parent_block" => ?re_org_parent_block,
                );
                None
            })?;

        info!(
            self.log,
            "Attempting re-org due to weak head";
            "weak_head" => ?canonical_head,
            "parent" => ?re_org_parent_block,
            "head_weight" => proposer_head.head_node.weight,
            "threshold_weight" => proposer_head.re_org_weight_threshold
        );

        Some(pre_state)
    }

    /// Get the proposer index and `prev_randao` value for a proposal at slot `proposal_slot`.
    ///
    /// The `proposer_head` may be the head block of `cached_head` or its parent. An error will
    /// be returned for any other value.
    pub fn get_pre_payload_attributes(
        &self,
        proposal_slot: Slot,
        proposer_head: Hash256,
        cached_head: &CachedHead<T::EthSpec>,
    ) -> Result<Option<PrePayloadAttributes>, Error> {
        let proposal_epoch = proposal_slot.epoch(T::EthSpec::slots_per_epoch());

        let head_block_root = cached_head.head_block_root();
        let parent_block_root = cached_head.parent_block_root();

        // The proposer head must be equal to the canonical head or its parent.
        if proposer_head != head_block_root && proposer_head != parent_block_root {
            warn!(
                self.log,
                "Unable to compute payload attributes";
                "block_root" => ?proposer_head,
                "head_block_root" => ?head_block_root,
            );
            return Ok(None);
        }

        // Compute the proposer index.
        let head_epoch = cached_head.head_slot().epoch(T::EthSpec::slots_per_epoch());
        let shuffling_decision_root = if head_epoch == proposal_epoch {
            cached_head
                .snapshot
                .beacon_state
                .proposer_shuffling_decision_root(proposer_head)?
        } else {
            proposer_head
        };
        let cached_proposer = self
            .beacon_proposer_cache
            .lock()
            .get_slot::<T::EthSpec>(shuffling_decision_root, proposal_slot);
        let proposer_index = if let Some(proposer) = cached_proposer {
            proposer.index as u64
        } else {
            if head_epoch + 2 < proposal_epoch {
                warn!(
                    self.log,
                    "Skipping proposer preparation";
                    "msg" => "this is a non-critical issue that can happen on unhealthy nodes or \
                              networks.",
                    "proposal_epoch" => proposal_epoch,
                    "head_epoch" => head_epoch,
                );

                // Don't skip the head forward more than two epochs. This avoids burdening an
                // unhealthy node.
                //
                // Although this node might miss out on preparing for a proposal, they should still
                // be able to propose. This will prioritise beacon chain health over efficient
                // packing of execution blocks.
                return Ok(None);
            }

            let (proposers, decision_root, _, fork) =
                compute_proposer_duties_from_head(proposal_epoch, self)?;

            let proposer_offset = (proposal_slot % T::EthSpec::slots_per_epoch()).as_usize();
            let proposer = *proposers
                .get(proposer_offset)
                .ok_or(BeaconChainError::NoProposerForSlot(proposal_slot))?;

            self.beacon_proposer_cache.lock().insert(
                proposal_epoch,
                decision_root,
                proposers,
                fork,
            )?;

            // It's possible that the head changes whilst computing these duties. If so, abandon
            // this routine since the change of head would have also spawned another instance of
            // this routine.
            //
            // Exit now, after updating the cache.
            if decision_root != shuffling_decision_root {
                warn!(
                    self.log,
                    "Head changed during proposer preparation";
                );
                return Ok(None);
            }

            proposer as u64
        };

        // Get the `prev_randao` and parent block number.
        let head_block_number = cached_head.head_block_number()?;
        let (prev_randao, parent_block_number) = if proposer_head == parent_block_root {
            (
                cached_head.parent_random()?,
                head_block_number.saturating_sub(1),
            )
        } else {
            (cached_head.head_random()?, head_block_number)
        };

        Ok(Some(PrePayloadAttributes {
            proposer_index,
            prev_randao,
            parent_block_number,
        }))
    }

    pub fn get_expected_withdrawals(
        &self,
        forkchoice_update_params: &ForkchoiceUpdateParameters,
        proposal_slot: Slot,
    ) -> Result<Withdrawals<T::EthSpec>, Error> {
        let cached_head = self.canonical_head.cached_head();
        let head_state = &cached_head.snapshot.beacon_state;

        let parent_block_root = forkchoice_update_params.head_root;

        let (unadvanced_state, unadvanced_state_root) =
            if cached_head.head_block_root() == parent_block_root {
                (Cow::Borrowed(head_state), cached_head.head_state_root())
            } else if let Some(snapshot) = self
                .snapshot_cache
                .try_read_for(BLOCK_PROCESSING_CACHE_LOCK_TIMEOUT)
                .ok_or(Error::SnapshotCacheLockTimeout)?
                .get_cloned(parent_block_root, CloneConfig::none())
            {
                debug!(
                    self.log,
                    "Hit snapshot cache during withdrawals calculation";
                    "slot" => proposal_slot,
                    "parent_block_root" => ?parent_block_root,
                );
                let state_root = snapshot.beacon_state_root();
                (Cow::Owned(snapshot.beacon_state), state_root)
            } else {
                info!(
                    self.log,
                    "Missed snapshot cache during withdrawals calculation";
                    "slot" => proposal_slot,
                    "parent_block_root" => ?parent_block_root
                );
                let block = self
                    .get_blinded_block(&parent_block_root)?
                    .ok_or(Error::MissingBeaconBlock(parent_block_root))?;
                let state = self
                    .get_state(&block.state_root(), Some(block.slot()))?
                    .ok_or(Error::MissingBeaconState(block.state_root()))?;
                (Cow::Owned(state), block.state_root())
            };

        // Parent state epoch is the same as the proposal, we don't need to advance because the
        // list of expected withdrawals can only change after an epoch advance or a
        // block application.
        let proposal_epoch = proposal_slot.epoch(T::EthSpec::slots_per_epoch());
        if head_state.current_epoch() == proposal_epoch {
            return get_expected_withdrawals(&unadvanced_state, &self.spec)
                .map_err(Error::PrepareProposerFailed);
        }

        // Advance the state using the partial method.
        debug!(
            self.log,
            "Advancing state for withdrawals calculation";
            "proposal_slot" => proposal_slot,
            "parent_block_root" => ?parent_block_root,
        );
        let mut advanced_state = unadvanced_state.into_owned();
        partial_state_advance(
            &mut advanced_state,
            Some(unadvanced_state_root),
            proposal_epoch.start_slot(T::EthSpec::slots_per_epoch()),
            &self.spec,
        )?;
        get_expected_withdrawals(&advanced_state, &self.spec).map_err(Error::PrepareProposerFailed)
    }

    /// Determine whether a fork choice update to the execution layer should be overridden.
    ///
    /// This is *only* necessary when proposer re-orgs are enabled, because we have to prevent the
    /// execution layer from enshrining the block we want to re-org as the head.
    ///
    /// This function uses heuristics that align quite closely but not exactly with the re-org
    /// conditions set out in `get_state_for_re_org` and `get_proposer_head`. The differences are
    /// documented below.
    fn overridden_forkchoice_update_params(
        &self,
        canonical_forkchoice_params: ForkchoiceUpdateParameters,
    ) -> Result<ForkchoiceUpdateParameters, Error> {
        self.overridden_forkchoice_update_params_or_failure_reason(&canonical_forkchoice_params)
            .or_else(|e| match e {
                ProposerHeadError::DoNotReOrg(reason) => {
                    trace!(
                        self.log,
                        "Not suppressing fork choice update";
                        "reason" => %reason,
                    );
                    Ok(canonical_forkchoice_params)
                }
                ProposerHeadError::Error(e) => Err(e),
            })
    }

    fn overridden_forkchoice_update_params_or_failure_reason(
        &self,
        canonical_forkchoice_params: &ForkchoiceUpdateParameters,
    ) -> Result<ForkchoiceUpdateParameters, ProposerHeadError<Error>> {
        let _timer = metrics::start_timer(&metrics::FORK_CHOICE_OVERRIDE_FCU_TIMES);

        // Never override if proposer re-orgs are disabled.
        let re_org_threshold = self
            .config
            .re_org_threshold
            .ok_or(DoNotReOrg::ReOrgsDisabled)?;

        let head_block_root = canonical_forkchoice_params.head_root;

        // Perform initial checks and load the relevant info from fork choice.
        let info = self
            .canonical_head
            .fork_choice_read_lock()
            .get_preliminary_proposer_head(
                head_block_root,
                re_org_threshold,
                &self.config.re_org_disallowed_offsets,
                self.config.re_org_max_epochs_since_finalization,
            )
            .map_err(|e| e.map_inner_error(Error::ProposerHeadForkChoiceError))?;

        // The slot of our potential re-org block is always 1 greater than the head block because we
        // only attempt single-slot re-orgs.
        let head_slot = info.head_node.slot;
        let re_org_block_slot = head_slot + 1;
        let fork_choice_slot = info.current_slot;

        // If a re-orging proposal isn't made by the `re_org_cutoff` then we give up
        // and allow the fork choice update for the canonical head through so that we may attest
        // correctly.
        let current_slot_ok = if head_slot == fork_choice_slot {
            true
        } else if re_org_block_slot == fork_choice_slot {
            self.slot_clock
                .start_of(re_org_block_slot)
                .and_then(|slot_start| {
                    let now = self.slot_clock.now_duration()?;
                    let slot_delay = now.saturating_sub(slot_start);
                    Some(slot_delay <= self.config.re_org_cutoff(self.spec.seconds_per_slot))
                })
                .unwrap_or(false)
        } else {
            false
        };
        if !current_slot_ok {
            return Err(DoNotReOrg::HeadDistance.into());
        }

        // Only attempt a re-org if we have a proposer registered for the re-org slot.
        let proposing_at_re_org_slot = {
            // The proposer shuffling has the same decision root as the next epoch attestation
            // shuffling. We know our re-org block is not on the epoch boundary, so it has the
            // same proposer shuffling as the head (but not necessarily the parent which may lie
            // in the previous epoch).
            let shuffling_decision_root = info
                .head_node
                .next_epoch_shuffling_id
                .shuffling_decision_block;
            let proposer_index = self
                .beacon_proposer_cache
                .lock()
                .get_slot::<T::EthSpec>(shuffling_decision_root, re_org_block_slot)
                .ok_or_else(|| {
                    debug!(
                        self.log,
                        "Fork choice override proposer shuffling miss";
                        "slot" => re_org_block_slot,
                        "decision_root" => ?shuffling_decision_root,
                    );
                    DoNotReOrg::NotProposing
                })?
                .index as u64;

            self.execution_layer
                .as_ref()
                .ok_or(ProposerHeadError::Error(Error::ExecutionLayerMissing))?
                .has_proposer_preparation_data_blocking(proposer_index)
        };
        if !proposing_at_re_org_slot {
            return Err(DoNotReOrg::NotProposing.into());
        }

        // If the current slot is already equal to the proposal slot (or we are in the tail end of
        // the prior slot), then check the actual weight of the head against the re-org threshold.
        let head_weak = if fork_choice_slot == re_org_block_slot {
            info.head_node.weight < info.re_org_weight_threshold
        } else {
            true
        };
        if !head_weak {
            return Err(DoNotReOrg::HeadNotWeak {
                head_weight: info.head_node.weight,
                re_org_weight_threshold: info.re_org_weight_threshold,
            }
            .into());
        }

        // Check that the head block arrived late and is vulnerable to a re-org. This check is only
        // a heuristic compared to the proper weight check in `get_state_for_re_org`, the reason
        // being that we may have only *just* received the block and not yet processed any
        // attestations for it. We also can't dequeue attestations for the block during the
        // current slot, which would be necessary for determining its weight.
        let head_block_late =
            self.block_observed_after_attestation_deadline(head_block_root, head_slot);
        if !head_block_late {
            return Err(DoNotReOrg::HeadNotLate.into());
        }

        let parent_head_hash = info.parent_node.execution_status.block_hash();
        let forkchoice_update_params = ForkchoiceUpdateParameters {
            head_root: info.parent_node.root,
            head_hash: parent_head_hash,
            justified_hash: canonical_forkchoice_params.justified_hash,
            finalized_hash: canonical_forkchoice_params.finalized_hash,
        };

        debug!(
            self.log,
            "Fork choice update overridden";
            "canonical_head" => ?head_block_root,
            "override" => ?info.parent_node.root,
            "slot" => fork_choice_slot,
        );

        Ok(forkchoice_update_params)
    }

    /// Check if the block with `block_root` was observed after the attestation deadline of `slot`.
    fn block_observed_after_attestation_deadline(&self, block_root: Hash256, slot: Slot) -> bool {
        let block_delays = self.block_times_cache.read().get_block_delays(
            block_root,
            self.slot_clock
                .start_of(slot)
                .unwrap_or_else(|| Duration::from_secs(0)),
        );
        block_delays.observed.map_or(false, |delay| {
            delay > self.slot_clock.unagg_attestation_production_delay()
        })
    }

    /// Produce a block for some `slot` upon the given `state`.
    ///
    /// Typically the `self.produce_block()` function should be used, instead of calling this
    /// function directly. This function is useful for purposefully creating forks or blocks at
    /// non-current slots.
    ///
    /// If required, the given state will be advanced to the given `produce_at_slot`, then a block
    /// will be produced at that slot height.
    ///
    /// The provided `state_root_opt` should only ever be set to `Some` if the contained value is
    /// equal to the root of `state`. Providing this value will serve as an optimization to avoid
    /// performing a tree hash in some scenarios.
    pub async fn produce_block_on_state<Payload: AbstractExecPayload<T::EthSpec> + 'static>(
        self: &Arc<Self>,
        state: BeaconState<T::EthSpec>,
        state_root_opt: Option<Hash256>,
        produce_at_slot: Slot,
        randao_reveal: Signature,
        validator_graffiti: Option<Graffiti>,
        verification: ProduceBlockVerification,
    ) -> Result<BeaconBlockAndState<T::EthSpec, Payload>, BlockProductionError> {
        // Part 1/3 (blocking)
        //
        // Perform the state advance and block-packing functions.
        let chain = self.clone();
        let mut partial_beacon_block = self
            .task_executor
            .spawn_blocking_handle(
                move || {
                    chain.produce_partial_beacon_block(
                        state,
                        state_root_opt,
                        produce_at_slot,
                        randao_reveal,
                        validator_graffiti,
                    )
                },
                "produce_partial_beacon_block",
            )
            .ok_or(BlockProductionError::ShuttingDown)?
            .await
            .map_err(BlockProductionError::TokioJoin)??;

        // Part 2/3 (async)
        //
        // Wait for the execution layer to return an execution payload (if one is required).
        let prepare_payload_handle = partial_beacon_block.prepare_payload_handle.take();
        let block_contents = if let Some(prepare_payload_handle) = prepare_payload_handle {
            Some(
                prepare_payload_handle
                    .await
                    .map_err(BlockProductionError::TokioJoin)?
                    .ok_or(BlockProductionError::ShuttingDown)??,
            )
        } else {
            None
        };

        // Part 3/3 (blocking)
        //
        // Perform the final steps of combining all the parts and computing the state root.
        let chain = self.clone();
        self.task_executor
            .spawn_blocking_handle(
                move || {
                    chain.complete_partial_beacon_block(
                        partial_beacon_block,
                        block_contents,
                        verification,
                    )
                },
                "complete_partial_beacon_block",
            )
            .ok_or(BlockProductionError::ShuttingDown)?
            .await
            .map_err(BlockProductionError::TokioJoin)?
    }

    fn produce_partial_beacon_block<Payload: AbstractExecPayload<T::EthSpec> + 'static>(
        self: &Arc<Self>,
        mut state: BeaconState<T::EthSpec>,
        state_root_opt: Option<Hash256>,
        produce_at_slot: Slot,
        randao_reveal: Signature,
        validator_graffiti: Option<Graffiti>,
    ) -> Result<PartialBeaconBlock<T::EthSpec, Payload>, BlockProductionError> {
        let eth1_chain = self
            .eth1_chain
            .as_ref()
            .ok_or(BlockProductionError::NoEth1ChainConnection)?;

        // It is invalid to try to produce a block using a state from a future slot.
        if state.slot() > produce_at_slot {
            return Err(BlockProductionError::StateSlotTooHigh {
                produce_at_slot,
                state_slot: state.slot(),
            });
        }

        let slot_timer = metrics::start_timer(&metrics::BLOCK_PRODUCTION_SLOT_PROCESS_TIMES);

        // Ensure the state has performed a complete transition into the required slot.
        complete_state_advance(&mut state, state_root_opt, produce_at_slot, &self.spec)?;

        drop(slot_timer);

        state.build_committee_cache(RelativeEpoch::Current, &self.spec)?;

        let parent_root = if state.slot() > 0 {
            *state
                .get_block_root(state.slot() - 1)
                .map_err(|_| BlockProductionError::UnableToGetBlockRootFromState)?
        } else {
            state.latest_block_header().canonical_root()
        };

        let proposer_index = state.get_beacon_proposer_index(state.slot(), &self.spec)? as u64;

        let pubkey = state
            .validators()
            .get(proposer_index as usize)
            .map(|v| v.pubkey)
            .ok_or(BlockProductionError::BeaconChain(
                BeaconChainError::ValidatorIndexUnknown(proposer_index as usize),
            ))?;

        let builder_params = BuilderParams {
            pubkey,
            slot: state.slot(),
            chain_health: self
                .is_healthy(&parent_root)
                .map_err(BlockProductionError::BeaconChain)?,
        };

        // If required, start the process of loading an execution payload from the EL early. This
        // allows it to run concurrently with things like attestation packing.
        let prepare_payload_handle = match &state {
            BeaconState::Base(_) | BeaconState::Altair(_) => None,
            BeaconState::Merge(_) | BeaconState::Capella(_) | BeaconState::Deneb(_) => {
                let prepare_payload_handle =
                    get_execution_payload(self.clone(), &state, proposer_index, builder_params)?;
                Some(prepare_payload_handle)
            }
        };

        let (mut proposer_slashings, mut attester_slashings, mut voluntary_exits) =
            self.op_pool.get_slashings_and_exits(&state, &self.spec);

        let eth1_data = eth1_chain.eth1_data_for_block_production(&state, &self.spec)?;
        let deposits = eth1_chain.deposits_for_block_inclusion(&state, &eth1_data, &self.spec)?;

        let bls_to_execution_changes = self
            .op_pool
            .get_bls_to_execution_changes(&state, &self.spec);

        // Iterate through the naive aggregation pool and ensure all the attestations from there
        // are included in the operation pool.
        let unagg_import_timer =
            metrics::start_timer(&metrics::BLOCK_PRODUCTION_UNAGGREGATED_TIMES);
        for attestation in self.naive_aggregation_pool.read().iter() {
            let import = |attestation: &Attestation<T::EthSpec>| {
                let attesting_indices = get_attesting_indices_from_state(&state, attestation)?;
                self.op_pool
                    .insert_attestation(attestation.clone(), attesting_indices)
            };
            if let Err(e) = import(attestation) {
                // Don't stop block production if there's an error, just create a log.
                error!(
                    self.log,
                    "Attestation did not transfer to op pool";
                    "reason" => ?e
                );
            }
        }
        drop(unagg_import_timer);

        // Override the beacon node's graffiti with graffiti from the validator, if present.
        let graffiti = match validator_graffiti {
            Some(graffiti) => graffiti,
            None => self.graffiti,
        };

        let attestation_packing_timer =
            metrics::start_timer(&metrics::BLOCK_PRODUCTION_ATTESTATION_TIMES);

        let mut prev_filter_cache = HashMap::new();
        let prev_attestation_filter = |att: &AttestationRef<T::EthSpec>| {
            self.filter_op_pool_attestation(&mut prev_filter_cache, att, &state)
        };
        let mut curr_filter_cache = HashMap::new();
        let curr_attestation_filter = |att: &AttestationRef<T::EthSpec>| {
            self.filter_op_pool_attestation(&mut curr_filter_cache, att, &state)
        };

        let mut attestations = self
            .op_pool
            .get_attestations(
                &state,
                prev_attestation_filter,
                curr_attestation_filter,
                &self.spec,
            )
            .map_err(BlockProductionError::OpPoolError)?;
        drop(attestation_packing_timer);

        // If paranoid mode is enabled re-check the signatures of every included message.
        // This will be a lot slower but guards against bugs in block production and can be
        // quickly rolled out without a release.
        if self.config.paranoid_block_proposal {
            let mut tmp_ctxt = ConsensusContext::new(state.slot());
            attestations.retain(|att| {
                verify_attestation_for_block_inclusion(
                    &state,
                    att,
                    &mut tmp_ctxt,
                    VerifySignatures::True,
                    &self.spec,
                )
                .map_err(|e| {
                    warn!(
                        self.log,
                        "Attempted to include an invalid attestation";
                        "err" => ?e,
                        "block_slot" => state.slot(),
                        "attestation" => ?att
                    );
                })
                .is_ok()
            });

            proposer_slashings.retain(|slashing| {
                slashing
                    .clone()
                    .validate(&state, &self.spec)
                    .map_err(|e| {
                        warn!(
                            self.log,
                            "Attempted to include an invalid proposer slashing";
                            "err" => ?e,
                            "block_slot" => state.slot(),
                            "slashing" => ?slashing
                        );
                    })
                    .is_ok()
            });

            attester_slashings.retain(|slashing| {
                slashing
                    .clone()
                    .validate(&state, &self.spec)
                    .map_err(|e| {
                        warn!(
                            self.log,
                            "Attempted to include an invalid attester slashing";
                            "err" => ?e,
                            "block_slot" => state.slot(),
                            "slashing" => ?slashing
                        );
                    })
                    .is_ok()
            });

            voluntary_exits.retain(|exit| {
                exit.clone()
                    .validate(&state, &self.spec)
                    .map_err(|e| {
                        warn!(
                            self.log,
                            "Attempted to include an invalid proposer slashing";
                            "err" => ?e,
                            "block_slot" => state.slot(),
                            "exit" => ?exit
                        );
                    })
                    .is_ok()
            });
        }

        let slot = state.slot();

        let sync_aggregate = if matches!(&state, BeaconState::Base(_)) {
            None
        } else {
            let sync_aggregate = self
                .op_pool
                .get_sync_aggregate(&state)
                .map_err(BlockProductionError::OpPoolError)?
                .unwrap_or_else(|| {
                    warn!(
                        self.log,
                        "Producing block with no sync contributions";
                        "slot" => state.slot(),
                    );
                    SyncAggregate::new()
                });
            Some(sync_aggregate)
        };

        Ok(PartialBeaconBlock {
            state,
            slot,
            proposer_index,
            parent_root,
            randao_reveal,
            eth1_data,
            graffiti,
            proposer_slashings,
            attester_slashings,
            attestations,
            deposits,
            voluntary_exits,
            sync_aggregate,
            prepare_payload_handle,
            bls_to_execution_changes,
        })
    }

    fn complete_partial_beacon_block<Payload: AbstractExecPayload<T::EthSpec>>(
        &self,
        partial_beacon_block: PartialBeaconBlock<T::EthSpec, Payload>,
        block_contents: Option<BlockProposalContents<T::EthSpec, Payload>>,
        verification: ProduceBlockVerification,
    ) -> Result<BeaconBlockAndState<T::EthSpec, Payload>, BlockProductionError> {
        let (mut state, inner_block, blobs_opt, proofs_opt) =
            Self::merge_block_contents_into_beacon_block(partial_beacon_block, block_contents)?;

        let block = SignedBeaconBlock::from_block(
            inner_block,
            // The block is not signed here, that is the task of a validator client.
            Signature::empty(),
        );

        let block_size = block.ssz_bytes_len();
        debug!(
            self.log,
            "Produced block on state";
            "block_size" => block_size,
        );

        metrics::observe(&metrics::BLOCK_SIZE, block_size as f64);

        if block_size > self.config.max_network_size {
            return Err(BlockProductionError::BlockTooLarge(block_size));
        }

        let process_timer = metrics::start_timer(&metrics::BLOCK_PRODUCTION_PROCESS_TIMES);
        let signature_strategy = match verification {
            ProduceBlockVerification::VerifyRandao => BlockSignatureStrategy::VerifyRandao,
            ProduceBlockVerification::NoVerification => BlockSignatureStrategy::NoVerification,
        };

        // Use a context without block root or proposer index so that both are checked.
        let mut ctxt = ConsensusContext::new(block.slot());

        per_block_processing(
            &mut state,
            &block,
            signature_strategy,
            StateProcessingStrategy::Accurate,
            VerifyBlockRoot::True,
            &mut ctxt,
            &self.spec,
        )?;
        drop(process_timer);

        let state_root_timer = metrics::start_timer(&metrics::BLOCK_PRODUCTION_STATE_ROOT_TIMES);
        let state_root = state.update_tree_hash_cache()?;
        drop(state_root_timer);

        let (mut block, _) = block.deconstruct();
        *block.state_root_mut() = state_root;

        //FIXME(sean)
        // - add a new timer for processing here
<<<<<<< HEAD
        if let Some(blobs_or_blobs_roots) = blobs_opt {
=======
        if let (Some(blobs), Some(proofs)) = (blobs_opt, proofs_opt) {
            let kzg = self
                .kzg
                .as_ref()
                .ok_or(BlockProductionError::TrustedSetupNotInitialized)?;
            let beacon_block_root = block.canonical_root();
>>>>>>> 4a793280
            let expected_kzg_commitments = block.body().blob_kzg_commitments().map_err(|_| {
                BlockProductionError::InvalidBlockVariant(
                    "DENEB block does not contain kzg commitments".to_string(),
                )
            })?;

            if expected_kzg_commitments.len() != blobs_or_blobs_roots.len() {
                return Err(BlockProductionError::MissingKzgCommitment(format!(
                    "Missing KZG commitment for slot {}. Expected {}, got: {}",
                    block.slot(),
                    blobs_or_blobs_roots.len(),
                    expected_kzg_commitments.len()
                )));
            }

<<<<<<< HEAD
            let kzg_proofs = proofs_opt
                .ok_or(BlockProductionError::MissingKzgProof(format!(
                    "Missing KZG proofs for slot {}",
                    block.slot()
                )))?
                .to_vec();
=======
            let kzg_proofs = Vec::from(proofs);

            kzg_utils::validate_blobs::<T::EthSpec>(
                kzg.as_ref(),
                expected_kzg_commitments,
                &blobs,
                &kzg_proofs,
            )
            .map_err(BlockProductionError::KzgError)?;
>>>>>>> 4a793280

            match blobs_or_blobs_roots {
                BlobsOrBlobRoots::Blobs(blobs) => self.build_and_cache_blob_sidecars(
                    &block,
                    blobs,
                    expected_kzg_commitments,
                    kzg_proofs,
                )?,
                BlobsOrBlobRoots::BlobRoots(blob_roots) => self
                    .build_and_cache_blinded_blob_sidecars(
                        &block,
                        blob_roots,
                        expected_kzg_commitments,
                        kzg_proofs,
                    )?,
            }
        }

        metrics::inc_counter(&metrics::BLOCK_PRODUCTION_SUCCESSES);

        trace!(
            self.log,
            "Produced beacon block";
            "parent" => ?block.parent_root(),
            "attestations" => block.body().attestations().len(),
            "slot" => block.slot()
        );

        Ok((block, state))
    }

    /// This method must be called whenever an execution engine indicates that a payload is
    /// invalid.
    ///
    /// Fork choice will be run after the invalidation. The client may be shut down if the `op`
    /// results in the justified checkpoint being invalidated.
    ///
    /// See the documentation of `InvalidationOperation` for information about defining `op`.
    pub async fn process_invalid_execution_payload(
        self: &Arc<Self>,
        op: &InvalidationOperation,
    ) -> Result<(), Error> {
        debug!(
            self.log,
            "Processing payload invalidation";
            "op" => ?op,
        );

        // Update the execution status in fork choice.
        //
        // Use a blocking task since it interacts with the `canonical_head` lock. Lock contention
        // on the core executor is bad.
        let chain = self.clone();
        let inner_op = op.clone();
        let fork_choice_result = self
            .spawn_blocking_handle(
                move || {
                    chain
                        .canonical_head
                        .fork_choice_write_lock()
                        .on_invalid_execution_payload(&inner_op)
                },
                "invalid_payload_fork_choice_update",
            )
            .await?;

        // Update fork choice.
        if let Err(e) = fork_choice_result {
            crit!(
                self.log,
                "Failed to process invalid payload";
                "error" => ?e,
                "latest_valid_ancestor" => ?op.latest_valid_ancestor(),
                "block_root" => ?op.block_root(),
            );
        }

        // Run fork choice since it's possible that the payload invalidation might result in a new
        // head.
        self.recompute_head_at_current_slot().await;

        // Obtain the justified root from fork choice.
        //
        // Use a blocking task since it interacts with the `canonical_head` lock. Lock contention
        // on the core executor is bad.
        let chain = self.clone();
        let justified_block = self
            .spawn_blocking_handle(
                move || {
                    chain
                        .canonical_head
                        .fork_choice_read_lock()
                        .get_justified_block()
                },
                "invalid_payload_fork_choice_get_justified",
            )
            .await??;

        if justified_block.execution_status.is_invalid() {
            crit!(
                self.log,
                "The justified checkpoint is invalid";
                "msg" => "ensure you are not connected to a malicious network. This error is not \
                recoverable, please reach out to the lighthouse developers for assistance."
            );

            let mut shutdown_sender = self.shutdown_sender();
            if let Err(e) = shutdown_sender.try_send(ShutdownReason::Failure(
                INVALID_JUSTIFIED_PAYLOAD_SHUTDOWN_REASON,
            )) {
                crit!(
                    self.log,
                    "Unable to trigger client shut down";
                    "msg" => "shut down may already be under way",
                    "error" => ?e
                );
            }

            // Return an error here to try and prevent progression by upstream functions.
            return Err(Error::JustifiedPayloadInvalid {
                justified_root: justified_block.root,
                execution_block_hash: justified_block.execution_status.block_hash(),
            });
        }

        Ok(())
    }

    pub fn block_is_known_to_fork_choice(&self, root: &Hash256) -> bool {
        self.canonical_head
            .fork_choice_read_lock()
            .contains_block(root)
    }

    /// Determines the beacon proposer for the next slot. If that proposer is registered in the
    /// `execution_layer`, provide the `execution_layer` with the necessary information to produce
    /// `PayloadAttributes` for future calls to fork choice.
    ///
    /// The `PayloadAttributes` are used by the EL to give it a look-ahead for preparing an optimal
    /// set of transactions for a new `ExecutionPayload`.
    ///
    /// This function will result in a call to `forkchoiceUpdated` on the EL if we're in the
    /// tail-end of the slot (as defined by `self.config.prepare_payload_lookahead`).
    pub async fn prepare_beacon_proposer(
        self: &Arc<Self>,
        current_slot: Slot,
    ) -> Result<(), Error> {
        let prepare_slot = current_slot + 1;

        // There's no need to run the proposer preparation routine before the bellatrix fork.
        if self.slot_is_prior_to_bellatrix(prepare_slot) {
            return Ok(());
        }

        let execution_layer = self
            .execution_layer
            .clone()
            .ok_or(Error::ExecutionLayerMissing)?;

        // Nothing to do if there are no proposers registered with the EL, exit early to avoid
        // wasting cycles.
        if !self.config.always_prepare_payload
            && !execution_layer.has_any_proposer_preparation_data().await
        {
            return Ok(());
        }

        // Load the cached head and its forkchoice update parameters.
        //
        // Use a blocking task since blocking the core executor on the canonical head read lock can
        // block the core tokio executor.
        let chain = self.clone();
        let maybe_prep_data = self
            .spawn_blocking_handle(
                move || {
                    let cached_head = chain.canonical_head.cached_head();

                    // Don't bother with proposer prep if the head is more than
                    // `PREPARE_PROPOSER_HISTORIC_EPOCHS` prior to the current slot.
                    //
                    // This prevents the routine from running during sync.
                    let head_slot = cached_head.head_slot();
                    if head_slot + T::EthSpec::slots_per_epoch() * PREPARE_PROPOSER_HISTORIC_EPOCHS
                        < current_slot
                    {
                        debug!(
                            chain.log,
                            "Head too old for proposer prep";
                            "head_slot" => head_slot,
                            "current_slot" => current_slot,
                        );
                        return Ok(None);
                    }

                    let canonical_fcu_params = cached_head.forkchoice_update_parameters();
                    let fcu_params =
                        chain.overridden_forkchoice_update_params(canonical_fcu_params)?;
                    let pre_payload_attributes = chain.get_pre_payload_attributes(
                        prepare_slot,
                        fcu_params.head_root,
                        &cached_head,
                    )?;
                    Ok::<_, Error>(Some((fcu_params, pre_payload_attributes)))
                },
                "prepare_beacon_proposer_head_read",
            )
            .await??;

        let (forkchoice_update_params, pre_payload_attributes) =
            if let Some((fcu, Some(pre_payload))) = maybe_prep_data {
                (fcu, pre_payload)
            } else {
                // Appropriate log messages have already been logged above and in
                // `get_pre_payload_attributes`.
                return Ok(());
            };

        // If the execution layer doesn't have any proposer data for this validator then we assume
        // it's not connected to this BN and no action is required.
        let proposer = pre_payload_attributes.proposer_index;
        if !self.config.always_prepare_payload
            && !execution_layer
                .has_proposer_preparation_data(proposer)
                .await
        {
            return Ok(());
        }

        // Fetch payoad attributes from the execution layer's cache, or compute them from scratch
        // if no matching entry is found. This saves recomputing the withdrawals which can take
        // considerable time to compute if a state load is required.
        let head_root = forkchoice_update_params.head_root;
        let payload_attributes = if let Some(payload_attributes) = execution_layer
            .payload_attributes(prepare_slot, head_root)
            .await
        {
            payload_attributes
        } else {
            let withdrawals = match self.spec.fork_name_at_slot::<T::EthSpec>(prepare_slot) {
                ForkName::Base | ForkName::Altair | ForkName::Merge => None,
                ForkName::Capella | ForkName::Deneb => {
                    let chain = self.clone();
                    self.spawn_blocking_handle(
                        move || {
                            chain.get_expected_withdrawals(&forkchoice_update_params, prepare_slot)
                        },
                        "prepare_beacon_proposer_withdrawals",
                    )
                    .await?
                    .map(Some)?
                }
            };

            let payload_attributes = PayloadAttributes::new(
                self.slot_clock
                    .start_of(prepare_slot)
                    .ok_or(Error::InvalidSlot(prepare_slot))?
                    .as_secs(),
                pre_payload_attributes.prev_randao,
                execution_layer.get_suggested_fee_recipient(proposer).await,
                withdrawals.map(Into::into),
            );

            execution_layer
                .insert_proposer(
                    prepare_slot,
                    head_root,
                    proposer,
                    payload_attributes.clone(),
                )
                .await;

            // Only push a log to the user if this is the first time we've seen this proposer for
            // this slot.
            info!(
                self.log,
                "Prepared beacon proposer";
                "prepare_slot" => prepare_slot,
                "validator" => proposer,
                "parent_root" => ?head_root,
            );
            payload_attributes
        };

        // Push a server-sent event (probably to a block builder or relay).
        if let Some(event_handler) = &self.event_handler {
            if event_handler.has_payload_attributes_subscribers() {
                event_handler.register(EventKind::PayloadAttributes(ForkVersionedResponse {
                    data: SseExtendedPayloadAttributes {
                        proposal_slot: prepare_slot,
                        proposer_index: proposer,
                        parent_block_root: head_root,
                        parent_block_number: pre_payload_attributes.parent_block_number,
                        parent_block_hash: forkchoice_update_params.head_hash.unwrap_or_default(),
                        payload_attributes: payload_attributes.into(),
                    },
                    version: Some(self.spec.fork_name_at_slot::<T::EthSpec>(prepare_slot)),
                }));
            }
        }

        let till_prepare_slot =
            if let Some(duration) = self.slot_clock.duration_to_slot(prepare_slot) {
                duration
            } else {
                // `SlotClock::duration_to_slot` will return `None` when we are past the start
                // of `prepare_slot`. Don't bother sending a `forkchoiceUpdated` in that case,
                // it's too late.
                //
                // This scenario might occur on an overloaded/under-resourced node.
                warn!(
                    self.log,
                    "Delayed proposer preparation";
                    "prepare_slot" => prepare_slot,
                    "validator" => proposer,
                );
                return Ok(());
            };

        // If we are close enough to the proposal slot, send an fcU, which will have payload
        // attributes filled in by the execution layer cache we just primed.
        if self.config.always_prepare_payload
            || till_prepare_slot <= self.config.prepare_payload_lookahead
        {
            debug!(
                self.log,
                "Sending forkchoiceUpdate for proposer prep";
                "till_prepare_slot" => ?till_prepare_slot,
                "prepare_slot" => prepare_slot
            );

            self.update_execution_engine_forkchoice(
                current_slot,
                forkchoice_update_params,
                OverrideForkchoiceUpdate::AlreadyApplied,
            )
            .await?;
        }

        Ok(())
    }

    pub async fn update_execution_engine_forkchoice(
        self: &Arc<Self>,
        current_slot: Slot,
        input_params: ForkchoiceUpdateParameters,
        override_forkchoice_update: OverrideForkchoiceUpdate,
    ) -> Result<(), Error> {
        let next_slot = current_slot + 1;

        // There is no need to issue a `forkchoiceUpdated` (fcU) message unless the Bellatrix fork
        // has:
        //
        // 1. Already happened.
        // 2. Will happen in the next slot.
        //
        // The reason for a fcU message in the slot prior to the Bellatrix fork is in case the
        // terminal difficulty has already been reached and a payload preparation message needs to
        // be issued.
        if self.slot_is_prior_to_bellatrix(next_slot) {
            return Ok(());
        }

        let execution_layer = self
            .execution_layer
            .as_ref()
            .ok_or(Error::ExecutionLayerMissing)?;

        // Determine whether to override the forkchoiceUpdated message if we want to re-org
        // the current head at the next slot.
        let params = if override_forkchoice_update == OverrideForkchoiceUpdate::Yes {
            let chain = self.clone();
            self.spawn_blocking_handle(
                move || chain.overridden_forkchoice_update_params(input_params),
                "update_execution_engine_forkchoice_override",
            )
            .await??
        } else {
            input_params
        };

        // Take the global lock for updating the execution engine fork choice.
        //
        // Whilst holding this lock we must:
        //
        // 1. Read the canonical head.
        // 2. Issue a forkchoiceUpdated call to the execution engine.
        //
        // This will allow us to ensure that we provide the execution layer with an *ordered* view
        // of the head. I.e., we will never communicate a past head after communicating a later
        // one.
        //
        // There is a "deadlock warning" in this function. The downside of this nice ordering is the
        // potential for deadlock. I would advise against any other use of
        // `execution_engine_forkchoice_lock` apart from the one here.
        let forkchoice_lock = execution_layer.execution_engine_forkchoice_lock().await;

        let (head_block_root, head_hash, justified_hash, finalized_hash) = if let Some(head_hash) =
            params.head_hash
        {
            (
                params.head_root,
                head_hash,
                params
                    .justified_hash
                    .unwrap_or_else(ExecutionBlockHash::zero),
                params
                    .finalized_hash
                    .unwrap_or_else(ExecutionBlockHash::zero),
            )
        } else {
            // The head block does not have an execution block hash. We must check to see if we
            // happen to be the proposer of the transition block, in which case we still need to
            // send forkchoice_updated.
            match self.spec.fork_name_at_slot::<T::EthSpec>(next_slot) {
                // We are pre-bellatrix; no need to update the EL.
                ForkName::Base | ForkName::Altair => return Ok(()),
                _ => {
                    // We are post-bellatrix
                    if let Some(payload_attributes) = execution_layer
                        .payload_attributes(next_slot, params.head_root)
                        .await
                    {
                        // We are a proposer, check for terminal_pow_block_hash
                        if let Some(terminal_pow_block_hash) = execution_layer
                            .get_terminal_pow_block_hash(&self.spec, payload_attributes.timestamp())
                            .await
                            .map_err(Error::ForkchoiceUpdate)?
                        {
                            info!(
                                self.log,
                                "Prepared POS transition block proposer"; "slot" => next_slot
                            );
                            (
                                params.head_root,
                                terminal_pow_block_hash,
                                params
                                    .justified_hash
                                    .unwrap_or_else(ExecutionBlockHash::zero),
                                params
                                    .finalized_hash
                                    .unwrap_or_else(ExecutionBlockHash::zero),
                            )
                        } else {
                            // TTD hasn't been reached yet, no need to update the EL.
                            return Ok(());
                        }
                    } else {
                        // We are not a proposer, no need to update the EL.
                        return Ok(());
                    }
                }
            }
        };

        let forkchoice_updated_response = execution_layer
            .notify_forkchoice_updated(
                head_hash,
                justified_hash,
                finalized_hash,
                current_slot,
                head_block_root,
            )
            .await
            .map_err(Error::ExecutionForkChoiceUpdateFailed);

        // The head has been read and the execution layer has been updated. It is now valid to send
        // another fork choice update.
        drop(forkchoice_lock);

        match forkchoice_updated_response {
            Ok(status) => match status {
                PayloadStatus::Valid => {
                    // Ensure that fork choice knows that the block is no longer optimistic.
                    let chain = self.clone();
                    let fork_choice_update_result = self
                        .spawn_blocking_handle(
                            move || {
                                chain
                                    .canonical_head
                                    .fork_choice_write_lock()
                                    .on_valid_execution_payload(head_block_root)
                            },
                            "update_execution_engine_valid_payload",
                        )
                        .await?;
                    if let Err(e) = fork_choice_update_result {
                        error!(
                            self.log,
                            "Failed to validate payload";
                            "error" => ?e
                        )
                    };
                    Ok(())
                }
                // There's nothing to be done for a syncing response. If the block is already
                // `SYNCING` in fork choice, there's nothing to do. If already known to be `VALID`
                // or `INVALID` then we don't want to change it to syncing.
                PayloadStatus::Syncing => Ok(()),
                // The specification doesn't list `ACCEPTED` as a valid response to a fork choice
                // update. This response *seems* innocent enough, so we won't return early with an
                // error. However, we create a log to bring attention to the issue.
                PayloadStatus::Accepted => {
                    warn!(
                        self.log,
                        "Fork choice update received ACCEPTED";
                        "msg" => "execution engine provided an unexpected response to a fork \
                        choice update. although this is not a serious issue, please raise \
                        an issue."
                    );
                    Ok(())
                }
                PayloadStatus::Invalid {
                    latest_valid_hash,
                    ref validation_error,
                } => {
                    warn!(
                        self.log,
                        "Invalid execution payload";
                        "validation_error" => ?validation_error,
                        "latest_valid_hash" => ?latest_valid_hash,
                        "head_hash" => ?head_hash,
                        "head_block_root" => ?head_block_root,
                        "method" => "fcU",
                    );

                    match latest_valid_hash {
                        // The `latest_valid_hash` is set to `None` when the EE
                        // "cannot determine the ancestor of the invalid
                        // payload". In such a scenario we should only
                        // invalidate the head block and nothing else.
                        None => {
                            self.process_invalid_execution_payload(
                                &InvalidationOperation::InvalidateOne {
                                    block_root: head_block_root,
                                },
                            )
                            .await?;
                        }
                        // An all-zeros execution block hash implies that
                        // the terminal block was invalid. We are being
                        // explicit in invalidating only the head block in
                        // this case.
                        Some(hash) if hash == ExecutionBlockHash::zero() => {
                            self.process_invalid_execution_payload(
                                &InvalidationOperation::InvalidateOne {
                                    block_root: head_block_root,
                                },
                            )
                            .await?;
                        }
                        // The execution engine has stated that all blocks between the
                        // `head_execution_block_hash` and `latest_valid_hash` are invalid.
                        Some(latest_valid_hash) => {
                            self.process_invalid_execution_payload(
                                &InvalidationOperation::InvalidateMany {
                                    head_block_root,
                                    always_invalidate_head: true,
                                    latest_valid_ancestor: latest_valid_hash,
                                },
                            )
                            .await?;
                        }
                    }

                    Err(BeaconChainError::ExecutionForkChoiceUpdateInvalid { status })
                }
                PayloadStatus::InvalidBlockHash {
                    ref validation_error,
                } => {
                    warn!(
                        self.log,
                        "Invalid execution payload block hash";
                        "validation_error" => ?validation_error,
                        "head_hash" => ?head_hash,
                        "head_block_root" => ?head_block_root,
                        "method" => "fcU",
                    );
                    // The execution engine has stated that the head block is invalid, however it
                    // hasn't returned a latest valid ancestor.
                    //
                    // Using a `None` latest valid ancestor will result in only the head block
                    // being invalidated (no ancestors).
                    self.process_invalid_execution_payload(&InvalidationOperation::InvalidateOne {
                        block_root: head_block_root,
                    })
                    .await?;

                    Err(BeaconChainError::ExecutionForkChoiceUpdateInvalid { status })
                }
            },
            Err(e) => Err(e),
        }
    }

    /// Returns `true` if the given slot is prior to the `bellatrix_fork_epoch`.
    pub fn slot_is_prior_to_bellatrix(&self, slot: Slot) -> bool {
        self.spec.bellatrix_fork_epoch.map_or(true, |bellatrix| {
            slot.epoch(T::EthSpec::slots_per_epoch()) < bellatrix
        })
    }

    /// Returns the value of `execution_optimistic` for `block`.
    ///
    /// Returns `Ok(false)` if the block is pre-Bellatrix, or has `ExecutionStatus::Valid`.
    /// Returns `Ok(true)` if the block has `ExecutionStatus::Optimistic` or has
    /// `ExecutionStatus::Invalid`.
    pub fn is_optimistic_or_invalid_block<Payload: AbstractExecPayload<T::EthSpec>>(
        &self,
        block: &SignedBeaconBlock<T::EthSpec, Payload>,
    ) -> Result<bool, BeaconChainError> {
        // Check if the block is pre-Bellatrix.
        if self.slot_is_prior_to_bellatrix(block.slot()) {
            Ok(false)
        } else {
            self.canonical_head
                .fork_choice_read_lock()
                .is_optimistic_or_invalid_block(&block.canonical_root())
                .map_err(BeaconChainError::ForkChoiceError)
        }
    }

    /// Returns the value of `execution_optimistic` for `head_block`.
    ///
    /// Returns `Ok(false)` if the block is pre-Bellatrix, or has `ExecutionStatus::Valid`.
    /// Returns `Ok(true)` if the block has `ExecutionStatus::Optimistic` or `ExecutionStatus::Invalid`.
    ///
    /// This function will return an error if `head_block` is not present in the fork choice store
    /// and so should only be used on the head block or when the block *should* be present in the
    /// fork choice store.
    ///
    /// There is a potential race condition when syncing where the block_root of `head_block` could
    /// be pruned from the fork choice store before being read.
    pub fn is_optimistic_or_invalid_head_block<Payload: AbstractExecPayload<T::EthSpec>>(
        &self,
        head_block: &SignedBeaconBlock<T::EthSpec, Payload>,
    ) -> Result<bool, BeaconChainError> {
        // Check if the block is pre-Bellatrix.
        if self.slot_is_prior_to_bellatrix(head_block.slot()) {
            Ok(false)
        } else {
            self.canonical_head
                .fork_choice_read_lock()
                .is_optimistic_or_invalid_block_no_fallback(&head_block.canonical_root())
                .map_err(BeaconChainError::ForkChoiceError)
        }
    }

    /// Returns the value of `execution_optimistic` for the current head block.
    /// You can optionally provide `head_info` if it was computed previously.
    ///
    /// Returns `Ok(false)` if the head block is pre-Bellatrix, or has `ExecutionStatus::Valid`.
    /// Returns `Ok(true)` if the head block has `ExecutionStatus::Optimistic` or `ExecutionStatus::Invalid`.
    ///
    /// There is a potential race condition when syncing where the block root of `head_info` could
    /// be pruned from the fork choice store before being read.
    pub fn is_optimistic_or_invalid_head(&self) -> Result<bool, BeaconChainError> {
        self.canonical_head
            .head_execution_status()
            .map(|status| status.is_optimistic_or_invalid())
    }

    pub fn is_optimistic_or_invalid_block_root(
        &self,
        block_slot: Slot,
        block_root: &Hash256,
    ) -> Result<bool, BeaconChainError> {
        // Check if the block is pre-Bellatrix.
        if self.slot_is_prior_to_bellatrix(block_slot) {
            Ok(false)
        } else {
            self.canonical_head
                .fork_choice_read_lock()
                .is_optimistic_or_invalid_block_no_fallback(block_root)
                .map_err(BeaconChainError::ForkChoiceError)
        }
    }

    /// This function takes a configured weak subjectivity `Checkpoint` and the latest finalized `Checkpoint`.
    /// If the weak subjectivity checkpoint and finalized checkpoint share the same epoch, we compare
    /// roots. If we the weak subjectivity checkpoint is from an older epoch, we iterate back through
    /// roots in the canonical chain until we reach the finalized checkpoint from the correct epoch, and
    /// compare roots. This must called on startup and during verification of any block which causes a finality
    /// change affecting the weak subjectivity checkpoint.
    pub fn verify_weak_subjectivity_checkpoint(
        &self,
        wss_checkpoint: Checkpoint,
        beacon_block_root: Hash256,
        state: &BeaconState<T::EthSpec>,
    ) -> Result<(), BeaconChainError> {
        let finalized_checkpoint = state.finalized_checkpoint();
        info!(self.log, "Verifying the configured weak subjectivity checkpoint"; "weak_subjectivity_epoch" => wss_checkpoint.epoch, "weak_subjectivity_root" => ?wss_checkpoint.root);
        // If epochs match, simply compare roots.
        if wss_checkpoint.epoch == finalized_checkpoint.epoch
            && wss_checkpoint.root != finalized_checkpoint.root
        {
            crit!(
                self.log,
                 "Root found at the specified checkpoint differs";
                  "weak_subjectivity_root" => ?wss_checkpoint.root,
                  "finalized_checkpoint_root" => ?finalized_checkpoint.root
            );
            return Err(BeaconChainError::WeakSubjectivtyVerificationFailure);
        } else if wss_checkpoint.epoch < finalized_checkpoint.epoch {
            let slot = wss_checkpoint
                .epoch
                .start_slot(T::EthSpec::slots_per_epoch());

            // Iterate backwards through block roots from the given state. If first slot of the epoch is a skip-slot,
            // this will return the root of the closest prior non-skipped slot.
            match self.root_at_slot_from_state(slot, beacon_block_root, state)? {
                Some(root) => {
                    if root != wss_checkpoint.root {
                        crit!(
                            self.log,
                             "Root found at the specified checkpoint differs";
                              "weak_subjectivity_root" => ?wss_checkpoint.root,
                              "finalized_checkpoint_root" => ?finalized_checkpoint.root
                        );
                        return Err(BeaconChainError::WeakSubjectivtyVerificationFailure);
                    }
                }
                None => {
                    crit!(self.log, "The root at the start slot of the given epoch could not be found";
                    "wss_checkpoint_slot" => ?slot);
                    return Err(BeaconChainError::WeakSubjectivtyVerificationFailure);
                }
            }
        }
        Ok(())
    }

    /// Called by the timer on every slot.
    ///
    /// Note: this function **MUST** be called from a non-async context since
    /// it contains a call to `fork_choice` which may eventually call
    /// `tokio::runtime::block_on` in certain cases.
    pub async fn per_slot_task(self: &Arc<Self>) {
        if let Some(slot) = self.slot_clock.now() {
            debug!(
                self.log,
                "Running beacon chain per slot tasks";
                "slot" => ?slot
            );

            // Always run the light-weight pruning tasks (these structures should be empty during
            // sync anyway).
            self.naive_aggregation_pool.write().prune(slot);
            self.block_times_cache.write().prune(slot);

            // Don't run heavy-weight tasks during sync.
            if self.best_slot() + MAX_PER_SLOT_FORK_CHOICE_DISTANCE < slot {
                return;
            }

            // Run fork choice and signal to any waiting task that it has completed.
            self.recompute_head_at_current_slot().await;

            // Send the notification regardless of fork choice success, this is a "best effort"
            // notification and we don't want block production to hit the timeout in case of error.
            // Use a blocking task to avoid blocking the core executor whilst waiting for locks
            // in `ForkChoiceSignalTx`.
            let chain = self.clone();
            self.task_executor.clone().spawn_blocking(
                move || {
                    // Signal block proposal for the next slot (if it happens to be waiting).
                    if let Some(tx) = &chain.fork_choice_signal_tx {
                        if let Err(e) = tx.notify_fork_choice_complete(slot) {
                            warn!(
                                chain.log,
                                "Error signalling fork choice waiter";
                                "error" => ?e,
                                "slot" => slot,
                            );
                        }
                    }
                },
                "per_slot_task_fc_signal_tx",
            );
        }
    }

    /// Runs the `map_fn` with the committee cache for `shuffling_epoch` from the chain with head
    /// `head_block_root`. The `map_fn` will be supplied two values:
    ///
    /// - `&CommitteeCache`: the committee cache that serves the given parameters.
    /// - `Hash256`: the "shuffling decision root" which uniquely identifies the `CommitteeCache`.
    ///
    /// It's not necessary that `head_block_root` matches our current view of the chain, it can be
    /// any block that is:
    ///
    /// - Known to us.
    /// - The finalized block or a descendant of the finalized block.
    ///
    /// It would be quite common for attestation verification operations to use a `head_block_root`
    /// that differs from our view of the head.
    ///
    /// ## Important
    ///
    /// This function is **not** suitable for determining proposer duties (only attester duties).
    ///
    /// ## Notes
    ///
    /// This function exists in this odd "map" pattern because efficiently obtaining a committee
    /// can be complex. It might involve reading straight from the `beacon_chain.shuffling_cache`
    /// or it might involve reading it from a state from the DB. Due to the complexities of
    /// `RwLock`s on the shuffling cache, a simple `Cow` isn't suitable here.
    ///
    /// If the committee for `(head_block_root, shuffling_epoch)` isn't found in the
    /// `shuffling_cache`, we will read a state from disk and then update the `shuffling_cache`.
    pub fn with_committee_cache<F, R>(
        &self,
        head_block_root: Hash256,
        shuffling_epoch: Epoch,
        map_fn: F,
    ) -> Result<R, Error>
    where
        F: Fn(&CommitteeCache, Hash256) -> Result<R, Error>,
    {
        let head_block = self
            .canonical_head
            .fork_choice_read_lock()
            .get_block(&head_block_root)
            .ok_or(Error::MissingBeaconBlock(head_block_root))?;

        let shuffling_id = BlockShufflingIds {
            current: head_block.current_epoch_shuffling_id.clone(),
            next: head_block.next_epoch_shuffling_id.clone(),
            previous: None,
            block_root: head_block.root,
        }
        .id_for_epoch(shuffling_epoch)
        .ok_or_else(|| Error::InvalidShufflingId {
            shuffling_epoch,
            head_block_epoch: head_block.slot.epoch(T::EthSpec::slots_per_epoch()),
        })?;

        // Obtain the shuffling cache, timing how long we wait.
        let cache_wait_timer =
            metrics::start_timer(&metrics::ATTESTATION_PROCESSING_SHUFFLING_CACHE_WAIT_TIMES);

        let mut shuffling_cache = self
            .shuffling_cache
            .try_write_for(ATTESTATION_CACHE_LOCK_TIMEOUT)
            .ok_or(Error::AttestationCacheLockTimeout)?;

        metrics::stop_timer(cache_wait_timer);

        if let Some(cache_item) = shuffling_cache.get(&shuffling_id) {
            // The shuffling cache is no longer required, drop the write-lock to allow concurrent
            // access.
            drop(shuffling_cache);

            let committee_cache = cache_item.wait()?;
            map_fn(&committee_cache, shuffling_id.shuffling_decision_block)
        } else {
            // Create an entry in the cache that "promises" this value will eventually be computed.
            // This avoids the case where multiple threads attempt to produce the same value at the
            // same time.
            //
            // Creating the promise whilst we hold the `shuffling_cache` lock will prevent the same
            // promise from being created twice.
            let sender = shuffling_cache.create_promise(shuffling_id.clone())?;

            // Drop the shuffling cache to avoid holding the lock for any longer than
            // required.
            drop(shuffling_cache);

            debug!(
                self.log,
                "Committee cache miss";
                "shuffling_id" => ?shuffling_epoch,
                "head_block_root" => head_block_root.to_string(),
            );

            let state_read_timer =
                metrics::start_timer(&metrics::ATTESTATION_PROCESSING_STATE_READ_TIMES);

            // If the head of the chain can serve this request, use it.
            //
            // This code is a little awkward because we need to ensure that the head we read and
            // the head we copy is identical. Taking one lock to read the head values and another
            // to copy the head is liable to race-conditions.
            let head_state_opt = self.with_head(|head| {
                if head.beacon_block_root == head_block_root {
                    Ok(Some((
                        head.beacon_state
                            .clone_with(CloneConfig::committee_caches_only()),
                        head.beacon_state_root(),
                    )))
                } else {
                    Ok::<_, Error>(None)
                }
            })?;

            // If the head state is useful for this request, use it. Otherwise, read a state from
            // disk.
            let (mut state, state_root) = if let Some((state, state_root)) = head_state_opt {
                (state, state_root)
            } else {
                let state_root = head_block.state_root;
                let state = self
                    .store
                    .get_inconsistent_state_for_attestation_verification_only(
                        &state_root,
                        Some(head_block.slot),
                    )?
                    .ok_or(Error::MissingBeaconState(head_block.state_root))?;
                (state, state_root)
            };

            /*
             * IMPORTANT
             *
             * Since it's possible that
             * `Store::get_inconsistent_state_for_attestation_verification_only` was used to obtain
             * the state, we cannot rely upon the following fields:
             *
             * - `state.state_roots`
             * - `state.block_roots`
             *
             * These fields should not be used for the rest of this function.
             */

            metrics::stop_timer(state_read_timer);
            let state_skip_timer =
                metrics::start_timer(&metrics::ATTESTATION_PROCESSING_STATE_SKIP_TIMES);

            // If the state is in an earlier epoch, advance it. If it's from a later epoch, reject
            // it.
            if state.current_epoch() + 1 < shuffling_epoch {
                // Since there's a one-epoch look-ahead on the attester shuffling, it suffices to
                // only advance into the slot prior to the `shuffling_epoch`.
                let target_slot = shuffling_epoch
                    .saturating_sub(1_u64)
                    .start_slot(T::EthSpec::slots_per_epoch());

                // Advance the state into the required slot, using the "partial" method since the state
                // roots are not relevant for the shuffling.
                partial_state_advance(&mut state, Some(state_root), target_slot, &self.spec)?;
            } else if state.current_epoch() > shuffling_epoch {
                return Err(Error::InvalidStateForShuffling {
                    state_epoch: state.current_epoch(),
                    shuffling_epoch,
                });
            }

            metrics::stop_timer(state_skip_timer);
            let committee_building_timer =
                metrics::start_timer(&metrics::ATTESTATION_PROCESSING_COMMITTEE_BUILDING_TIMES);

            let relative_epoch = RelativeEpoch::from_epoch(state.current_epoch(), shuffling_epoch)
                .map_err(Error::IncorrectStateForAttestation)?;

            state.build_committee_cache(relative_epoch, &self.spec)?;

            let committee_cache = state.take_committee_cache(relative_epoch)?;
            let committee_cache = Arc::new(committee_cache);
            let shuffling_decision_block = shuffling_id.shuffling_decision_block;

            self.shuffling_cache
                .try_write_for(ATTESTATION_CACHE_LOCK_TIMEOUT)
                .ok_or(Error::AttestationCacheLockTimeout)?
                .insert_committee_cache(shuffling_id, &committee_cache);

            metrics::stop_timer(committee_building_timer);

            sender.send(committee_cache.clone());

            map_fn(&committee_cache, shuffling_decision_block)
        }
    }

    /// Dumps the entire canonical chain, from the head to genesis to a vector for analysis.
    ///
    /// This could be a very expensive operation and should only be done in testing/analysis
    /// activities.
    #[allow(clippy::type_complexity)]
    pub fn chain_dump(
        &self,
    ) -> Result<Vec<BeaconSnapshot<T::EthSpec, BlindedPayload<T::EthSpec>>>, Error> {
        let mut dump = vec![];

        let mut last_slot = {
            let head = self.canonical_head.cached_head();
            BeaconSnapshot {
                beacon_block: Arc::new(head.snapshot.beacon_block.clone_as_blinded()),
                beacon_block_root: head.snapshot.beacon_block_root,
                beacon_state: head.snapshot.beacon_state.clone(),
            }
        };

        dump.push(last_slot.clone());

        loop {
            let beacon_block_root = last_slot.beacon_block.parent_root();

            if beacon_block_root == Hash256::zero() {
                break; // Genesis has been reached.
            }

            let beacon_block = self
                .store
                .get_blinded_block(&beacon_block_root)?
                .ok_or_else(|| {
                    Error::DBInconsistent(format!("Missing block {}", beacon_block_root))
                })?;
            let beacon_state_root = beacon_block.state_root();
            let beacon_state = self
                .store
                .get_state(&beacon_state_root, Some(beacon_block.slot()))?
                .ok_or_else(|| {
                    Error::DBInconsistent(format!("Missing state {:?}", beacon_state_root))
                })?;

            let slot = BeaconSnapshot {
                beacon_block: Arc::new(beacon_block),
                beacon_block_root,
                beacon_state,
            };

            dump.push(slot.clone());
            last_slot = slot;
        }

        dump.reverse();

        Ok(dump)
    }

    /// Gets the current `EnrForkId`.
    pub fn enr_fork_id(&self) -> EnrForkId {
        // If we are unable to read the slot clock we assume that it is prior to genesis and
        // therefore use the genesis slot.
        let slot = self.slot().unwrap_or(self.spec.genesis_slot);

        self.spec
            .enr_fork_id::<T::EthSpec>(slot, self.genesis_validators_root)
    }

    /// Calculates the `Duration` to the next fork if it exists and returns it
    /// with it's corresponding `ForkName`.
    pub fn duration_to_next_fork(&self) -> Option<(ForkName, Duration)> {
        // If we are unable to read the slot clock we assume that it is prior to genesis and
        // therefore use the genesis slot.
        let slot = self.slot().unwrap_or(self.spec.genesis_slot);

        let (fork_name, epoch) = self.spec.next_fork_epoch::<T::EthSpec>(slot)?;
        self.slot_clock
            .duration_to_slot(epoch.start_slot(T::EthSpec::slots_per_epoch()))
            .map(|duration| (fork_name, duration))
    }

    /// This method serves to get a sense of the current chain health. It is used in block proposal
    /// to determine whether we should outsource payload production duties.
    ///
    /// Since we are likely calling this during the slot we are going to propose in, don't take into
    /// account the current slot when accounting for skips.
    pub fn is_healthy(&self, parent_root: &Hash256) -> Result<ChainHealth, Error> {
        // Check if the merge has been finalized.
        if let Some(finalized_hash) = self
            .canonical_head
            .cached_head()
            .forkchoice_update_parameters()
            .finalized_hash
        {
            if ExecutionBlockHash::zero() == finalized_hash {
                return Ok(ChainHealth::PreMerge);
            }
        } else {
            return Ok(ChainHealth::PreMerge);
        };

        // Check that the parent is NOT optimistic.
        if let Some(execution_status) = self
            .canonical_head
            .fork_choice_read_lock()
            .get_block_execution_status(parent_root)
        {
            if execution_status.is_strictly_optimistic() {
                return Ok(ChainHealth::Optimistic);
            }
        }

        if self.config.builder_fallback_disable_checks {
            return Ok(ChainHealth::Healthy);
        }

        let current_slot = self.slot()?;

        // Check slots at the head of the chain.
        let prev_slot = current_slot.saturating_sub(Slot::new(1));
        let head_skips = prev_slot.saturating_sub(self.canonical_head.cached_head().head_slot());
        let head_skips_check = head_skips.as_usize() <= self.config.builder_fallback_skips;

        // Check if finalization is advancing.
        let current_epoch = current_slot.epoch(T::EthSpec::slots_per_epoch());
        let epochs_since_finalization = current_epoch.saturating_sub(
            self.canonical_head
                .cached_head()
                .finalized_checkpoint()
                .epoch,
        );
        let finalization_check = epochs_since_finalization.as_usize()
            <= self.config.builder_fallback_epochs_since_finalization;

        // Check skip slots in the last `SLOTS_PER_EPOCH`.
        let start_slot = current_slot.saturating_sub(T::EthSpec::slots_per_epoch());
        let mut epoch_skips = 0;
        for slot in start_slot.as_u64()..current_slot.as_u64() {
            if self
                .block_root_at_slot_skips_none(Slot::new(slot))?
                .is_none()
            {
                epoch_skips += 1;
            }
        }
        let epoch_skips_check = epoch_skips <= self.config.builder_fallback_skips_per_epoch;

        if !head_skips_check {
            Ok(ChainHealth::Unhealthy(FailedCondition::Skips))
        } else if !finalization_check {
            Ok(ChainHealth::Unhealthy(
                FailedCondition::EpochsSinceFinalization,
            ))
        } else if !epoch_skips_check {
            Ok(ChainHealth::Unhealthy(FailedCondition::SkipsPerEpoch))
        } else {
            Ok(ChainHealth::Healthy)
        }
    }

    pub fn dump_as_dot<W: Write>(&self, output: &mut W) {
        let canonical_head_hash = self.canonical_head.cached_head().head_block_root();
        let mut visited: HashSet<Hash256> = HashSet::new();
        let mut finalized_blocks: HashSet<Hash256> = HashSet::new();
        let mut justified_blocks: HashSet<Hash256> = HashSet::new();

        let genesis_block_hash = Hash256::zero();
        writeln!(output, "digraph beacon {{").unwrap();
        writeln!(output, "\t_{:?}[label=\"zero\"];", genesis_block_hash).unwrap();

        // Canonical head needs to be processed first as otherwise finalized blocks aren't detected
        // properly.
        let heads = {
            let mut heads = self.heads();
            let canonical_head_index = heads
                .iter()
                .position(|(block_hash, _)| *block_hash == canonical_head_hash)
                .unwrap();
            let (canonical_head_hash, canonical_head_slot) =
                heads.swap_remove(canonical_head_index);
            heads.insert(0, (canonical_head_hash, canonical_head_slot));
            heads
        };

        for (head_hash, _head_slot) in heads {
            for maybe_pair in ParentRootBlockIterator::new(&*self.store, head_hash) {
                let (block_hash, signed_beacon_block) = maybe_pair.unwrap();
                if visited.contains(&block_hash) {
                    break;
                }
                visited.insert(block_hash);

                if signed_beacon_block.slot() % T::EthSpec::slots_per_epoch() == 0 {
                    let block = self.get_blinded_block(&block_hash).unwrap().unwrap();
                    let state = self
                        .get_state(&block.state_root(), Some(block.slot()))
                        .unwrap()
                        .unwrap();
                    finalized_blocks.insert(state.finalized_checkpoint().root);
                    justified_blocks.insert(state.current_justified_checkpoint().root);
                    justified_blocks.insert(state.previous_justified_checkpoint().root);
                }

                if block_hash == canonical_head_hash {
                    writeln!(
                        output,
                        "\t_{:?}[label=\"{} ({})\" shape=box3d];",
                        block_hash,
                        block_hash,
                        signed_beacon_block.slot()
                    )
                    .unwrap();
                } else if finalized_blocks.contains(&block_hash) {
                    writeln!(
                        output,
                        "\t_{:?}[label=\"{} ({})\" shape=Msquare];",
                        block_hash,
                        block_hash,
                        signed_beacon_block.slot()
                    )
                    .unwrap();
                } else if justified_blocks.contains(&block_hash) {
                    writeln!(
                        output,
                        "\t_{:?}[label=\"{} ({})\" shape=cds];",
                        block_hash,
                        block_hash,
                        signed_beacon_block.slot()
                    )
                    .unwrap();
                } else {
                    writeln!(
                        output,
                        "\t_{:?}[label=\"{} ({})\" shape=box];",
                        block_hash,
                        block_hash,
                        signed_beacon_block.slot()
                    )
                    .unwrap();
                }
                writeln!(
                    output,
                    "\t_{:?} -> _{:?};",
                    block_hash,
                    signed_beacon_block.parent_root()
                )
                .unwrap();
            }
        }

        writeln!(output, "}}").unwrap();
    }

    /// Get a channel to request shutting down.
    pub fn shutdown_sender(&self) -> Sender<ShutdownReason> {
        self.shutdown_sender.clone()
    }

    // Used for debugging
    #[allow(dead_code)]
    pub fn dump_dot_file(&self, file_name: &str) {
        let mut file = std::fs::File::create(file_name).unwrap();
        self.dump_as_dot(&mut file);
    }

    /// Checks if attestations have been seen from the given `validator_index` at the
    /// given `epoch`.
    pub fn validator_seen_at_epoch(&self, validator_index: usize, epoch: Epoch) -> bool {
        // It's necessary to assign these checks to intermediate variables to avoid a deadlock.
        //
        // See: https://github.com/sigp/lighthouse/pull/2230#discussion_r620013993
        let gossip_attested = self
            .observed_gossip_attesters
            .read()
            .index_seen_at_epoch(validator_index, epoch);
        let block_attested = self
            .observed_block_attesters
            .read()
            .index_seen_at_epoch(validator_index, epoch);
        let aggregated = self
            .observed_aggregators
            .read()
            .index_seen_at_epoch(validator_index, epoch);
        let produced_block = self
            .observed_block_producers
            .read()
            .index_seen_at_epoch(validator_index as u64, epoch);

        gossip_attested || block_attested || aggregated || produced_block
    }

    /// The epoch at which we require a data availability check in block processing.
    /// `None` if the `Deneb` fork is disabled.
    pub fn data_availability_boundary(&self) -> Option<Epoch> {
        self.spec.deneb_fork_epoch.and_then(|fork_epoch| {
            self.epoch().ok().map(|current_epoch| {
                std::cmp::max(
                    fork_epoch,
                    current_epoch.saturating_sub(*MIN_EPOCHS_FOR_BLOB_SIDECARS_REQUESTS),
                )
            })
        })
    }

    /// Returns true if the given epoch lies within the da boundary and false otherwise.
    pub fn block_needs_da_check(&self, block_epoch: Epoch) -> bool {
        self.data_availability_boundary()
            .map_or(false, |da_epoch| block_epoch >= da_epoch)
    }

    /// Returns `true` if we are at or past the `Deneb` fork. This will always return `false` if
    /// the `Deneb` fork is disabled.
    pub fn is_data_availability_check_required(&self) -> Result<bool, Error> {
        let current_epoch = self.epoch()?;
        Ok(self
            .spec
            .deneb_fork_epoch
            .map(|fork_epoch| fork_epoch <= current_epoch)
            .unwrap_or(false))
    }

    fn build_and_cache_blob_sidecars<Payload: AbstractExecPayload<T::EthSpec>>(
        &self,
        block: &BeaconBlock<T::EthSpec, Payload>,
        blobs: Blobs<T::EthSpec>,
        expected_kzg_commitments: &KzgCommitments<T::EthSpec>,
        kzg_proofs: Vec<KzgProof>,
    ) -> Result<(), BlockProductionError> {
        let kzg = self
            .kzg
            .as_ref()
            .ok_or(BlockProductionError::TrustedSetupNotInitialized)?;
        let beacon_block_root = block.canonical_root();
        let slot = block.slot();

        kzg_utils::validate_blobs::<T::EthSpec>(kzg, expected_kzg_commitments, &blobs, &kzg_proofs)
            .map_err(BlockProductionError::KzgError)?;

        let blob_sidecars = BlobSidecarList::from(
            blobs
                .into_iter()
                .enumerate()
                .map(|(blob_index, blob)| {
                    let kzg_commitment = expected_kzg_commitments
                        .get(blob_index)
                        .expect("KZG commitment should exist for blob");

                    let kzg_proof = kzg_proofs
                        .get(blob_index)
                        .expect("KZG proof should exist for blob");

                    Ok(Arc::new(BlobSidecar {
                        block_root: beacon_block_root,
                        index: blob_index as u64,
                        slot,
                        block_parent_root: block.parent_root(),
                        proposer_index: block.proposer_index(),
                        blob,
                        kzg_commitment: *kzg_commitment,
                        kzg_proof: *kzg_proof,
                    }))
                })
                .collect::<Result<Vec<_>, BlockProductionError>>()?,
        );

        self.proposal_blob_cache
            .put(beacon_block_root, blob_sidecars);

        Ok(())
    }

    fn build_and_cache_blinded_blob_sidecars<Payload: AbstractExecPayload<T::EthSpec>>(
        &self,
        block: &BeaconBlock<T::EthSpec, Payload>,
        blob_roots: BlobRoots<T::EthSpec>,
        expected_kzg_commitments: &KzgCommitments<T::EthSpec>,
        kzg_proofs: Vec<KzgProof>,
    ) -> Result<(), BlockProductionError> {
        let beacon_block_root = block.canonical_root();
        let slot = block.slot();

        let blob_sidecars = BlindedBlobSidecarList::<T::EthSpec>::from(
            blob_roots
                .into_iter()
                .enumerate()
                .map(|(blob_index, blob_root)| {
                    let kzg_commitment = expected_kzg_commitments
                        .get(blob_index)
                        .expect("KZG commitment should exist for blob");

                    let kzg_proof =
                        kzg_proofs
                            .get(blob_index)
                            .ok_or(BlockProductionError::MissingKzgProof(format!(
                                "Missing KZG proof for slot {} blob index: {}",
                                slot, blob_index
                            )))?;

                    Ok(Arc::new(BlindedBlobSidecar {
                        block_root: beacon_block_root,
                        index: blob_index as u64,
                        slot,
                        block_parent_root: block.parent_root(),
                        proposer_index: block.proposer_index(),
                        blob_root,
                        kzg_commitment: *kzg_commitment,
                        kzg_proof: *kzg_proof,
                    }))
                })
                .collect::<Result<Vec<_>, BlockProductionError>>()?,
        );

        self.proposal_blinded_blob_cache
            .put(beacon_block_root, blob_sidecars);

        Ok(())
    }

    #[allow(clippy::type_complexity)] //TODO(jimmy): fix type complexity
    fn merge_block_contents_into_beacon_block<E: EthSpec, Payload: AbstractExecPayload<E>>(
        partial_beacon_block: PartialBeaconBlock<E, Payload>,
        block_contents: Option<BlockProposalContents<E, Payload>>,
    ) -> Result<
        (
            BeaconState<E>,
            BeaconBlock<E, Payload>,
            Option<BlobsOrBlobRoots<E>>,
            Option<KzgProofs<E>>,
        ),
        BlockProductionError,
    > {
        let PartialBeaconBlock {
            state,
            slot,
            proposer_index,
            parent_root,
            randao_reveal,
            eth1_data,
            graffiti,
            proposer_slashings,
            attester_slashings,
            attestations,
            deposits,
            voluntary_exits,
            sync_aggregate,
            // We don't need the prepare payload handle since the `execution_payload` is passed into
            // this function. We can assume that the handle has already been consumed in order to
            // produce said `execution_payload`.
            prepare_payload_handle: _,
            bls_to_execution_changes,
        } = partial_beacon_block;

        let result = match &state {
            BeaconState::Base(_) => (
                state,
                BeaconBlock::Base(BeaconBlockBase {
                    slot,
                    proposer_index,
                    parent_root,
                    state_root: Hash256::zero(),
                    body: BeaconBlockBodyBase {
                        randao_reveal,
                        eth1_data,
                        graffiti,
                        proposer_slashings: proposer_slashings.into(),
                        attester_slashings: attester_slashings.into(),
                        attestations: attestations.into(),
                        deposits: deposits.into(),
                        voluntary_exits: voluntary_exits.into(),
                        _phantom: PhantomData,
                    },
                }),
                None,
                None,
            ),
            BeaconState::Altair(_) => (
                state,
                BeaconBlock::Altair(BeaconBlockAltair {
                    slot,
                    proposer_index,
                    parent_root,
                    state_root: Hash256::zero(),
                    body: BeaconBlockBodyAltair {
                        randao_reveal,
                        eth1_data,
                        graffiti,
                        proposer_slashings: proposer_slashings.into(),
                        attester_slashings: attester_slashings.into(),
                        attestations: attestations.into(),
                        deposits: deposits.into(),
                        voluntary_exits: voluntary_exits.into(),
                        sync_aggregate: sync_aggregate
                            .ok_or(BlockProductionError::MissingSyncAggregate)?,
                        _phantom: PhantomData,
                    },
                }),
                None,
                None,
            ),
            BeaconState::Merge(_) => {
                let (payload, _, _, _) = block_contents
                    .ok_or(BlockProductionError::MissingExecutionPayload)?
                    .deconstruct();
                (
                    state,
                    BeaconBlock::Merge(BeaconBlockMerge {
                        slot,
                        proposer_index,
                        parent_root,
                        state_root: Hash256::zero(),
                        body: BeaconBlockBodyMerge {
                            randao_reveal,
                            eth1_data,
                            graffiti,
                            proposer_slashings: proposer_slashings.into(),
                            attester_slashings: attester_slashings.into(),
                            attestations: attestations.into(),
                            deposits: deposits.into(),
                            voluntary_exits: voluntary_exits.into(),
                            sync_aggregate: sync_aggregate
                                .ok_or(BlockProductionError::MissingSyncAggregate)?,
                            execution_payload: payload
                                .try_into()
                                .map_err(|_| BlockProductionError::InvalidPayloadFork)?,
                        },
                    }),
                    None,
                    None,
                )
            }
            BeaconState::Capella(_) => {
                let (payload, _, _, _) = block_contents
                    .ok_or(BlockProductionError::MissingExecutionPayload)?
                    .deconstruct();
                (
                    state,
                    BeaconBlock::Capella(BeaconBlockCapella {
                        slot,
                        proposer_index,
                        parent_root,
                        state_root: Hash256::zero(),
                        body: BeaconBlockBodyCapella {
                            randao_reveal,
                            eth1_data,
                            graffiti,
                            proposer_slashings: proposer_slashings.into(),
                            attester_slashings: attester_slashings.into(),
                            attestations: attestations.into(),
                            deposits: deposits.into(),
                            voluntary_exits: voluntary_exits.into(),
                            sync_aggregate: sync_aggregate
                                .ok_or(BlockProductionError::MissingSyncAggregate)?,
                            execution_payload: payload
                                .try_into()
                                .map_err(|_| BlockProductionError::InvalidPayloadFork)?,
                            bls_to_execution_changes: bls_to_execution_changes.into(),
                        },
                    }),
                    None,
                    None,
                )
            }
            BeaconState::Deneb(_) => {
                let (payload, kzg_commitments, blobs_or_blob_roots, proofs) = block_contents
                    .ok_or(BlockProductionError::MissingExecutionPayload)?
                    .deconstruct();
                (
                    state,
                    BeaconBlock::Deneb(BeaconBlockDeneb {
                        slot,
                        proposer_index,
                        parent_root,
                        state_root: Hash256::zero(),
                        body: BeaconBlockBodyDeneb {
                            randao_reveal,
                            eth1_data,
                            graffiti,
                            proposer_slashings: proposer_slashings.into(),
                            attester_slashings: attester_slashings.into(),
                            attestations: attestations.into(),
                            deposits: deposits.into(),
                            voluntary_exits: voluntary_exits.into(),
                            sync_aggregate: sync_aggregate
                                .ok_or(BlockProductionError::MissingSyncAggregate)?,
                            execution_payload: payload
                                .try_into()
                                .map_err(|_| BlockProductionError::InvalidPayloadFork)?,
                            bls_to_execution_changes: bls_to_execution_changes.into(),
                            blob_kzg_commitments: kzg_commitments
                                .ok_or(BlockProductionError::InvalidPayloadFork)?,
                        },
                    }),
                    blobs_or_blob_roots,
                    proofs,
                )
            }
        };

        Ok(result)
    }
}

impl<T: BeaconChainTypes> Drop for BeaconChain<T> {
    fn drop(&mut self) {
        let drop = || -> Result<(), Error> {
            self.persist_head_and_fork_choice()?;
            self.persist_op_pool()?;
            self.persist_data_availabilty_checker()?;
            self.persist_eth1_cache()
        };

        if let Err(e) = drop() {
            error!(
                self.log,
                "Failed to persist on BeaconChain drop";
                "error" => ?e
            )
        } else {
            info!(
                self.log,
                "Saved beacon chain to disk";
            )
        }
    }
}

impl From<DBError> for Error {
    fn from(e: DBError) -> Error {
        Error::DBError(e)
    }
}

impl From<ForkChoiceError> for Error {
    fn from(e: ForkChoiceError) -> Error {
        Error::ForkChoiceError(e)
    }
}

impl From<BeaconStateError> for Error {
    fn from(e: BeaconStateError) -> Error {
        Error::BeaconStateError(e)
    }
}

impl<T: EthSpec> ChainSegmentResult<T> {
    pub fn into_block_error(self) -> Result<(), BlockError<T>> {
        match self {
            ChainSegmentResult::Failed { error, .. } => Err(error),
            ChainSegmentResult::Successful { .. } => Ok(()),
        }
    }
}<|MERGE_RESOLUTION|>--- conflicted
+++ resolved
@@ -114,14 +114,11 @@
 use task_executor::{ShutdownReason, TaskExecutor};
 use tokio_stream::Stream;
 use tree_hash::TreeHash;
+use types::beacon_block_body::KzgCommitments;
 use types::beacon_state::CloneConfig;
-<<<<<<< HEAD
 use types::blob_sidecar::{
     BlindedBlobSidecar, BlindedBlobSidecarList, BlobRoots, BlobSidecarList, Blobs, BlobsOrBlobRoots,
 };
-=======
-use types::blob_sidecar::BlobSidecarList;
->>>>>>> 4a793280
 use types::consts::deneb::MIN_EPOCHS_FOR_BLOB_SIDECARS_REQUESTS;
 use types::*;
 
@@ -4757,16 +4754,7 @@
 
         //FIXME(sean)
         // - add a new timer for processing here
-<<<<<<< HEAD
-        if let Some(blobs_or_blobs_roots) = blobs_opt {
-=======
-        if let (Some(blobs), Some(proofs)) = (blobs_opt, proofs_opt) {
-            let kzg = self
-                .kzg
-                .as_ref()
-                .ok_or(BlockProductionError::TrustedSetupNotInitialized)?;
-            let beacon_block_root = block.canonical_root();
->>>>>>> 4a793280
+        if let (Some(blobs_or_blobs_roots), Some(proofs)) = (blobs_opt, proofs_opt) {
             let expected_kzg_commitments = block.body().blob_kzg_commitments().map_err(|_| {
                 BlockProductionError::InvalidBlockVariant(
                     "DENEB block does not contain kzg commitments".to_string(),
@@ -4782,24 +4770,7 @@
                 )));
             }
 
-<<<<<<< HEAD
-            let kzg_proofs = proofs_opt
-                .ok_or(BlockProductionError::MissingKzgProof(format!(
-                    "Missing KZG proofs for slot {}",
-                    block.slot()
-                )))?
-                .to_vec();
-=======
             let kzg_proofs = Vec::from(proofs);
-
-            kzg_utils::validate_blobs::<T::EthSpec>(
-                kzg.as_ref(),
-                expected_kzg_commitments,
-                &blobs,
-                &kzg_proofs,
-            )
-            .map_err(BlockProductionError::KzgError)?;
->>>>>>> 4a793280
 
             match blobs_or_blobs_roots {
                 BlobsOrBlobRoots::Blobs(blobs) => self.build_and_cache_blob_sidecars(
