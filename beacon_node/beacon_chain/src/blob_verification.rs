use derivative::Derivative;
use slot_clock::SlotClock;
use state_processing::state_advance::partial_state_advance;
use std::sync::Arc;

use crate::beacon_chain::{
    BeaconChain, BeaconChainTypes, BLOCK_PROCESSING_CACHE_LOCK_TIMEOUT,
    MAXIMUM_GOSSIP_CLOCK_DISPARITY, VALIDATOR_PUBKEY_CACHE_LOCK_TIMEOUT,
};
use crate::data_availability_checker::{
    AvailabilityCheckError, AvailabilityPendingBlock, AvailableBlock,
};
use crate::kzg_utils::{validate_blob, validate_blobs};
use crate::BeaconChainError;
use eth2::types::{FullBlockProposal, SignedBlockContentsTuple};
use kzg::Kzg;
use slog::{debug, warn};
use ssz_derive::{Decode, Encode};
use ssz_types::FixedVector;
use std::borrow::Cow;
use types::blob_sidecar::{BlobIdentifier, FixedBlobSidecarList};
use types::{
<<<<<<< HEAD
    BeaconBlockRef, BeaconState, BeaconStateError, BlobSidecar, ChainSpec, CloneConfig, Epoch,
    EthSpec, Hash256, KzgCommitment, RelativeEpoch, SignedBeaconBlock, SignedBeaconBlockHeader,
    SignedBlobSidecar, Slot,
=======
    BeaconBlockRef, BeaconState, BeaconStateError, BlobSidecar, BlobSidecarList, ChainSpec,
    CloneConfig, Epoch, EthSpec, FullPayload, Hash256, KzgCommitment, RelativeEpoch,
    SignedBeaconBlock, SignedBeaconBlockHeader, SignedBlobSidecar, Slot,
>>>>>>> 4a793280
};

#[derive(Debug)]
pub enum BlobError<T: EthSpec> {
    /// The blob sidecar is from a slot that is later than the current slot (with respect to the
    /// gossip clock disparity).
    ///
    /// ## Peer scoring
    ///
    /// Assuming the local clock is correct, the peer has sent an invalid message.
    FutureSlot {
        message_slot: Slot,
        latest_permissible_slot: Slot,
    },

    /// There was an error whilst processing the sync contribution. It is not known if it is valid or invalid.
    ///
    /// ## Peer scoring
    ///
    /// We were unable to process this sync committee message due to an internal error. It's unclear if the
    /// sync committee message is valid.
    BeaconChainError(BeaconChainError),

    /// The `BlobSidecar` was gossiped over an incorrect subnet.
    ///
    /// ## Peer scoring
    ///
    /// The blob is invalid or the peer is faulty.
    InvalidSubnet { expected: u64, received: u64 },

    /// The sidecar corresponds to a slot older than the finalized head slot.
    ///
    /// ## Peer scoring
    ///
    /// It's unclear if this blob is valid, but this blob is for a finalized slot and is
    /// therefore useless to us.
    PastFinalizedSlot {
        blob_slot: Slot,
        finalized_slot: Slot,
    },

    /// The proposer index specified in the sidecar does not match the locally computed
    /// proposer index.
    ///
    /// ## Peer scoring
    ///
    /// The blob is invalid and the peer is faulty.
    ProposerIndexMismatch { sidecar: usize, local: usize },

    /// The proposal signature in invalid.
    ///
    /// ## Peer scoring
    ///
    /// The blob is invalid and the peer is faulty.
    ProposerSignatureInvalid,

    /// The proposal_index corresponding to blob.beacon_block_root is not known.
    ///
    /// ## Peer scoring
    ///
    /// The block is invalid and the peer is faulty.
    UnknownValidator(u64),

    /// The provided blob is not from a later slot than its parent.
    ///
    /// ## Peer scoring
    ///
    /// The blob is invalid and the peer is faulty.
    BlobIsNotLaterThanParent { blob_slot: Slot, parent_slot: Slot },

    /// The provided blob's parent block is unknown.
    ///
    /// ## Peer scoring
    ///
    /// We cannot process the blob without validating its parent, the peer isn't necessarily faulty.
    BlobParentUnknown(Arc<BlobSidecar<T>>),

    /// A blob has already been seen for the given `(sidecar.block_root, sidecar.index)` tuple
    /// over gossip or no gossip sources.
    ///
    /// ## Peer scoring
    ///
    /// The peer isn't faulty, but we do not forward it over gossip.
    RepeatBlob {
        proposer: u64,
        slot: Slot,
        index: u64,
    },
}

impl<T: EthSpec> From<BeaconChainError> for BlobError<T> {
    fn from(e: BeaconChainError) -> Self {
        BlobError::BeaconChainError(e)
    }
}

impl<T: EthSpec> From<BeaconStateError> for BlobError<T> {
    fn from(e: BeaconStateError) -> Self {
        BlobError::BeaconChainError(BeaconChainError::BeaconStateError(e))
    }
}

/// A wrapper around a `BlobSidecar` that indicates it has been approved for re-gossiping on
/// the p2p network.
#[derive(Debug, Clone)]
pub struct GossipVerifiedBlob<T: EthSpec> {
    blob: Arc<BlobSidecar<T>>,
}

impl<T: EthSpec> GossipVerifiedBlob<T> {
    pub fn id(&self) -> BlobIdentifier {
        self.blob.id()
    }
    pub fn block_root(&self) -> Hash256 {
        self.blob.block_root
    }
    pub fn to_blob(self) -> Arc<BlobSidecar<T>> {
        self.blob
    }
    pub fn slot(&self) -> Slot {
        self.blob.slot
    }
}

pub fn validate_blob_sidecar_for_gossip<T: BeaconChainTypes>(
    signed_blob_sidecar: SignedBlobSidecar<T::EthSpec>,
    subnet: u64,
    chain: &BeaconChain<T>,
) -> Result<GossipVerifiedBlob<T::EthSpec>, BlobError<T::EthSpec>> {
    let blob_slot = signed_blob_sidecar.message.slot;
    let blob_index = signed_blob_sidecar.message.index;
    let block_parent_root = signed_blob_sidecar.message.block_parent_root;
    let blob_proposer_index = signed_blob_sidecar.message.proposer_index;
    let block_root = signed_blob_sidecar.message.block_root;

    // Verify that the blob_sidecar was received on the correct subnet.
    if blob_index != subnet {
        return Err(BlobError::InvalidSubnet {
            expected: blob_index,
            received: subnet,
        });
    }

    // Verify that the sidecar is not from a future slot.
    let latest_permissible_slot = chain
        .slot_clock
        .now_with_future_tolerance(MAXIMUM_GOSSIP_CLOCK_DISPARITY)
        .ok_or(BeaconChainError::UnableToReadSlot)?;
    if blob_slot > latest_permissible_slot {
        return Err(BlobError::FutureSlot {
            message_slot: blob_slot,
            latest_permissible_slot,
        });
    }

    // Verify that the sidecar slot is greater than the latest finalized slot
    let latest_finalized_slot = chain
        .head()
        .finalized_checkpoint()
        .epoch
        .start_slot(T::EthSpec::slots_per_epoch());
    if blob_slot <= latest_finalized_slot {
        return Err(BlobError::PastFinalizedSlot {
            blob_slot,
            finalized_slot: latest_finalized_slot,
        });
    }

    // Verify that this is the first blob sidecar received for the (sidecar.block_root, sidecar.index) tuple
    if chain
        .observed_blob_sidecars
        .read()
        .is_known(&signed_blob_sidecar.message)
        .map_err(|e| BlobError::BeaconChainError(e.into()))?
    {
        return Err(BlobError::RepeatBlob {
            proposer: blob_proposer_index,
            slot: blob_slot,
            index: blob_index,
        });
    }

    // We have already verified that the blob is past finalization, so we can
    // just check fork choice for the block's parent.
    if let Some(parent_block) = chain
        .canonical_head
        .fork_choice_read_lock()
        .get_block(&block_parent_root)
    {
        if parent_block.slot >= blob_slot {
            return Err(BlobError::BlobIsNotLaterThanParent {
                blob_slot,
                parent_slot: parent_block.slot,
            });
        }
    } else {
        return Err(BlobError::BlobParentUnknown(signed_blob_sidecar.message));
    }

    // Note: We check that the proposer_index matches against the shuffling first to avoid
    // signature verification against an invalid proposer_index.
    let proposer_shuffling_root = signed_blob_sidecar.message.block_parent_root;

    let proposer_opt = chain
        .beacon_proposer_cache
        .lock()
        .get_slot::<T::EthSpec>(proposer_shuffling_root, blob_slot);

    let (proposer_index, fork) = if let Some(proposer) = proposer_opt {
        (proposer.index, proposer.fork)
    } else {
        debug!(
            chain.log,
            "Proposer shuffling cache miss for blob verification";
            "block_root" => %block_root,
            "index" => %blob_index,
        );
        if let Some(mut snapshot) = chain
            .snapshot_cache
            .try_read_for(BLOCK_PROCESSING_CACHE_LOCK_TIMEOUT)
            .and_then(|snapshot_cache| {
                snapshot_cache.get_cloned(block_parent_root, CloneConfig::committee_caches_only())
            })
        {
            if snapshot.beacon_state.slot() == blob_slot {
                debug!(
                    chain.log,
                    "Cloning snapshot cache state for blob verification";
                    "block_root" => %block_root,
                    "index" => %blob_index,
                );
                (
                    snapshot
                        .beacon_state
                        .get_beacon_proposer_index(blob_slot, &chain.spec)?,
                    snapshot.beacon_state.fork(),
                )
            } else {
                debug!(
                    chain.log,
                    "Cloning and advancing snapshot cache state for blob verification";
                    "block_root" => %block_root,
                    "index" => %blob_index,
                );
                let state = cheap_state_advance_to_obtain_committees(
                    &mut snapshot.beacon_state,
                    Some(snapshot.beacon_block_root),
                    blob_slot,
                    &chain.spec,
                )?;
                (
                    state.get_beacon_proposer_index(blob_slot, &chain.spec)?,
                    state.fork(),
                )
            }
        }
        // Need to advance the state to get the proposer index
        else {
            warn!(
                chain.log,
                "Snapshot cache miss for blob verification";
                "block_root" => %block_root,
                "index" => %blob_index,
            );

            let parent_block = chain
                .get_blinded_block(&block_parent_root)
                .map_err(BlobError::BeaconChainError)?
                .ok_or_else(|| {
                    BlobError::from(BeaconChainError::MissingBeaconBlock(block_parent_root))
                })?;

            let mut parent_state = chain
                .get_state(&parent_block.state_root(), Some(parent_block.slot()))?
                .ok_or_else(|| {
                    BeaconChainError::DBInconsistent(format!(
                        "Missing state {:?}",
                        parent_block.state_root()
                    ))
                })?;
            let state = cheap_state_advance_to_obtain_committees(
                &mut parent_state,
                Some(parent_block.state_root()),
                blob_slot,
                &chain.spec,
            )?;

            let proposers = state.get_beacon_proposer_indices(&chain.spec)?;
            let proposer_index = *proposers
                .get(blob_slot.as_usize() % T::EthSpec::slots_per_epoch() as usize)
                .ok_or_else(|| BeaconChainError::NoProposerForSlot(blob_slot))?;

            // Prime the proposer shuffling cache with the newly-learned value.
            chain.beacon_proposer_cache.lock().insert(
                blob_slot.epoch(T::EthSpec::slots_per_epoch()),
                proposer_shuffling_root,
                proposers,
                state.fork(),
            )?;
            (proposer_index, state.fork())
        }
    };

    if proposer_index != blob_proposer_index as usize {
        return Err(BlobError::ProposerIndexMismatch {
            sidecar: blob_proposer_index as usize,
            local: proposer_index,
        });
    }

    // Signature verification
    let signature_is_valid = {
        let pubkey_cache = chain
            .validator_pubkey_cache
            .try_read_for(VALIDATOR_PUBKEY_CACHE_LOCK_TIMEOUT)
            .ok_or(BeaconChainError::ValidatorPubkeyCacheLockTimeout)
            .map_err(BlobError::BeaconChainError)?;

        let pubkey = pubkey_cache
            .get(proposer_index)
            .ok_or_else(|| BlobError::UnknownValidator(proposer_index as u64))?;

        signed_blob_sidecar.verify_signature(
            None,
            pubkey,
            &fork,
            chain.genesis_validators_root,
            &chain.spec,
        )
    };

    if !signature_is_valid {
        return Err(BlobError::ProposerSignatureInvalid);
    }

    // Now the signature is valid, store the proposal so we don't accept another blob sidecar
    // with the same `BlobIdentifier`.
    // It's important to double-check that the proposer still hasn't been observed so we don't
    // have a race-condition when verifying two blocks simultaneously.
    //
    // Note: If this BlobSidecar goes on to fail full verification, we do not evict it from the seen_cache
    // as alternate blob_sidecars for the same identifier can still be retrieved
    // over rpc. Evicting them from this cache would allow faster propagation over gossip. So we allow
    // retreieval of potentially valid blocks over rpc, but try to punish the proposer for signing
    // invalid messages. Issue for more background
    // https://github.com/ethereum/consensus-specs/issues/3261
    if chain
        .observed_blob_sidecars
        .write()
        .observe_sidecar(&signed_blob_sidecar.message)
        .map_err(|e| BlobError::BeaconChainError(e.into()))?
    {
        return Err(BlobError::RepeatBlob {
            proposer: proposer_index as u64,
            slot: blob_slot,
            index: blob_index,
        });
    }

    Ok(GossipVerifiedBlob {
        blob: signed_blob_sidecar.message,
    })
}

/// Performs a cheap (time-efficient) state advancement so the committees and proposer shuffling for
/// `slot` can be obtained from `state`.
///
/// The state advancement is "cheap" since it does not generate state roots. As a result, the
/// returned state might be holistically invalid but the committees/proposers will be correct (since
/// they do not rely upon state roots).
///
/// If the given `state` can already serve the `slot`, the committees will be built on the `state`
/// and `Cow::Borrowed(state)` will be returned. Otherwise, the state will be cloned, cheaply
/// advanced and then returned as a `Cow::Owned`. The end result is that the given `state` is never
/// mutated to be invalid (in fact, it is never changed beyond a simple committee cache build).
///
/// Note: This is a copy of the `block_verification::cheap_state_advance_to_obtain_committees` to return
/// a BlobError error type instead.
/// TODO(pawan): try to unify the 2 functions.
fn cheap_state_advance_to_obtain_committees<'a, E: EthSpec>(
    state: &'a mut BeaconState<E>,
    state_root_opt: Option<Hash256>,
    blob_slot: Slot,
    spec: &ChainSpec,
) -> Result<Cow<'a, BeaconState<E>>, BlobError<E>> {
    let block_epoch = blob_slot.epoch(E::slots_per_epoch());

    if state.current_epoch() == block_epoch {
        // Build both the current and previous epoch caches, as the previous epoch caches are
        // useful for verifying attestations in blocks from the current epoch.
        state.build_committee_cache(RelativeEpoch::Previous, spec)?;
        state.build_committee_cache(RelativeEpoch::Current, spec)?;

        Ok(Cow::Borrowed(state))
    } else if state.slot() > blob_slot {
        Err(BlobError::BlobIsNotLaterThanParent {
            blob_slot,
            parent_slot: state.slot(),
        })
    } else {
        let mut state = state.clone_with(CloneConfig::committee_caches_only());
        let target_slot = block_epoch.start_slot(E::slots_per_epoch());

        // Advance the state into the same epoch as the block. Use the "partial" method since state
        // roots are not important for proposer/attester shuffling.
        partial_state_advance(&mut state, state_root_opt, target_slot, spec)
            .map_err(|e| BlobError::BeaconChainError(BeaconChainError::from(e)))?;

        state.build_committee_cache(RelativeEpoch::Previous, spec)?;
        state.build_committee_cache(RelativeEpoch::Current, spec)?;

        Ok(Cow::Owned(state))
    }
}

/// Wrapper over a `BlobSidecar` for which we have completed kzg verification.
/// i.e. `verify_blob_kzg_proof(blob, commitment, proof) == true`.
#[derive(Debug, Derivative, Clone, Encode, Decode)]
#[derivative(PartialEq, Eq)]
#[ssz(struct_behaviour = "transparent")]
pub struct KzgVerifiedBlob<T: EthSpec> {
    blob: Arc<BlobSidecar<T>>,
}

impl<T: EthSpec> PartialOrd for KzgVerifiedBlob<T> {
    fn partial_cmp(&self, other: &Self) -> Option<std::cmp::Ordering> {
        self.blob.partial_cmp(&other.blob)
    }
}

impl<T: EthSpec> Ord for KzgVerifiedBlob<T> {
    fn cmp(&self, other: &Self) -> std::cmp::Ordering {
        self.blob.cmp(&other.blob)
    }
}

impl<T: EthSpec> KzgVerifiedBlob<T> {
    pub fn to_blob(self) -> Arc<BlobSidecar<T>> {
        self.blob
    }
    pub fn as_blob(&self) -> &BlobSidecar<T> {
        &self.blob
    }
    pub fn clone_blob(&self) -> Arc<BlobSidecar<T>> {
        self.blob.clone()
    }
    pub fn kzg_commitment(&self) -> KzgCommitment {
        self.blob.kzg_commitment
    }
    pub fn block_root(&self) -> Hash256 {
        self.blob.block_root
    }
    pub fn blob_index(&self) -> u64 {
        self.blob.index
    }
}

/// Complete kzg verification for a `GossipVerifiedBlob`.
///
/// Returns an error if the kzg verification check fails.
pub fn verify_kzg_for_blob<T: EthSpec>(
    blob: Arc<BlobSidecar<T>>,
    kzg: &Kzg<T::Kzg>,
) -> Result<KzgVerifiedBlob<T>, AvailabilityCheckError> {
    let _timer = crate::metrics::start_timer(&crate::metrics::KZG_VERIFICATION_SINGLE_TIMES);
    //TODO(sean) remove clone
    if validate_blob::<T>(kzg, blob.blob.clone(), blob.kzg_commitment, blob.kzg_proof)
        .map_err(AvailabilityCheckError::Kzg)?
    {
        Ok(KzgVerifiedBlob { blob })
    } else {
        Err(AvailabilityCheckError::KzgVerificationFailed)
    }
}

/// Complete kzg verification for a list of `BlobSidecar`s.
/// Returns an error if any of the `BlobSidecar`s fails kzg verification.
///
/// Note: This function should be preferred over calling `verify_kzg_for_blob`
/// in a loop since this function kzg verifies a list of blobs more efficiently.
pub fn verify_kzg_for_blob_list<T: EthSpec>(
    blob_list: Vec<Arc<BlobSidecar<T>>>,
    kzg: &Kzg<T::Kzg>,
) -> Result<KzgVerifiedBlobList<T>, AvailabilityCheckError> {
    let _timer = crate::metrics::start_timer(&crate::metrics::KZG_VERIFICATION_BATCH_TIMES);
    let (blobs, (commitments, proofs)): (Vec<_>, (Vec<_>, Vec<_>)) = blob_list
        .clone()
        .into_iter()
        //TODO(sean) remove clone
        .map(|blob| (blob.blob.clone(), (blob.kzg_commitment, blob.kzg_proof)))
        .unzip();
    if validate_blobs::<T>(
        kzg,
        commitments.as_slice(),
        blobs.as_slice(),
        proofs.as_slice(),
    )
    .map_err(AvailabilityCheckError::Kzg)?
    {
        Ok(blob_list
            .into_iter()
            .map(|blob| KzgVerifiedBlob { blob })
            .collect())
    } else {
        Err(AvailabilityCheckError::KzgVerificationFailed)
    }
}

pub type KzgVerifiedBlobList<T> = Vec<KzgVerifiedBlob<T>>;

#[derive(Debug, Clone)]
pub enum MaybeAvailableBlock<E: EthSpec> {
    /// This variant is fully available.
    /// i.e. for pre-deneb blocks, it contains a (`SignedBeaconBlock`, `Blobs::None`) and for
    /// post-4844 blocks, it contains a `SignedBeaconBlock` and a Blobs variant other than `Blobs::None`.
    Available(AvailableBlock<E>),
    /// This variant is not fully available and requires blobs to become fully available.
    AvailabilityPending(AvailabilityPendingBlock<E>),
}

/// Trait for common block operations.
pub trait AsBlock<E: EthSpec> {
    fn slot(&self) -> Slot;
    fn epoch(&self) -> Epoch;
    fn parent_root(&self) -> Hash256;
    fn state_root(&self) -> Hash256;
    fn signed_block_header(&self) -> SignedBeaconBlockHeader;
    fn message(&self) -> BeaconBlockRef<E>;
    fn as_block(&self) -> &SignedBeaconBlock<E>;
    fn block_cloned(&self) -> Arc<SignedBeaconBlock<E>>;
    fn canonical_root(&self) -> Hash256;
    fn into_block_wrapper(self) -> BlockWrapper<E>;
}

impl<E: EthSpec> AsBlock<E> for MaybeAvailableBlock<E> {
    fn slot(&self) -> Slot {
        self.as_block().slot()
    }
    fn epoch(&self) -> Epoch {
        self.as_block().epoch()
    }
    fn parent_root(&self) -> Hash256 {
        self.as_block().parent_root()
    }
    fn state_root(&self) -> Hash256 {
        self.as_block().state_root()
    }
    fn signed_block_header(&self) -> SignedBeaconBlockHeader {
        self.as_block().signed_block_header()
    }
    fn message(&self) -> BeaconBlockRef<E> {
        self.as_block().message()
    }
    fn as_block(&self) -> &SignedBeaconBlock<E> {
        match &self {
            MaybeAvailableBlock::Available(block) => block.as_block(),
            MaybeAvailableBlock::AvailabilityPending(block) => block.as_block(),
        }
    }
    fn block_cloned(&self) -> Arc<SignedBeaconBlock<E>> {
        match &self {
            MaybeAvailableBlock::Available(block) => block.block_cloned(),
            MaybeAvailableBlock::AvailabilityPending(block) => block.block_cloned(),
        }
    }
    fn canonical_root(&self) -> Hash256 {
        self.as_block().canonical_root()
    }

    fn into_block_wrapper(self) -> BlockWrapper<E> {
        match self {
            MaybeAvailableBlock::Available(available_block) => available_block.into_block_wrapper(),
            MaybeAvailableBlock::AvailabilityPending(pending_block) => {
                BlockWrapper::Block(pending_block.to_block())
            }
        }
    }
}

impl<E: EthSpec> AsBlock<E> for &MaybeAvailableBlock<E> {
    fn slot(&self) -> Slot {
        self.as_block().slot()
    }
    fn epoch(&self) -> Epoch {
        self.as_block().epoch()
    }
    fn parent_root(&self) -> Hash256 {
        self.as_block().parent_root()
    }
    fn state_root(&self) -> Hash256 {
        self.as_block().state_root()
    }
    fn signed_block_header(&self) -> SignedBeaconBlockHeader {
        self.as_block().signed_block_header()
    }
    fn message(&self) -> BeaconBlockRef<E> {
        self.as_block().message()
    }
    fn as_block(&self) -> &SignedBeaconBlock<E> {
        match &self {
            MaybeAvailableBlock::Available(block) => block.as_block(),
            MaybeAvailableBlock::AvailabilityPending(block) => block.as_block(),
        }
    }
    fn block_cloned(&self) -> Arc<SignedBeaconBlock<E>> {
        match &self {
            MaybeAvailableBlock::Available(block) => block.block_cloned(),
            MaybeAvailableBlock::AvailabilityPending(block) => block.block_cloned(),
        }
    }
    fn canonical_root(&self) -> Hash256 {
        self.as_block().canonical_root()
    }

    fn into_block_wrapper(self) -> BlockWrapper<E> {
        self.clone().into_block_wrapper()
    }
}

#[derive(Debug, Clone, Derivative)]
#[derivative(Hash(bound = "E: EthSpec"))]
pub enum BlockWrapper<E: EthSpec> {
    Block(Arc<SignedBeaconBlock<E>>),
    BlockAndBlobs(Arc<SignedBeaconBlock<E>>, FixedBlobSidecarList<E>),
}

impl<E: EthSpec> BlockWrapper<E> {
    pub fn new(block: Arc<SignedBeaconBlock<E>>, blobs: Option<BlobSidecarList<E>>) -> Self {
        match blobs {
            Some(blobs) => {
                let blobs = FixedVector::from(blobs.into_iter().map(Some).collect::<Vec<_>>());
                BlockWrapper::BlockAndBlobs(block, blobs)
            }
            None => BlockWrapper::Block(block),
        }
    }
    pub fn deconstruct(self) -> (Arc<SignedBeaconBlock<E>>, Option<FixedBlobSidecarList<E>>) {
        match self {
            BlockWrapper::Block(block) => (block, None),
            BlockWrapper::BlockAndBlobs(block, blobs) => (block, Some(blobs)),
        }
    }
}

impl<E: EthSpec> AsBlock<E> for BlockWrapper<E> {
    fn slot(&self) -> Slot {
        self.as_block().slot()
    }
    fn epoch(&self) -> Epoch {
        self.as_block().epoch()
    }
    fn parent_root(&self) -> Hash256 {
        self.as_block().parent_root()
    }
    fn state_root(&self) -> Hash256 {
        self.as_block().state_root()
    }
    fn signed_block_header(&self) -> SignedBeaconBlockHeader {
        self.as_block().signed_block_header()
    }
    fn message(&self) -> BeaconBlockRef<E> {
        self.as_block().message()
    }
    fn as_block(&self) -> &SignedBeaconBlock<E> {
        match &self {
            BlockWrapper::Block(block) => block,
            BlockWrapper::BlockAndBlobs(block, _) => block,
        }
    }
    fn block_cloned(&self) -> Arc<SignedBeaconBlock<E>> {
        match &self {
            BlockWrapper::Block(block) => block.clone(),
            BlockWrapper::BlockAndBlobs(block, _) => block.clone(),
        }
    }
    fn canonical_root(&self) -> Hash256 {
        self.as_block().canonical_root()
    }

    fn into_block_wrapper(self) -> BlockWrapper<E> {
        self
    }
}

impl<E: EthSpec> BlockWrapper<E> {
    pub fn n_blobs(&self) -> usize {
        match self {
            BlockWrapper::Block(_) => 0,
            BlockWrapper::BlockAndBlobs(_, blobs) => blobs.len(),
        }
    }
}

impl<E: EthSpec> From<Arc<SignedBeaconBlock<E>>> for BlockWrapper<E> {
    fn from(value: Arc<SignedBeaconBlock<E>>) -> Self {
        Self::Block(value)
    }
}

impl<E: EthSpec> From<SignedBeaconBlock<E>> for BlockWrapper<E> {
    fn from(value: SignedBeaconBlock<E>) -> Self {
        Self::Block(Arc::new(value))
    }
}

impl<E: EthSpec> From<SignedBlockContentsTuple<E, FullBlockProposal>> for BlockWrapper<E> {
    fn from(value: SignedBlockContentsTuple<E, FullBlockProposal>) -> Self {
        match value.1 {
            Some(variable_list) => {
                let mut blobs = Vec::with_capacity(E::max_blobs_per_block());
                for blob in variable_list {
                    if blob.message.index < E::max_blobs_per_block() as u64 {
                        blobs.insert(blob.message.index as usize, Some(blob.message));
                    }
                }
                Self::BlockAndBlobs(Arc::new(value.0), FixedVector::from(blobs))
            }
            None => Self::Block(Arc::new(value.0)),
        }
    }
}<|MERGE_RESOLUTION|>--- conflicted
+++ resolved
@@ -20,15 +20,9 @@
 use std::borrow::Cow;
 use types::blob_sidecar::{BlobIdentifier, FixedBlobSidecarList};
 use types::{
-<<<<<<< HEAD
-    BeaconBlockRef, BeaconState, BeaconStateError, BlobSidecar, ChainSpec, CloneConfig, Epoch,
-    EthSpec, Hash256, KzgCommitment, RelativeEpoch, SignedBeaconBlock, SignedBeaconBlockHeader,
-    SignedBlobSidecar, Slot,
-=======
     BeaconBlockRef, BeaconState, BeaconStateError, BlobSidecar, BlobSidecarList, ChainSpec,
-    CloneConfig, Epoch, EthSpec, FullPayload, Hash256, KzgCommitment, RelativeEpoch,
-    SignedBeaconBlock, SignedBeaconBlockHeader, SignedBlobSidecar, Slot,
->>>>>>> 4a793280
+    CloneConfig, Epoch, EthSpec, Hash256, KzgCommitment, RelativeEpoch, SignedBeaconBlock,
+    SignedBeaconBlockHeader, SignedBlobSidecar, Slot,
 };
 
 #[derive(Debug)]
