--- conflicted
+++ resolved
@@ -684,14 +684,8 @@
     consensus_context: ConsensusContext<T::EthSpec>,
 }
 
-<<<<<<< HEAD
 /// Used to await the result of executing payload with an EE.
-type PayloadVerificationHandle<E> =
-    JoinHandle<Option<Result<PayloadVerificationOutcome, BlockError<E>>>>;
-=======
-/// Used to await the result of executing payload with a remote EE.
 type PayloadVerificationHandle = JoinHandle<Option<Result<PayloadVerificationOutcome, BlockError>>>;
->>>>>>> 0e94fe1a
 
 /// A wrapper around a `SignedBeaconBlock` that indicates that this block is fully verified and
 /// ready to import into the `BeaconChain`. The validation includes:
@@ -803,18 +797,14 @@
                     GossipDataColumnError::KzgNotInitialized,
                 ))?;
 
-<<<<<<< HEAD
-            let blob_refs = blobs.iter().collect::<Vec<_>>();
-            let sidecars = blobs_to_data_column_sidecars(&blob_refs, block, kzg, &chain.spec)?;
-=======
             let mut timer = metrics::start_timer_vec(
                 &metrics::DATA_COLUMN_SIDECAR_COMPUTATION,
                 &[&blobs.len().to_string()],
             );
-            let sidecars = blobs_to_data_column_sidecars(&blobs, block, kzg, &chain.spec)
+            let blob_refs = blobs.iter().collect::<Vec<_>>();
+            let sidecars = blobs_to_data_column_sidecars(&blob_refs, block, kzg, &chain.spec)
                 .discard_timer_on_break(&mut timer)?;
             drop(timer);
->>>>>>> 0e94fe1a
             let mut gossip_verified_data_columns = vec![];
             for sidecar in sidecars {
                 let subnet = DataColumnSubnetId::from_column_index::<T::EthSpec>(
