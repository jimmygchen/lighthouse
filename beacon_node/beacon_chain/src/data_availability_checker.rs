use crate::blob_verification::{verify_kzg_for_blob_list, GossipVerifiedBlob, KzgVerifiedBlobList};
use crate::block_verification_types::{
    AvailabilityPendingExecutedBlock, AvailableExecutedBlock, RpcBlock,
};
use crate::data_availability_checker::overflow_lru_cache::DataAvailabilityCheckerInner;
use crate::{BeaconChain, BeaconChainTypes, BeaconStore};
use kzg::Kzg;
use slog::{debug, error};
use slot_clock::SlotClock;
use std::fmt;
use std::fmt::Debug;
use std::num::NonZeroUsize;
use std::sync::Arc;
use std::time::Duration;
use task_executor::TaskExecutor;
use types::blob_sidecar::{BlobIdentifier, BlobSidecar, FixedBlobSidecarList};
use types::{
    BlobSidecarList, ChainSpec, DataColumnIdentifier, DataColumnSidecar, DataColumnSidecarList,
    Epoch, EthSpec, Hash256, RuntimeVariableList, SignedBeaconBlock, Slot,
};

mod error;
mod overflow_lru_cache;
mod state_lru_cache;

use crate::data_column_verification::{
    verify_kzg_for_data_column, verify_kzg_for_data_column_list, CustodyDataColumn,
    GossipVerifiedDataColumn, KzgVerifiedCustodyDataColumn, KzgVerifiedDataColumn,
};
pub use error::{Error as AvailabilityCheckError, ErrorCategory as AvailabilityCheckErrorCategory};
use types::non_zero_usize::new_non_zero_usize;

pub use self::overflow_lru_cache::DataColumnsToPublish;

/// The LRU Cache stores `PendingComponents` which can store up to
/// `MAX_BLOBS_PER_BLOCK = 6` blobs each. A `BlobSidecar` is 0.131256 MB. So
/// the maximum size of a `PendingComponents` is ~ 0.787536 MB. Setting this
/// to 1024 means the maximum size of the cache is ~ 0.8 GB. But the cache
/// will target a size of less than 75% of capacity.
pub const OVERFLOW_LRU_CAPACITY: NonZeroUsize = new_non_zero_usize(1024);
/// Until tree-states is implemented, we can't store very many states in memory :(
pub const STATE_LRU_CAPACITY_NON_ZERO: NonZeroUsize = new_non_zero_usize(2);
pub const STATE_LRU_CAPACITY: usize = STATE_LRU_CAPACITY_NON_ZERO.get();

/// Cache to hold fully valid data that can't be imported to fork-choice yet. After Dencun hard-fork
/// blocks have a sidecar of data that is received separately from the network. We call the concept
/// of a block "becoming available" when all of its import dependencies are inserted into this
/// cache.
///
/// Usually a block becomes available on its slot within a second of receiving its first component
/// over gossip. However, a block may never become available if a malicious proposer does not
/// publish its data, or there are network issues that prevent us from receiving it. If the block
/// does not become available after some time we can safely forget about it. Consider these two
/// cases:
///
/// - Global unavailability: If nobody has received the block components it's likely that the
///   proposer never made the block available. So we can safely forget about the block as it will
///   never become available.
/// - Local unavailability: Some fraction of the network has received all block components, but not us.
///   Some of our peers will eventually attest to a descendant of that block and lookup sync will
///   fetch its components. Therefore it's not strictly necessary to hold to the partially available
///   block for too long as we can recover from other peers.
///
/// Even in periods of non-finality, the proposer is expected to publish the block's data
/// immediately. Because this cache only holds fully valid data, its capacity is bound to 1 block
/// per slot and fork: before inserting into this cache we check the proposer signature and correct
/// proposer. Having a capacity > 1 is an optimization to prevent sync lookup from having re-fetch
/// data during moments of unstable network conditions.
pub struct DataAvailabilityChecker<T: BeaconChainTypes> {
    availability_cache: Arc<DataAvailabilityCheckerInner<T>>,
    slot_clock: T::SlotClock,
    kzg: Arc<Kzg>,
    spec: Arc<ChainSpec>,
}

/// This type is returned after adding a block / blob to the `DataAvailabilityChecker`.
///
/// Indicates if the block is fully `Available` or if we need blobs or blocks
///  to "complete" the requirements for an `AvailableBlock`.
#[derive(PartialEq)]
pub enum Availability<E: EthSpec> {
    MissingComponents(Hash256),
    Available(Box<AvailableExecutedBlock<E>>),
}

impl<E: EthSpec> Debug for Availability<E> {
    fn fmt(&self, f: &mut fmt::Formatter) -> fmt::Result {
        match self {
            Self::MissingComponents(block_root) => {
                write!(f, "MissingComponents({})", block_root)
            }
            Self::Available(block) => write!(f, "Available({:?})", block.import_data.block_root),
        }
    }
}

impl<T: BeaconChainTypes> DataAvailabilityChecker<T> {
    pub fn new(
        slot_clock: T::SlotClock,
        kzg: Arc<Kzg>,
        store: BeaconStore<T>,
        import_all_data_columns: bool,
        spec: Arc<ChainSpec>,
    ) -> Result<Self, AvailabilityCheckError> {
        let custody_subnet_count = if import_all_data_columns {
            spec.data_column_sidecar_subnet_count as usize
        } else {
            spec.custody_requirement as usize
        };

        let custody_column_count =
            custody_subnet_count.saturating_mul(spec.data_columns_per_subnet());

        let inner = DataAvailabilityCheckerInner::new(
            OVERFLOW_LRU_CAPACITY,
            store,
            custody_column_count,
            spec.clone(),
        )?;
        Ok(Self {
            availability_cache: Arc::new(inner),
            slot_clock,
            kzg,
            spec,
        })
    }

    pub fn get_custody_columns_count(&self) -> usize {
        self.availability_cache
            .custody_subnet_count()
            .saturating_mul(self.spec.data_columns_per_subnet())
    }

    /// Checks if the block root is currenlty in the availability cache awaiting import because
    /// of missing components.
    pub fn get_execution_valid_block(
        &self,
        block_root: &Hash256,
    ) -> Option<Arc<SignedBeaconBlock<T::EthSpec>>> {
        self.availability_cache
            .get_execution_valid_block(block_root)
    }

    /// Return the set of imported blob indexes for `block_root`. Returns None if there is no block
    /// component for `block_root`.
    pub fn imported_blob_indexes(&self, block_root: &Hash256) -> Option<Vec<u64>> {
        self.availability_cache
            .peek_pending_components(block_root, |components| {
                components.map(|components| {
                    components
                        .get_cached_blobs()
                        .iter()
                        .filter_map(|blob| blob.as_ref().map(|blob| blob.blob_index()))
                        .collect::<Vec<_>>()
                })
            })
    }

    /// Return the set of imported custody column indexes for `block_root`. Returns None if there is
    /// no block component for `block_root`.
    pub fn imported_custody_column_indexes(&self, block_root: &Hash256) -> Option<Vec<u64>> {
        self.availability_cache
            .peek_pending_components(block_root, |components| {
                components.map(|components| components.get_cached_data_columns_indices())
            })
    }

    /// Get a blob from the availability cache.
    pub fn get_blob(
        &self,
        blob_id: &BlobIdentifier,
    ) -> Result<Option<Arc<BlobSidecar<T::EthSpec>>>, AvailabilityCheckError> {
        self.availability_cache.peek_blob(blob_id)
    }

    /// Get a data column from the availability cache.
    pub fn get_data_column(
        &self,
        data_column_id: &DataColumnIdentifier,
    ) -> Result<Option<Arc<DataColumnSidecar<T::EthSpec>>>, AvailabilityCheckError> {
        self.availability_cache.peek_data_column(data_column_id)
    }

    /// Put a list of blobs received via RPC into the availability cache. This performs KZG
    /// verification on the blobs in the list.
    pub fn put_rpc_blobs(
        &self,
        block_root: Hash256,
        blobs: FixedBlobSidecarList<T::EthSpec>,
    ) -> Result<Availability<T::EthSpec>, AvailabilityCheckError> {
        let seen_timestamp = self
            .slot_clock
            .now_duration()
            .ok_or(AvailabilityCheckError::SlotClockError)?;

<<<<<<< HEAD
        let verified_blobs =
            KzgVerifiedBlobList::new(blobs.iter().flatten().cloned(), kzg, seen_timestamp)
                .map_err(AvailabilityCheckError::Kzg)?;
=======
        // Note: currently not reporting which specific blob is invalid because we fetch all blobs
        // from the same peer for both lookup and range sync.

        let verified_blobs = KzgVerifiedBlobList::new(
            Vec::from(blobs).into_iter().flatten(),
            &self.kzg,
            seen_timestamp,
        )
        .map_err(AvailabilityCheckError::InvalidBlobs)?;
>>>>>>> 5d1ff7c6

        self.availability_cache
            .put_kzg_verified_blobs(block_root, verified_blobs)
    }

    /// Put a list of custody columns received via RPC into the availability cache. This performs KZG
    /// verification on the blobs in the list.
    #[allow(clippy::type_complexity)]
    pub fn put_rpc_custody_columns(
        &self,
        block_root: Hash256,
        epoch: Epoch,
        custody_columns: DataColumnSidecarList<T::EthSpec>,
    ) -> Result<(Availability<T::EthSpec>, DataColumnsToPublish<T::EthSpec>), AvailabilityCheckError>
    {
        // TODO(das): report which column is invalid for proper peer scoring
        // TODO(das): batch KZG verification here, but fallback into checking each column
        // individually to report which column(s) are invalid.
        let verified_custody_columns = custody_columns
            .into_iter()
            .map(|column| {
                let index = column.index;
                Ok(KzgVerifiedCustodyDataColumn::from_asserted_custody(
                    KzgVerifiedDataColumn::new(column, &self.kzg)
                        .map_err(|e| AvailabilityCheckError::InvalidColumn(index, e))?,
                ))
            })
            .collect::<Result<Vec<_>, AvailabilityCheckError>>()?;

        self.availability_cache.put_kzg_verified_data_columns(
            &self.kzg,
            block_root,
            epoch,
            verified_custody_columns,
        )
    }

    /// Put a list of blobs received from the EL pool into the availability cache.
    ///
    /// This DOES NOT perform KZG verification because the KZG proofs should have been constructed
    /// immediately prior to calling this function so they are assumed to be valid.
    pub fn put_engine_blobs(
        &self,
        block_root: Hash256,
        blobs: FixedBlobSidecarList<T::EthSpec>,
    ) -> Result<Availability<T::EthSpec>, AvailabilityCheckError> {
        let seen_timestamp = self
            .slot_clock
            .now_duration()
            .ok_or(AvailabilityCheckError::SlotClockError)?;

        let verified_blobs =
            KzgVerifiedBlobList::from_verified(blobs.iter().flatten().cloned(), seen_timestamp);

        self.availability_cache
            .put_kzg_verified_blobs(block_root, verified_blobs)
    }

    /// Check if we've cached other blobs for this block. If it completes a set and we also
    /// have a block cached, return the `Availability` variant triggering block import.
    /// Otherwise cache the blob sidecar.
    ///
    /// This should only accept gossip verified blobs, so we should not have to worry about dupes.
    pub fn put_gossip_blob(
        &self,
        gossip_blob: GossipVerifiedBlob<T>,
    ) -> Result<Availability<T::EthSpec>, AvailabilityCheckError> {
        self.availability_cache
            .put_kzg_verified_blobs(gossip_blob.block_root(), vec![gossip_blob.into_inner()])
    }

    /// Check if we've cached other data columns for this block. If it satisfies the custody requirement and we also
    /// have a block cached, return the `Availability` variant triggering block import.
    /// Otherwise cache the data column sidecar.
    ///
    /// This should only accept gossip verified data columns, so we should not have to worry about dupes.
    #[allow(clippy::type_complexity)]
    pub fn put_gossip_data_columns(
        &self,
        slot: Slot,
        block_root: Hash256,
        gossip_data_columns: Vec<GossipVerifiedDataColumn<T>>,
    ) -> Result<(Availability<T::EthSpec>, DataColumnsToPublish<T::EthSpec>), AvailabilityCheckError>
    {
        let epoch = slot.epoch(T::EthSpec::slots_per_epoch());

        let custody_columns = gossip_data_columns
            .into_iter()
            .map(|c| KzgVerifiedCustodyDataColumn::from_asserted_custody(c.into_inner()))
            .collect::<Vec<_>>();

        self.availability_cache.put_kzg_verified_data_columns(
            &self.kzg,
            block_root,
            epoch,
            custody_columns,
        )
    }

    /// Check if we have all the blobs for a block. Returns `Availability` which has information
    /// about whether all components have been received or more are required.
    pub fn put_pending_executed_block(
        &self,
        executed_block: AvailabilityPendingExecutedBlock<T::EthSpec>,
    ) -> Result<Availability<T::EthSpec>, AvailabilityCheckError> {
        self.availability_cache
            .put_pending_executed_block(executed_block)
    }

    pub fn remove_pending_components(&self, block_root: Hash256) {
        self.availability_cache
            .remove_pending_components(block_root)
    }

    /// Verifies kzg commitments for an RpcBlock, returns a `MaybeAvailableBlock` that may
    /// include the fully available block.
    ///
    /// WARNING: This function assumes all required blobs are already present, it does NOT
    ///          check if there are any missing blobs.
    pub fn verify_kzg_for_rpc_block(
        &self,
        block: RpcBlock<T::EthSpec>,
    ) -> Result<MaybeAvailableBlock<T::EthSpec>, AvailabilityCheckError> {
        let (block_root, block, blobs, data_columns) = block.deconstruct();
        if self.blobs_required_for_block(&block) {
            return if let Some(blob_list) = blobs.as_ref() {
                verify_kzg_for_blob_list(blob_list.iter(), &self.kzg)
                    .map_err(AvailabilityCheckError::InvalidBlobs)?;
                Ok(MaybeAvailableBlock::Available(AvailableBlock {
                    block_root,
                    block,
                    blobs,
                    blobs_available_timestamp: None,
                    data_columns: None,
                    spec: self.spec.clone(),
                }))
            } else {
                Ok(MaybeAvailableBlock::AvailabilityPending { block_root, block })
            };
        }
        if self.data_columns_required_for_block(&block) {
            return if let Some(data_column_list) = data_columns.as_ref() {
                verify_kzg_for_data_column_list_with_scoring(
                    data_column_list
                        .iter()
                        .map(|custody_column| custody_column.as_data_column()),
                    &self.kzg,
                )?;
                Ok(MaybeAvailableBlock::Available(AvailableBlock {
                    block_root,
                    block,
                    blobs: None,
                    blobs_available_timestamp: None,
                    data_columns: Some(
                        data_column_list
                            .into_iter()
                            .map(|d| d.clone_arc())
                            .collect(),
                    ),
                    spec: self.spec.clone(),
                }))
            } else {
                Ok(MaybeAvailableBlock::AvailabilityPending { block_root, block })
            };
        }

        Ok(MaybeAvailableBlock::Available(AvailableBlock {
            block_root,
            block,
            blobs: None,
            blobs_available_timestamp: None,
            data_columns: None,
            spec: self.spec.clone(),
        }))
    }

    /// Checks if a vector of blocks are available. Returns a vector of `MaybeAvailableBlock`
    /// This is more efficient than calling `verify_kzg_for_rpc_block` in a loop as it does
    /// all kzg verification at once
    ///
    /// WARNING: This function assumes all required blobs are already present, it does NOT
    ///          check if there are any missing blobs.
    pub fn verify_kzg_for_rpc_blocks(
        &self,
        blocks: Vec<RpcBlock<T::EthSpec>>,
    ) -> Result<Vec<MaybeAvailableBlock<T::EthSpec>>, AvailabilityCheckError> {
        let mut results = Vec::with_capacity(blocks.len());
        let all_blobs: BlobSidecarList<T::EthSpec> = blocks
            .iter()
            .filter(|block| self.blobs_required_for_block(block.as_block()))
            // this clone is cheap as it's cloning an Arc
            .filter_map(|block| block.blobs().cloned())
            .flatten()
            .collect::<Vec<_>>()
            .into();

        // verify kzg for all blobs at once
        if !all_blobs.is_empty() {
            verify_kzg_for_blob_list(all_blobs.iter(), &self.kzg)
                .map_err(AvailabilityCheckError::InvalidBlobs)?;
        }

        let all_data_columns = blocks
            .iter()
            .filter(|block| self.data_columns_required_for_block(block.as_block()))
            // this clone is cheap as it's cloning an Arc
            .filter_map(|block| block.custody_columns().cloned())
            .flatten()
            .map(CustodyDataColumn::into_inner)
            .collect::<Vec<_>>();
        let all_data_columns =
            RuntimeVariableList::from_vec(all_data_columns, self.spec.number_of_columns);

        // verify kzg for all data columns at once
        if !all_data_columns.is_empty() {
            // TODO: Need to also attribute which specific block is faulty
            verify_kzg_for_data_column_list_with_scoring(all_data_columns.iter(), &self.kzg)?;
        }

        for block in blocks {
            let (block_root, block, blobs, data_columns) = block.deconstruct();

            let maybe_available_block = if self.blobs_required_for_block(&block) {
                if blobs.is_some() {
                    MaybeAvailableBlock::Available(AvailableBlock {
                        block_root,
                        block,
                        blobs,
                        blobs_available_timestamp: None,
                        data_columns: None,
                        spec: self.spec.clone(),
                    })
                } else {
                    MaybeAvailableBlock::AvailabilityPending { block_root, block }
                }
            } else if self.data_columns_required_for_block(&block) {
                if data_columns.is_some() {
                    MaybeAvailableBlock::Available(AvailableBlock {
                        block_root,
                        block,
                        blobs: None,
                        data_columns: data_columns.map(|data_columns| {
                            data_columns.into_iter().map(|d| d.into_inner()).collect()
                        }),
                        blobs_available_timestamp: None,
                        spec: self.spec.clone(),
                    })
                } else {
                    MaybeAvailableBlock::AvailabilityPending { block_root, block }
                }
            } else {
                MaybeAvailableBlock::Available(AvailableBlock {
                    block_root,
                    block,
                    blobs: None,
                    data_columns: None,
                    blobs_available_timestamp: None,
                    spec: self.spec.clone(),
                })
            };

            results.push(maybe_available_block);
        }

        Ok(results)
    }

    /// Determines the blob requirements for a block. If the block is pre-deneb, no blobs are required.
    /// If the epoch is from prior to the data availability boundary, no blobs are required.
    pub fn blobs_required_for_epoch(&self, epoch: Epoch) -> bool {
        self.da_check_required_for_epoch(epoch) && !self.spec.is_peer_das_enabled_for_epoch(epoch)
    }

    /// Determines the data column requirements for an epoch.
    /// - If the epoch is pre-peerdas, no data columns are required.
    /// - If the epoch is from prior to the data availability boundary, no data columns are required.
    pub fn data_columns_required_for_epoch(&self, epoch: Epoch) -> bool {
        self.da_check_required_for_epoch(epoch) && self.spec.is_peer_das_enabled_for_epoch(epoch)
    }

    /// See `Self::blobs_required_for_epoch`
    fn blobs_required_for_block(&self, block: &SignedBeaconBlock<T::EthSpec>) -> bool {
        block.num_expected_blobs() > 0 && self.blobs_required_for_epoch(block.epoch())
    }

    /// See `Self::data_columns_required_for_epoch`
    fn data_columns_required_for_block(&self, block: &SignedBeaconBlock<T::EthSpec>) -> bool {
        block.num_expected_blobs() > 0 && self.data_columns_required_for_epoch(block.epoch())
    }

    /// The epoch at which we require a data availability check in block processing.
    /// `None` if the `Deneb` fork is disabled.
    pub fn data_availability_boundary(&self) -> Option<Epoch> {
        let fork_epoch = self.spec.deneb_fork_epoch?;
        let current_slot = self.slot_clock.now()?;
        Some(std::cmp::max(
            fork_epoch,
            current_slot
                .epoch(T::EthSpec::slots_per_epoch())
                .saturating_sub(self.spec.min_epochs_for_blob_sidecars_requests),
        ))
    }

    /// Returns true if the given epoch lies within the da boundary and false otherwise.
    pub fn da_check_required_for_epoch(&self, block_epoch: Epoch) -> bool {
        self.data_availability_boundary()
            .map_or(false, |da_epoch| block_epoch >= da_epoch)
    }

    /// Returns `true` if the current epoch is greater than or equal to the `Deneb` epoch.
    pub fn is_deneb(&self) -> bool {
        self.slot_clock.now().map_or(false, |slot| {
            self.spec.deneb_fork_epoch.map_or(false, |deneb_epoch| {
                let now_epoch = slot.epoch(T::EthSpec::slots_per_epoch());
                now_epoch >= deneb_epoch
            })
        })
    }

    /// Collects metrics from the data availability checker.
    pub fn metrics(&self) -> DataAvailabilityCheckerMetrics {
        DataAvailabilityCheckerMetrics {
            state_cache_size: self.availability_cache.state_cache_size(),
            block_cache_size: self.availability_cache.block_cache_size(),
        }
    }
}

/// Helper struct to group data availability checker metrics.
pub struct DataAvailabilityCheckerMetrics {
    pub state_cache_size: usize,
    pub block_cache_size: usize,
}

pub fn start_availability_cache_maintenance_service<T: BeaconChainTypes>(
    executor: TaskExecutor,
    chain: Arc<BeaconChain<T>>,
) {
    // this cache only needs to be maintained if deneb is configured
    if chain.spec.deneb_fork_epoch.is_some() {
        let overflow_cache = chain.data_availability_checker.availability_cache.clone();
        executor.spawn(
            async move { availability_cache_maintenance_service(chain, overflow_cache).await },
            "availability_cache_service",
        );
    } else {
        debug!(
            chain.log,
            "Deneb fork not configured, not starting availability cache maintenance service"
        );
    }
}

async fn availability_cache_maintenance_service<T: BeaconChainTypes>(
    chain: Arc<BeaconChain<T>>,
    overflow_cache: Arc<DataAvailabilityCheckerInner<T>>,
) {
    let epoch_duration = chain.slot_clock.slot_duration() * T::EthSpec::slots_per_epoch() as u32;
    loop {
        match chain
            .slot_clock
            .duration_to_next_epoch(T::EthSpec::slots_per_epoch())
        {
            Some(duration) => {
                // this service should run 3/4 of the way through the epoch
                let additional_delay = (epoch_duration * 3) / 4;
                tokio::time::sleep(duration + additional_delay).await;

                let Some(deneb_fork_epoch) = chain.spec.deneb_fork_epoch else {
                    // shutdown service if deneb fork epoch not set
                    break;
                };

                debug!(
                    chain.log,
                    "Availability cache maintenance service firing";
                );
                let Some(current_epoch) = chain
                    .slot_clock
                    .now()
                    .map(|slot| slot.epoch(T::EthSpec::slots_per_epoch()))
                else {
                    continue;
                };

                if current_epoch < deneb_fork_epoch {
                    // we are not in deneb yet
                    continue;
                }

                let finalized_epoch = chain
                    .canonical_head
                    .fork_choice_read_lock()
                    .finalized_checkpoint()
                    .epoch;
                // any data belonging to an epoch before this should be pruned
                let cutoff_epoch = std::cmp::max(
                    finalized_epoch + 1,
                    std::cmp::max(
                        current_epoch
                            .saturating_sub(chain.spec.min_epochs_for_blob_sidecars_requests),
                        deneb_fork_epoch,
                    ),
                );

                if let Err(e) = overflow_cache.do_maintenance(cutoff_epoch) {
                    error!(chain.log, "Failed to maintain availability cache"; "error" => ?e);
                }
            }
            None => {
                error!(chain.log, "Failed to read slot clock");
                // If we can't read the slot clock, just wait another slot.
                tokio::time::sleep(chain.slot_clock.slot_duration()).await;
            }
        };
    }
}

fn verify_kzg_for_data_column_list_with_scoring<'a, E: EthSpec, I>(
    data_column_iter: I,
    kzg: &'a Kzg,
) -> Result<(), AvailabilityCheckError>
where
    I: Iterator<Item = &'a Arc<DataColumnSidecar<E>>> + Clone,
{
    let Err(batch_err) = verify_kzg_for_data_column_list(data_column_iter.clone(), kzg) else {
        return Ok(());
    };

    let data_columns = data_column_iter.collect::<Vec<_>>();
    // Find which column is invalid. If len is 1 or 0 continue to default case below.
    // If len > 1 at least one column MUST fail.
    if data_columns.len() > 1 {
        for data_column in data_columns {
            if let Err(e) = verify_kzg_for_data_column(data_column.clone(), kzg) {
                return Err(AvailabilityCheckError::InvalidColumn(data_column.index, e));
            }
        }
    }

    // len 0 should never happen
    Err(AvailabilityCheckError::InvalidColumn(0, batch_err))
}

/// A fully available block that is ready to be imported into fork choice.
#[derive(Clone, Debug, PartialEq)]
pub struct AvailableBlock<E: EthSpec> {
    block_root: Hash256,
    block: Arc<SignedBeaconBlock<E>>,
    blobs: Option<BlobSidecarList<E>>,
    data_columns: Option<DataColumnSidecarList<E>>,
    /// Timestamp at which this block first became available (UNIX timestamp, time since 1970).
    blobs_available_timestamp: Option<Duration>,
    pub spec: Arc<ChainSpec>,
}

impl<E: EthSpec> AvailableBlock<E> {
    pub fn __new_for_testing(
        block_root: Hash256,
        block: Arc<SignedBeaconBlock<E>>,
        blobs: Option<BlobSidecarList<E>>,
        data_columns: Option<DataColumnSidecarList<E>>,
        spec: Arc<ChainSpec>,
    ) -> Self {
        Self {
            block_root,
            block,
            blobs,
            data_columns,
            blobs_available_timestamp: None,
            spec,
        }
    }

    pub fn block(&self) -> &SignedBeaconBlock<E> {
        &self.block
    }
    pub fn block_cloned(&self) -> Arc<SignedBeaconBlock<E>> {
        self.block.clone()
    }

    pub fn blobs(&self) -> Option<&BlobSidecarList<E>> {
        self.blobs.as_ref()
    }

    pub fn blobs_available_timestamp(&self) -> Option<Duration> {
        self.blobs_available_timestamp
    }

    pub fn data_columns(&self) -> Option<&DataColumnSidecarList<E>> {
        self.data_columns.as_ref()
    }

    #[allow(clippy::type_complexity)]
    pub fn deconstruct(
        self,
    ) -> (
        Hash256,
        Arc<SignedBeaconBlock<E>>,
        Option<BlobSidecarList<E>>,
        Option<DataColumnSidecarList<E>>,
    ) {
        let AvailableBlock {
            block_root,
            block,
            blobs,
            data_columns,
            blobs_available_timestamp: _,
            ..
        } = self;
        (block_root, block, blobs, data_columns)
    }
}

#[derive(Debug, Clone)]
pub enum MaybeAvailableBlock<E: EthSpec> {
    /// This variant is fully available.
    /// i.e. for pre-deneb blocks, it contains a (`SignedBeaconBlock`, `Blobs::None`) and for
    /// post-4844 blocks, it contains a `SignedBeaconBlock` and a Blobs variant other than `Blobs::None`.
    Available(AvailableBlock<E>),
    /// This variant is not fully available and requires blobs to become fully available.
    AvailabilityPending {
        block_root: Hash256,
        block: Arc<SignedBeaconBlock<E>>,
    },
}

impl<E: EthSpec> MaybeAvailableBlock<E> {
    pub fn block_cloned(&self) -> Arc<SignedBeaconBlock<E>> {
        match self {
            Self::Available(block) => block.block_cloned(),
            Self::AvailabilityPending { block, .. } => block.clone(),
        }
    }
}<|MERGE_RESOLUTION|>--- conflicted
+++ resolved
@@ -193,21 +193,12 @@
             .now_duration()
             .ok_or(AvailabilityCheckError::SlotClockError)?;
 
-<<<<<<< HEAD
-        let verified_blobs =
-            KzgVerifiedBlobList::new(blobs.iter().flatten().cloned(), kzg, seen_timestamp)
-                .map_err(AvailabilityCheckError::Kzg)?;
-=======
         // Note: currently not reporting which specific blob is invalid because we fetch all blobs
         // from the same peer for both lookup and range sync.
 
-        let verified_blobs = KzgVerifiedBlobList::new(
-            Vec::from(blobs).into_iter().flatten(),
-            &self.kzg,
-            seen_timestamp,
-        )
-        .map_err(AvailabilityCheckError::InvalidBlobs)?;
->>>>>>> 5d1ff7c6
+        let verified_blobs =
+            KzgVerifiedBlobList::new(blobs.iter().flatten().cloned(), &self.kzg, seen_timestamp)
+                .map_err(AvailabilityCheckError::InvalidBlobs)?;
 
         self.availability_cache
             .put_kzg_verified_blobs(block_root, verified_blobs)
