use crate::blob_verification::{verify_kzg_for_blob_list, GossipVerifiedBlob, KzgVerifiedBlobList};
use crate::block_verification_types::{
    AvailabilityPendingExecutedBlock, AvailableExecutedBlock, RpcBlock,
};
use crate::data_availability_checker::overflow_lru_cache::DataAvailabilityCheckerInner;
use crate::{BeaconChain, BeaconChainTypes, BeaconStore};
use kzg::Kzg;
use slog::{debug, error, Logger};
use slot_clock::SlotClock;
use std::fmt;
use std::fmt::Debug;
use std::num::NonZeroUsize;
use std::sync::Arc;
use std::time::Duration;
use task_executor::TaskExecutor;
use types::blob_sidecar::{BlobIdentifier, BlobSidecar, FixedBlobSidecarList};
use types::{BlobSidecarList, ChainSpec, Epoch, EthSpec, Hash256, SignedBeaconBlock};

mod error;
mod overflow_lru_cache;
mod state_lru_cache;

pub use error::{Error as AvailabilityCheckError, ErrorCategory as AvailabilityCheckErrorCategory};
use types::non_zero_usize::new_non_zero_usize;

/// The LRU Cache stores `PendingComponents` which can store up to
/// `MAX_BLOBS_PER_BLOCK = 6` blobs each. A `BlobSidecar` is 0.131256 MB. So
/// the maximum size of a `PendingComponents` is ~ 0.787536 MB. Setting this
/// to 1024 means the maximum size of the cache is ~ 0.8 GB. But the cache
/// will target a size of less than 75% of capacity.
pub const OVERFLOW_LRU_CAPACITY: NonZeroUsize = new_non_zero_usize(1024);
/// Until tree-states is implemented, we can't store very many states in memory :(
pub const STATE_LRU_CAPACITY_NON_ZERO: NonZeroUsize = new_non_zero_usize(2);
pub const STATE_LRU_CAPACITY: usize = STATE_LRU_CAPACITY_NON_ZERO.get();

/// Cache to hold fully valid data that can't be imported to fork-choice yet. After Dencun hard-fork
/// blocks have a sidecar of data that is received separately from the network. We call the concept
/// of a block "becoming available" when all of its import dependencies are inserted into this
/// cache.
///
/// Usually a block becomes available on its slot within a second of receiving its first component
/// over gossip. However, a block may never become available if a malicious proposer does not
/// publish its data, or there are network issues that prevent us from receiving it. If the block
/// does not become available after some time we can safely forget about it. Consider these two
/// cases:
///
/// - Global unavailability: If nobody has received the block components it's likely that the
///   proposer never made the block available. So we can safely forget about the block as it will
///   never become available.
/// - Local unavailability: Some fraction of the network has received all block components, but not us.
///   Some of our peers will eventually attest to a descendant of that block and lookup sync will
///   fetch its components. Therefore it's not strictly necessary to hold to the partially available
///   block for too long as we can recover from other peers.
///
/// Even in periods of non-finality, the proposer is expected to publish the block's data
/// immediately. Because this cache only holds fully valid data, its capacity is bound to 1 block
/// per slot and fork: before inserting into this cache we check the proposer signature and correct
/// proposer. Having a capacity > 1 is an optimization to prevent sync lookup from having re-fetch
/// data during moments of unstable network conditions.
pub struct DataAvailabilityChecker<T: BeaconChainTypes> {
    availability_cache: Arc<DataAvailabilityCheckerInner<T>>,
    slot_clock: T::SlotClock,
    kzg: Option<Arc<Kzg>>,
    log: Logger,
    spec: ChainSpec,
}

/// This type is returned after adding a block / blob to the `DataAvailabilityChecker`.
///
/// Indicates if the block is fully `Available` or if we need blobs or blocks
///  to "complete" the requirements for an `AvailableBlock`.
#[derive(PartialEq)]
pub enum Availability<E: EthSpec> {
    MissingComponents(Hash256),
    Available(Box<AvailableExecutedBlock<E>>),
}

impl<E: EthSpec> Debug for Availability<E> {
    fn fmt(&self, f: &mut fmt::Formatter) -> fmt::Result {
        match self {
            Self::MissingComponents(block_root) => {
                write!(f, "MissingComponents({})", block_root)
            }
            Self::Available(block) => write!(f, "Available({:?})", block.import_data.block_root),
        }
    }
}

impl<T: BeaconChainTypes> DataAvailabilityChecker<T> {
    pub fn new(
        slot_clock: T::SlotClock,
        kzg: Option<Arc<Kzg>>,
        store: BeaconStore<T>,
        log: &Logger,
        spec: ChainSpec,
    ) -> Result<Self, AvailabilityCheckError> {
<<<<<<< HEAD
        // TODO(das): support supernode or custom custody requirement
        let custody_subnet_count = spec.custody_requirement as usize;
        let custody_column_count =
            custody_subnet_count.saturating_mul(spec.data_columns_per_subnet());

        let overflow_cache = OverflowLRUCache::new(
            OVERFLOW_LRU_CAPACITY,
            store,
            custody_column_count,
            spec.clone(),
        )?;

=======
        let overflow_cache =
            DataAvailabilityCheckerInner::new(OVERFLOW_LRU_CAPACITY, store, spec.clone())?;
>>>>>>> 4c7277c6
        Ok(Self {
            availability_cache: Arc::new(overflow_cache),
            slot_clock,
            log: log.clone(),
            kzg,
            spec,
        })
    }

    /// Checks if the block root is currenlty in the availability cache awaiting import because
    /// of missing components.
    pub fn get_execution_valid_block(
        &self,
        block_root: &Hash256,
    ) -> Option<Arc<SignedBeaconBlock<T::EthSpec>>> {
        self.availability_cache
            .get_execution_valid_block(block_root)
    }

    /// Return the set of imported blob indexes for `block_root`. Returns None if there is no block
    /// component for `block_root`.
    pub fn imported_blob_indexes(&self, block_root: &Hash256) -> Option<Vec<u64>> {
        self.availability_cache
            .peek_pending_components(block_root, |components| {
                components.map(|components| {
                    components
                        .get_cached_blobs()
                        .iter()
                        .filter_map(|blob| blob.as_ref().map(|blob| blob.blob_index()))
                        .collect::<Vec<_>>()
                })
            })
    }

    /// Get a blob from the availability cache.
    pub fn get_blob(
        &self,
        blob_id: &BlobIdentifier,
    ) -> Result<Option<Arc<BlobSidecar<T::EthSpec>>>, AvailabilityCheckError> {
        self.availability_cache.peek_blob(blob_id)
    }

    /// Put a list of blobs received via RPC into the availability cache. This performs KZG
    /// verification on the blobs in the list.
    pub fn put_rpc_blobs(
        &self,
        block_root: Hash256,
        blobs: FixedBlobSidecarList<T::EthSpec>,
    ) -> Result<Availability<T::EthSpec>, AvailabilityCheckError> {
        let Some(kzg) = self.kzg.as_ref() else {
            return Err(AvailabilityCheckError::KzgNotInitialized);
        };

        let seen_timestamp = self
            .slot_clock
            .now_duration()
            .ok_or(AvailabilityCheckError::SlotClockError)?;

        let verified_blobs =
            KzgVerifiedBlobList::new(Vec::from(blobs).into_iter().flatten(), kzg, seen_timestamp)
                .map_err(AvailabilityCheckError::Kzg)?;

        self.availability_cache
            .put_kzg_verified_blobs(block_root, verified_blobs)
    }

    /// Check if we've cached other blobs for this block. If it completes a set and we also
    /// have a block cached, return the `Availability` variant triggering block import.
    /// Otherwise cache the blob sidecar.
    ///
    /// This should only accept gossip verified blobs, so we should not have to worry about dupes.
    pub fn put_gossip_blob(
        &self,
        gossip_blob: GossipVerifiedBlob<T>,
    ) -> Result<Availability<T::EthSpec>, AvailabilityCheckError> {
        self.availability_cache
            .put_kzg_verified_blobs(gossip_blob.block_root(), vec![gossip_blob.into_inner()])
    }

    /// Check if we have all the blobs for a block. Returns `Availability` which has information
    /// about whether all components have been received or more are required.
    pub fn put_pending_executed_block(
        &self,
        executed_block: AvailabilityPendingExecutedBlock<T::EthSpec>,
    ) -> Result<Availability<T::EthSpec>, AvailabilityCheckError> {
        self.availability_cache
            .put_pending_executed_block(executed_block)
    }

    pub fn remove_pending_components(&self, block_root: Hash256) {
        self.availability_cache
            .remove_pending_components(block_root)
    }

    /// Verifies kzg commitments for an RpcBlock, returns a `MaybeAvailableBlock` that may
    /// include the fully available block.
    ///
    /// WARNING: This function assumes all required blobs are already present, it does NOT
    ///          check if there are any missing blobs.
    pub fn verify_kzg_for_rpc_block(
        &self,
        block: RpcBlock<T::EthSpec>,
    ) -> Result<MaybeAvailableBlock<T::EthSpec>, AvailabilityCheckError> {
        let (block_root, block, blobs) = block.deconstruct();
        match blobs {
            None => {
                if self.blobs_required_for_block(&block) {
                    Ok(MaybeAvailableBlock::AvailabilityPending { block_root, block })
                } else {
                    Ok(MaybeAvailableBlock::Available(AvailableBlock {
                        block_root,
                        block,
                        blobs: None,
                        blobs_available_timestamp: None,
                    }))
                }
            }
            Some(blob_list) => {
                let verified_blobs = if self.blobs_required_for_block(&block) {
                    let kzg = self
                        .kzg
                        .as_ref()
                        .ok_or(AvailabilityCheckError::KzgNotInitialized)?;
                    verify_kzg_for_blob_list(blob_list.iter(), kzg)
                        .map_err(AvailabilityCheckError::Kzg)?;
                    Some(blob_list)
                } else {
                    None
                };
                Ok(MaybeAvailableBlock::Available(AvailableBlock {
                    block_root,
                    block,
                    blobs: verified_blobs,
                    blobs_available_timestamp: None,
                }))
            }
        }
    }

    /// Checks if a vector of blocks are available. Returns a vector of `MaybeAvailableBlock`
    /// This is more efficient than calling `verify_kzg_for_rpc_block` in a loop as it does
    /// all kzg verification at once
    ///
    /// WARNING: This function assumes all required blobs are already present, it does NOT
    ///          check if there are any missing blobs.
    pub fn verify_kzg_for_rpc_blocks(
        &self,
        blocks: Vec<RpcBlock<T::EthSpec>>,
    ) -> Result<Vec<MaybeAvailableBlock<T::EthSpec>>, AvailabilityCheckError> {
        let mut results = Vec::with_capacity(blocks.len());
        let all_blobs: BlobSidecarList<T::EthSpec> = blocks
            .iter()
            .filter(|block| self.blobs_required_for_block(block.as_block()))
            // this clone is cheap as it's cloning an Arc
            .filter_map(|block| block.blobs().cloned())
            .flatten()
            .collect::<Vec<_>>()
            .into();

        // verify kzg for all blobs at once
        if !all_blobs.is_empty() {
            let kzg = self
                .kzg
                .as_ref()
                .ok_or(AvailabilityCheckError::KzgNotInitialized)?;
            verify_kzg_for_blob_list(all_blobs.iter(), kzg)?;
        }

        for block in blocks {
            let (block_root, block, blobs) = block.deconstruct();
            match blobs {
                None => {
                    if self.blobs_required_for_block(&block) {
                        results.push(MaybeAvailableBlock::AvailabilityPending { block_root, block })
                    } else {
                        results.push(MaybeAvailableBlock::Available(AvailableBlock {
                            block_root,
                            block,
                            blobs: None,
                            blobs_available_timestamp: None,
                        }))
                    }
                }
                Some(blob_list) => {
                    let verified_blobs = if self.blobs_required_for_block(&block) {
                        Some(blob_list)
                    } else {
                        None
                    };
                    // already verified kzg for all blobs
                    results.push(MaybeAvailableBlock::Available(AvailableBlock {
                        block_root,
                        block,
                        blobs: verified_blobs,
                        blobs_available_timestamp: None,
                    }))
                }
            }
        }

        Ok(results)
    }

    /// Determines the blob requirements for a block. If the block is pre-deneb, no blobs are required.
    /// If the block's epoch is from prior to the data availability boundary, no blobs are required.
    fn blobs_required_for_block(&self, block: &SignedBeaconBlock<T::EthSpec>) -> bool {
        block.num_expected_blobs() > 0 && self.da_check_required_for_epoch(block.epoch())
    }

    /// The epoch at which we require a data availability check in block processing.
    /// `None` if the `Deneb` fork is disabled.
    pub fn data_availability_boundary(&self) -> Option<Epoch> {
        self.spec.deneb_fork_epoch.and_then(|fork_epoch| {
            self.slot_clock
                .now()
                .map(|slot| slot.epoch(T::EthSpec::slots_per_epoch()))
                .map(|current_epoch| {
                    std::cmp::max(
                        fork_epoch,
                        current_epoch
                            .saturating_sub(self.spec.min_epochs_for_blob_sidecars_requests),
                    )
                })
        })
    }

    /// Returns true if the given epoch lies within the da boundary and false otherwise.
    pub fn da_check_required_for_epoch(&self, block_epoch: Epoch) -> bool {
        self.data_availability_boundary()
            .map_or(false, |da_epoch| block_epoch >= da_epoch)
    }

    pub fn da_check_required_for_current_epoch(&self) -> bool {
        let Some(current_slot) = self.slot_clock.now_or_genesis() else {
            error!(
                self.log,
                "Failed to read slot clock when checking for missing blob ids"
            );
            return false;
        };

        self.da_check_required_for_epoch(current_slot.epoch(T::EthSpec::slots_per_epoch()))
    }

    /// Returns `true` if the current epoch is greater than or equal to the `Deneb` epoch.
    pub fn is_deneb(&self) -> bool {
        self.slot_clock.now().map_or(false, |slot| {
            self.spec.deneb_fork_epoch.map_or(false, |deneb_epoch| {
                let now_epoch = slot.epoch(T::EthSpec::slots_per_epoch());
                now_epoch >= deneb_epoch
            })
        })
    }

    /// Collects metrics from the data availability checker.
    pub fn metrics(&self) -> DataAvailabilityCheckerMetrics {
        DataAvailabilityCheckerMetrics {
            state_cache_size: self.availability_cache.state_cache_size(),
            block_cache_size: self.availability_cache.block_cache_size(),
        }
    }
}

/// Helper struct to group data availability checker metrics.
pub struct DataAvailabilityCheckerMetrics {
    pub state_cache_size: usize,
    pub block_cache_size: usize,
}

pub fn start_availability_cache_maintenance_service<T: BeaconChainTypes>(
    executor: TaskExecutor,
    chain: Arc<BeaconChain<T>>,
) {
    // this cache only needs to be maintained if deneb is configured
    if chain.spec.deneb_fork_epoch.is_some() {
        let overflow_cache = chain.data_availability_checker.availability_cache.clone();
        executor.spawn(
            async move { availability_cache_maintenance_service(chain, overflow_cache).await },
            "availability_cache_service",
        );
    } else {
        debug!(
            chain.log,
            "Deneb fork not configured, not starting availability cache maintenance service"
        );
    }
}

async fn availability_cache_maintenance_service<T: BeaconChainTypes>(
    chain: Arc<BeaconChain<T>>,
    overflow_cache: Arc<DataAvailabilityCheckerInner<T>>,
) {
    let epoch_duration = chain.slot_clock.slot_duration() * T::EthSpec::slots_per_epoch() as u32;
    loop {
        match chain
            .slot_clock
            .duration_to_next_epoch(T::EthSpec::slots_per_epoch())
        {
            Some(duration) => {
                // this service should run 3/4 of the way through the epoch
                let additional_delay = (epoch_duration * 3) / 4;
                tokio::time::sleep(duration + additional_delay).await;

                let Some(deneb_fork_epoch) = chain.spec.deneb_fork_epoch else {
                    // shutdown service if deneb fork epoch not set
                    break;
                };

                debug!(
                    chain.log,
                    "Availability cache maintenance service firing";
                );
                let Some(current_epoch) = chain
                    .slot_clock
                    .now()
                    .map(|slot| slot.epoch(T::EthSpec::slots_per_epoch()))
                else {
                    continue;
                };

                if current_epoch < deneb_fork_epoch {
                    // we are not in deneb yet
                    continue;
                }

                let finalized_epoch = chain
                    .canonical_head
                    .fork_choice_read_lock()
                    .finalized_checkpoint()
                    .epoch;
                // any data belonging to an epoch before this should be pruned
                let cutoff_epoch = std::cmp::max(
                    finalized_epoch + 1,
                    std::cmp::max(
                        current_epoch
                            .saturating_sub(chain.spec.min_epochs_for_blob_sidecars_requests),
                        deneb_fork_epoch,
                    ),
                );

                if let Err(e) = overflow_cache.do_maintenance(cutoff_epoch) {
                    error!(chain.log, "Failed to maintain availability cache"; "error" => ?e);
                }
            }
            None => {
                error!(chain.log, "Failed to read slot clock");
                // If we can't read the slot clock, just wait another slot.
                tokio::time::sleep(chain.slot_clock.slot_duration()).await;
            }
        };
    }
}

/// A fully available block that is ready to be imported into fork choice.
#[derive(Clone, Debug, PartialEq)]
pub struct AvailableBlock<E: EthSpec> {
    block_root: Hash256,
    block: Arc<SignedBeaconBlock<E>>,
    blobs: Option<BlobSidecarList<E>>,
    /// Timestamp at which this block first became available (UNIX timestamp, time since 1970).
    blobs_available_timestamp: Option<Duration>,
}

impl<E: EthSpec> AvailableBlock<E> {
    pub fn __new_for_testing(
        block_root: Hash256,
        block: Arc<SignedBeaconBlock<E>>,
        blobs: Option<BlobSidecarList<E>>,
    ) -> Self {
        Self {
            block_root,
            block,
            blobs,
            blobs_available_timestamp: None,
        }
    }

    pub fn block(&self) -> &SignedBeaconBlock<E> {
        &self.block
    }
    pub fn block_cloned(&self) -> Arc<SignedBeaconBlock<E>> {
        self.block.clone()
    }

    pub fn blobs(&self) -> Option<&BlobSidecarList<E>> {
        self.blobs.as_ref()
    }

    pub fn blobs_available_timestamp(&self) -> Option<Duration> {
        self.blobs_available_timestamp
    }

    pub fn deconstruct(
        self,
    ) -> (
        Hash256,
        Arc<SignedBeaconBlock<E>>,
        Option<BlobSidecarList<E>>,
    ) {
        let AvailableBlock {
            block_root,
            block,
            blobs,
            blobs_available_timestamp: _,
        } = self;
        (block_root, block, blobs)
    }
}

#[derive(Debug, Clone)]
pub enum MaybeAvailableBlock<E: EthSpec> {
    /// This variant is fully available.
    /// i.e. for pre-deneb blocks, it contains a (`SignedBeaconBlock`, `Blobs::None`) and for
    /// post-4844 blocks, it contains a `SignedBeaconBlock` and a Blobs variant other than `Blobs::None`.
    Available(AvailableBlock<E>),
    /// This variant is not fully available and requires blobs to become fully available.
    AvailabilityPending {
        block_root: Hash256,
        block: Arc<SignedBeaconBlock<E>>,
    },
}

impl<E: EthSpec> MaybeAvailableBlock<E> {
    pub fn block_cloned(&self) -> Arc<SignedBeaconBlock<E>> {
        match self {
            Self::Available(block) => block.block_cloned(),
            Self::AvailabilityPending { block, .. } => block.clone(),
        }
    }
}<|MERGE_RESOLUTION|>--- conflicted
+++ resolved
@@ -94,23 +94,17 @@
         log: &Logger,
         spec: ChainSpec,
     ) -> Result<Self, AvailabilityCheckError> {
-<<<<<<< HEAD
         // TODO(das): support supernode or custom custody requirement
         let custody_subnet_count = spec.custody_requirement as usize;
         let custody_column_count =
             custody_subnet_count.saturating_mul(spec.data_columns_per_subnet());
 
-        let overflow_cache = OverflowLRUCache::new(
+        let overflow_cache = DataAvailabilityCheckerInner::new(
             OVERFLOW_LRU_CAPACITY,
             store,
             custody_column_count,
             spec.clone(),
         )?;
-
-=======
-        let overflow_cache =
-            DataAvailabilityCheckerInner::new(OVERFLOW_LRU_CAPACITY, store, spec.clone())?;
->>>>>>> 4c7277c6
         Ok(Self {
             availability_cache: Arc::new(overflow_cache),
             slot_clock,
