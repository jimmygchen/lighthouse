use crate::block_verification_types::RpcBlock;
use bls::Hash256;
use std::sync::Arc;
use types::blob_sidecar::FixedBlobSidecarList;
<<<<<<< HEAD
use types::data_column_sidecar::FixedDataColumnSidecarList;
use types::{EthSpec, SignedBeaconBlock};
=======
use types::{BlobSidecar, EthSpec, SignedBeaconBlock};
>>>>>>> 32be063f

/// For requests triggered by an `UnknownBlockParent` or `UnknownBlobParent`, this struct
/// is used to cache components as they are sent to the network service. We can't use the
/// data availability cache currently because any blocks or blobs without parents
/// won't pass validation and therefore won't make it into the cache.
pub struct ChildComponents<E: EthSpec> {
    pub block_root: Hash256,
    pub downloaded_block: Option<Arc<SignedBeaconBlock<E>>>,
    pub downloaded_blobs: FixedBlobSidecarList<E>,
    pub downloaded_data_columns: FixedDataColumnSidecarList<E>,
}

impl<E: EthSpec> From<RpcBlock<E>> for ChildComponents<E> {
    fn from(value: RpcBlock<E>) -> Self {
        let (block_root, block, blobs, data_columns) = value.deconstruct();
        let fixed_blobs = blobs.map(|blobs| {
            FixedBlobSidecarList::from(blobs.into_iter().map(Some).collect::<Vec<_>>())
        });
        let fixed_data_columns = data_columns.map(|data_columns| {
            FixedDataColumnSidecarList::from(data_columns.into_iter().map(Some).collect::<Vec<_>>())
        });
        Self::new(block_root, Some(block), fixed_blobs, fixed_data_columns)
    }
}

impl<E: EthSpec> ChildComponents<E> {
    pub fn empty(block_root: Hash256) -> Self {
        Self {
            block_root,
            downloaded_block: None,
            downloaded_blobs: <_>::default(),
            downloaded_data_columns: <_>::default(),
        }
    }
    pub fn new(
        block_root: Hash256,
        block: Option<Arc<SignedBeaconBlock<E>>>,
        blobs: Option<FixedBlobSidecarList<E>>,
        data_columns: Option<FixedDataColumnSidecarList<E>>,
    ) -> Self {
        let mut cache = Self::empty(block_root);
        if let Some(block) = block {
            cache.merge_block(block);
        }
        if let Some(blobs) = blobs {
            cache.merge_blobs(blobs);
        }
        if let Some(data_columns) = data_columns {
            cache.merge_data_columns(data_columns);
        }
        cache
    }

    pub fn merge_block(&mut self, block: Arc<SignedBeaconBlock<E>>) {
        self.downloaded_block = Some(block);
    }

    pub fn merge_blob(&mut self, blob: Arc<BlobSidecar<E>>) {
        if let Some(blob_ref) = self.downloaded_blobs.get_mut(blob.index as usize) {
            *blob_ref = Some(blob);
        }
    }

    pub fn merge_blobs(&mut self, blobs: FixedBlobSidecarList<E>) {
        for blob in blobs.iter().flatten() {
            self.merge_blob(blob.clone());
        }
    }

    pub fn clear_blobs(&mut self) {
        self.downloaded_blobs = FixedBlobSidecarList::default();
    }
}<|MERGE_RESOLUTION|>--- conflicted
+++ resolved
@@ -2,12 +2,8 @@
 use bls::Hash256;
 use std::sync::Arc;
 use types::blob_sidecar::FixedBlobSidecarList;
-<<<<<<< HEAD
 use types::data_column_sidecar::FixedDataColumnSidecarList;
-use types::{EthSpec, SignedBeaconBlock};
-=======
-use types::{BlobSidecar, EthSpec, SignedBeaconBlock};
->>>>>>> 32be063f
+use types::{BlobSidecar, DataColumnSidecar, EthSpec, SignedBeaconBlock};
 
 /// For requests triggered by an `UnknownBlockParent` or `UnknownBlobParent`, this struct
 /// is used to cache components as they are sent to the network service. We can't use the
@@ -77,6 +73,21 @@
         }
     }
 
+    pub fn merge_data_column(&mut self, data_column: Arc<DataColumnSidecar<E>>) {
+        if let Some(data_column_ref) = self
+            .downloaded_data_columns
+            .get_mut(data_column.index as usize)
+        {
+            *data_column_ref = Some(data_column);
+        }
+    }
+
+    pub fn merge_data_columns(&mut self, data_columns: FixedDataColumnSidecarList<E>) {
+        for data_column in data_columns.iter().flatten() {
+            self.merge_data_column(data_column.clone());
+        }
+    }
+
     pub fn clear_blobs(&mut self) {
         self.downloaded_blobs = FixedBlobSidecarList::default();
     }
