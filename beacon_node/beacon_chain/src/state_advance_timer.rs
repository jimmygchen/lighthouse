--- conflicted
+++ resolved
@@ -15,14 +15,8 @@
 //! 2. There's a possibility that the head block is never built upon, causing wasted CPU cycles.
 use crate::validator_monitor::HISTORIC_EPOCHS as VALIDATOR_MONITOR_HISTORIC_EPOCHS;
 use crate::{
-<<<<<<< HEAD
-    beacon_chain::ATTESTATION_CACHE_LOCK_TIMEOUT, BeaconChain, BeaconChainError, BeaconChainTypes,
-=======
-    beacon_chain::{ATTESTATION_CACHE_LOCK_TIMEOUT, BLOCK_PROCESSING_CACHE_LOCK_TIMEOUT},
-    chain_config::FORK_CHOICE_LOOKAHEAD_FACTOR,
-    snapshot_cache::StateAdvance,
+    beacon_chain::ATTESTATION_CACHE_LOCK_TIMEOUT, chain_config::FORK_CHOICE_LOOKAHEAD_FACTOR,
     BeaconChain, BeaconChainError, BeaconChainTypes,
->>>>>>> 6ac1c5b4
 };
 use slog::{debug, error, warn, Logger};
 use slot_clock::SlotClock;
