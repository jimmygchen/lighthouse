--- conflicted
+++ resolved
@@ -13,14 +13,10 @@
 use bls::get_withdrawal_credentials;
 use execution_layer::test_utils::DEFAULT_JWT_SECRET;
 use execution_layer::{
-<<<<<<< HEAD
+    auth::JwtKey,
     test_utils::{
         ExecutionBlockGenerator, MockExecutionLayer, TestingBuilder, DEFAULT_TERMINAL_BLOCK,
     },
-=======
-    auth::JwtKey,
-    test_utils::{ExecutionBlockGenerator, MockExecutionLayer, DEFAULT_TERMINAL_BLOCK},
->>>>>>> 612cdb70
     ExecutionLayer,
 };
 use futures::channel::mpsc::Receiver;
