--- conflicted
+++ resolved
@@ -1,13 +1,9 @@
 #![cfg(not(debug_assertions))]
 
-<<<<<<< HEAD
 use beacon_chain::attestation_verification::{
     batch_verify_aggregated_attestations, batch_verify_unaggregated_attestations, Error,
 };
 use beacon_chain::test_utils::{MakeAttestationOptions, HARNESS_GENESIS_TIME};
-=======
-use beacon_chain::test_utils::HARNESS_GENESIS_TIME;
->>>>>>> b7b45495
 use beacon_chain::{
     attestation_verification::Error as AttnError,
     test_utils::{
@@ -23,14 +19,9 @@
 };
 use tree_hash::TreeHash;
 use types::{
-<<<<<<< HEAD
-    test_utils::generate_deterministic_keypair, AggregateSignature, Attestation, BeaconStateError,
-    BitList, ChainSpec, Epoch, EthSpec, ForkName, Hash256, Keypair, MainnetEthSpec, SecretKey,
-=======
     test_utils::generate_deterministic_keypair, Address, AggregateSignature, Attestation,
-    BeaconStateError, BitList, Epoch, EthSpec, Hash256, Keypair, MainnetEthSpec, SecretKey,
->>>>>>> b7b45495
-    SelectionProof, SignedAggregateAndProof, Slot, SubnetId, Unsigned,
+    BeaconStateError, BitList, ChainSpec, Epoch, EthSpec, ForkName, Hash256, Keypair,
+    MainnetEthSpec, SecretKey, SelectionProof, SignedAggregateAndProof, Slot, SubnetId, Unsigned,
 };
 
 pub type E = MainnetEthSpec;
@@ -68,7 +59,6 @@
 
 /// Returns a beacon chain harness with Capella fork enabled at epoch 1, and
 /// all genesis validators start with BLS withdrawal credentials.
-<<<<<<< HEAD
 fn get_harness_capella_spec(
     validator_count: usize,
 ) -> (BeaconChainHarness<EphemeralHarnessType<E>>, ChainSpec) {
@@ -76,13 +66,6 @@
     spec.altair_fork_epoch = Some(Epoch::new(0));
     spec.bellatrix_fork_epoch = Some(Epoch::new(0));
     spec.capella_fork_epoch = Some(Epoch::new(CAPELLA_FORK_EPOCH as u64));
-=======
-fn get_harness_capella_spec(validator_count: usize) -> BeaconChainHarness<EphemeralHarnessType<E>> {
-    let mut spec = E::default_spec();
-    spec.altair_fork_epoch = Some(Epoch::new(0));
-    spec.bellatrix_fork_epoch = Some(Epoch::new(0));
-    spec.capella_fork_epoch = Some(Epoch::new(1));
->>>>>>> b7b45495
 
     let validator_keypairs = KEYPAIRS[0..validator_count].to_vec();
     let genesis_state = interop_genesis_state(
@@ -95,11 +78,7 @@
     .unwrap();
 
     let harness = BeaconChainHarness::builder(MainnetEthSpec)
-<<<<<<< HEAD
         .spec(spec.clone())
-=======
-        .spec(spec)
->>>>>>> b7b45495
         .keypairs(validator_keypairs)
         .withdrawal_keypairs(
             KEYPAIRS[0..validator_count]
@@ -119,11 +98,7 @@
 
     harness.advance_slot();
 
-<<<<<<< HEAD
     (harness, spec)
-=======
-    harness
->>>>>>> b7b45495
 }
 
 /// Returns an attestation that is valid for some slot in the given `chain`.
@@ -1079,7 +1054,7 @@
 /// inconsistent state lookup could cause withdrawal root mismatch.
 #[tokio::test]
 async fn attestation_validator_receive_proposer_reward_and_withdrawals() {
-    let harness = get_harness_capella_spec(VALIDATOR_COUNT);
+    let (harness, _) = get_harness_capella_spec(VALIDATOR_COUNT);
 
     // Advance to a Capella block. Make sure the blocks have attestations.
     let two_thirds = (VALIDATOR_COUNT / 3) * 2;
