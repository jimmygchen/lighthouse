#![cfg(not(debug_assertions))]

use beacon_chain::block_verification_types::{AsBlock, ExecutedBlock, RpcBlock};
use beacon_chain::test_utils::BlobSignatureKey;
use beacon_chain::{
    test_utils::{AttestationStrategy, BeaconChainHarness, BlockStrategy, EphemeralHarnessType},
    AvailabilityProcessingStatus, BeaconChain, BeaconChainTypes, ExecutionPendingBlock,
};
use beacon_chain::{
    BeaconSnapshot, BlockError, ChainSegmentResult, IntoExecutionPendingBlock, NotifyExecutionLayer,
};
use lazy_static::lazy_static;
use logging::test_logger;
use slasher::{Config as SlasherConfig, Slasher};
use state_processing::{
    common::get_indexed_attestation,
    per_block_processing::{per_block_processing, BlockSignatureStrategy},
    per_slot_processing, BlockProcessingError, ConsensusContext, StateProcessingStrategy,
    VerifyBlockRoot,
};
use std::marker::PhantomData;
use std::sync::Arc;
use tempfile::tempdir;
use types::{test_utils::generate_deterministic_keypair, *};

type E = MainnetEthSpec;

// Should ideally be divisible by 3.
const VALIDATOR_COUNT: usize = 24;
const CHAIN_SEGMENT_LENGTH: usize = 64 * 5;
const BLOCK_INDICES: &[usize] = &[0, 1, 32, 64, 68 + 1, 129, CHAIN_SEGMENT_LENGTH - 1];

lazy_static! {
    /// A cached set of keys.
    static ref KEYPAIRS: Vec<Keypair> = types::test_utils::generate_deterministic_keypairs(VALIDATOR_COUNT);
}

async fn get_chain_segment() -> (Vec<BeaconSnapshot<E>>, Vec<Option<BlobSidecarList<E>>>) {
    let harness = get_harness(VALIDATOR_COUNT);

    harness
        .extend_chain(
            CHAIN_SEGMENT_LENGTH,
            BlockStrategy::OnCanonicalHead,
            AttestationStrategy::AllValidators,
        )
        .await;

    let mut segment = Vec::with_capacity(CHAIN_SEGMENT_LENGTH);
    let mut segment_blobs = Vec::with_capacity(CHAIN_SEGMENT_LENGTH);
    for snapshot in harness
        .chain
        .chain_dump()
        .expect("should dump chain")
        .into_iter()
        .skip(1)
    {
        let full_block = harness
            .chain
            .get_block(&snapshot.beacon_block_root)
            .await
            .unwrap()
            .unwrap();
        segment.push(BeaconSnapshot {
            beacon_block_root: snapshot.beacon_block_root,
            beacon_block: Arc::new(full_block),
            beacon_state: snapshot.beacon_state,
        });
        segment_blobs.push(Some(
            harness
                .chain
                .get_blobs(&snapshot.beacon_block_root)
                .unwrap(),
        ))
    }
    (segment, segment_blobs)
}

async fn get_chain_segment_with_signed_blobs() -> (
    Vec<BeaconSnapshot<E>>,
    Vec<Option<VariableList<SignedBlobSidecar<E>, <E as EthSpec>::MaxBlobsPerBlock>>>,
) {
    let harness = get_harness(VALIDATOR_COUNT);

    harness
        .extend_chain(
            CHAIN_SEGMENT_LENGTH,
            BlockStrategy::OnCanonicalHead,
            AttestationStrategy::AllValidators,
        )
        .await;

    let mut segment = Vec::with_capacity(CHAIN_SEGMENT_LENGTH);
    let mut segment_blobs = Vec::with_capacity(CHAIN_SEGMENT_LENGTH);
    for snapshot in harness
        .chain
        .chain_dump()
        .expect("should dump chain")
        .into_iter()
        .skip(1)
    {
        let full_block = harness
            .chain
            .get_block(&snapshot.beacon_block_root)
            .await
            .unwrap()
            .unwrap();
        segment.push(BeaconSnapshot {
            beacon_block_root: snapshot.beacon_block_root,
            beacon_block: Arc::new(full_block),
            beacon_state: snapshot.beacon_state,
        });
        let signed_blobs = harness
            .chain
            .get_blobs(&snapshot.beacon_block_root)
            .unwrap()
<<<<<<< HEAD
            .map(|blobs| {
                let blobs = blobs
                    .into_iter()
                    .map(|blob| {
                        let block_root = blob.block_root;
                        let blob_index = blob.index;
                        SignedBlobSidecar {
                            message: blob,
                            signature: harness
                                .blob_signature_cache
                                .read()
                                .get(&BlobSignatureKey::new(block_root, blob_index))
                                .unwrap()
                                .clone(),
                            _phantom: PhantomData,
                        }
                    })
                    .collect::<Vec<_>>();
                VariableList::from(blobs)
            });
        segment_blobs.push(signed_blobs)
=======
            .into_iter()
            .map(|blob| {
                let block_root = blob.block_root;
                let blob_index = blob.index;
                SignedBlobSidecar {
                    message: blob,
                    signature: harness
                        .blob_signature_cache
                        .read()
                        .get(&BlobSignatureKey::new(block_root, blob_index))
                        .unwrap()
                        .clone(),
                }
            })
            .collect::<Vec<_>>();
        segment_blobs.push(Some(VariableList::from(signed_blobs)))
>>>>>>> 9c75d808
    }
    (segment, segment_blobs)
}

fn get_harness(validator_count: usize) -> BeaconChainHarness<EphemeralHarnessType<E>> {
    let harness = BeaconChainHarness::builder(MainnetEthSpec)
        .default_spec()
        .keypairs(KEYPAIRS[0..validator_count].to_vec())
        .fresh_ephemeral_store()
        .mock_execution_layer()
        .build();

    harness.advance_slot();

    harness
}

fn chain_segment_blocks(
    chain_segment: &[BeaconSnapshot<E>],
    blobs: &[Option<BlobSidecarList<E>>],
) -> Vec<RpcBlock<E>> {
    chain_segment
        .iter()
        .zip(blobs.into_iter())
        .map(|(snapshot, blobs)| {
            RpcBlock::new(snapshot.beacon_block.clone(), blobs.clone()).unwrap()
        })
        .collect()
}

fn junk_signature() -> Signature {
    let kp = generate_deterministic_keypair(VALIDATOR_COUNT);
    let message = Hash256::from_slice(&[42; 32]);
    kp.sk.sign(message)
}

fn junk_aggregate_signature() -> AggregateSignature {
    let mut agg_sig = AggregateSignature::empty();
    agg_sig.add_assign(&junk_signature());
    agg_sig
}

fn update_proposal_signatures(
    snapshots: &mut [BeaconSnapshot<E>],
    harness: &BeaconChainHarness<EphemeralHarnessType<E>>,
) {
    for snapshot in snapshots {
        let spec = &harness.chain.spec;
        let slot = snapshot.beacon_block.slot();
        let state = &snapshot.beacon_state;
        let proposer_index = state
            .get_beacon_proposer_index(slot, spec)
            .expect("should find proposer index");
        let keypair = harness
            .validator_keypairs
            .get(proposer_index)
            .expect("proposer keypair should be available");

        let (block, _) = snapshot.beacon_block.as_ref().clone().deconstruct();
        snapshot.beacon_block = Arc::new(block.sign(
            &keypair.sk,
            &state.fork(),
            state.genesis_validators_root(),
            spec,
        ));
    }
}

fn update_parent_roots(snapshots: &mut [BeaconSnapshot<E>]) {
    for i in 0..snapshots.len() {
        let root = snapshots[i].beacon_block.canonical_root();
        if let Some(child) = snapshots.get_mut(i + 1) {
            let (mut block, signature) = child.beacon_block.as_ref().clone().deconstruct();
            *block.parent_root_mut() = root;
            child.beacon_block = Arc::new(SignedBeaconBlock::from_block(block, signature))
        }
    }
}

#[tokio::test]
async fn chain_segment_full_segment() {
    let harness = get_harness(VALIDATOR_COUNT);
    let (chain_segment, chain_segment_blobs) = get_chain_segment().await;
    let blocks: Vec<RpcBlock<E>> = chain_segment_blocks(&chain_segment, &chain_segment_blobs)
        .into_iter()
        .map(|block| block.into())
        .collect();

    harness
        .chain
        .slot_clock
        .set_slot(blocks.last().unwrap().slot().as_u64());

    // Sneak in a little check to ensure we can process empty chain segments.
    harness
        .chain
        .process_chain_segment(vec![], NotifyExecutionLayer::Yes)
        .await
        .into_block_error()
        .expect("should import empty chain segment");

    harness
        .chain
        .process_chain_segment(blocks.clone(), NotifyExecutionLayer::Yes)
        .await
        .into_block_error()
        .expect("should import chain segment");

    harness.chain.recompute_head_at_current_slot().await;

    assert_eq!(
        harness.head_block_root(),
        blocks.last().unwrap().canonical_root(),
        "harness should have last block as head"
    );
}

#[tokio::test]
async fn chain_segment_varying_chunk_size() {
    for chunk_size in &[1, 2, 3, 5, 31, 32, 33, 42] {
        let harness = get_harness(VALIDATOR_COUNT);
        let (chain_segment, chain_segment_blobs) = get_chain_segment().await;
        let blocks: Vec<RpcBlock<E>> = chain_segment_blocks(&chain_segment, &chain_segment_blobs)
            .into_iter()
            .map(|block| block.into())
            .collect();

        harness
            .chain
            .slot_clock
            .set_slot(blocks.last().unwrap().slot().as_u64());

        for chunk in blocks.chunks(*chunk_size) {
            harness
                .chain
                .process_chain_segment(chunk.to_vec(), NotifyExecutionLayer::Yes)
                .await
                .into_block_error()
                .unwrap_or_else(|_| panic!("should import chain segment of len {}", chunk_size));
        }

        harness.chain.recompute_head_at_current_slot().await;

        assert_eq!(
            harness.head_block_root(),
            blocks.last().unwrap().canonical_root(),
            "harness should have last block as head"
        );
    }
}

#[tokio::test]
async fn chain_segment_non_linear_parent_roots() {
    let harness = get_harness(VALIDATOR_COUNT);
    let (chain_segment, chain_segment_blobs) = get_chain_segment().await;

    harness
        .chain
        .slot_clock
        .set_slot(chain_segment.last().unwrap().beacon_block.slot().as_u64());

    /*
     * Test with a block removed.
     */
    let mut blocks: Vec<RpcBlock<E>> = chain_segment_blocks(&chain_segment, &chain_segment_blobs)
        .into_iter()
        .map(|block| block.into())
        .collect();
    blocks.remove(2);

    assert!(
        matches!(
            harness
                .chain
                .process_chain_segment(blocks, NotifyExecutionLayer::Yes)
                .await
                .into_block_error(),
            Err(BlockError::NonLinearParentRoots)
        ),
        "should not import chain with missing parent"
    );

    /*
     * Test with a modified parent root.
     */
    let mut blocks: Vec<RpcBlock<E>> = chain_segment_blocks(&chain_segment, &chain_segment_blobs)
        .into_iter()
        .map(|block| block.into())
        .collect();

    let (mut block, signature) = blocks[3].as_block().clone().deconstruct();
    *block.parent_root_mut() = Hash256::zero();
    blocks[3] = Arc::new(SignedBeaconBlock::from_block(block, signature)).into();

    assert!(
        matches!(
            harness
                .chain
                .process_chain_segment(blocks, NotifyExecutionLayer::Yes)
                .await
                .into_block_error(),
            Err(BlockError::NonLinearParentRoots)
        ),
        "should not import chain with a broken parent root link"
    );
}

#[tokio::test]
async fn chain_segment_non_linear_slots() {
    let harness = get_harness(VALIDATOR_COUNT);
    let (chain_segment, chain_segment_blobs) = get_chain_segment().await;
    harness
        .chain
        .slot_clock
        .set_slot(chain_segment.last().unwrap().beacon_block.slot().as_u64());

    /*
     * Test where a child is lower than the parent.
     */

    let mut blocks: Vec<RpcBlock<E>> = chain_segment_blocks(&chain_segment, &chain_segment_blobs)
        .into_iter()
        .map(|block| block.into())
        .collect();
    let (mut block, signature) = blocks[3].as_block().clone().deconstruct();
    *block.slot_mut() = Slot::new(0);
    blocks[3] = Arc::new(SignedBeaconBlock::from_block(block, signature)).into();

    assert!(
        matches!(
            harness
                .chain
                .process_chain_segment(blocks, NotifyExecutionLayer::Yes)
                .await
                .into_block_error(),
            Err(BlockError::NonLinearSlots)
        ),
        "should not import chain with a parent that has a lower slot than its child"
    );

    /*
     * Test where a child is equal to the parent.
     */

    let mut blocks: Vec<RpcBlock<E>> = chain_segment_blocks(&chain_segment, &chain_segment_blobs)
        .into_iter()
        .map(|block| block.into())
        .collect();
    let (mut block, signature) = blocks[3].as_block().clone().deconstruct();
    *block.slot_mut() = blocks[2].slot();
    blocks[3] = Arc::new(SignedBeaconBlock::from_block(block, signature)).into();

    assert!(
        matches!(
            harness
                .chain
                .process_chain_segment(blocks, NotifyExecutionLayer::Yes)
                .await
                .into_block_error(),
            Err(BlockError::NonLinearSlots)
        ),
        "should not import chain with a parent that has an equal slot to its child"
    );
}

async fn assert_invalid_signature(
    chain_segment: &[BeaconSnapshot<E>],
    chain_segment_blobs: &[Option<BlobSidecarList<E>>],
    harness: &BeaconChainHarness<EphemeralHarnessType<E>>,
    block_index: usize,
    snapshots: &[BeaconSnapshot<E>],
    item: &str,
) {
    let blocks: Vec<RpcBlock<E>> = snapshots
        .iter()
        .zip(chain_segment_blobs.iter())
        .map(|(snapshot, blobs)| {
            RpcBlock::new(snapshot.beacon_block.clone(), blobs.clone()).unwrap()
        })
        .collect();

    // Ensure the block will be rejected if imported in a chain segment.
    assert!(
        matches!(
            harness
                .chain
                .process_chain_segment(blocks, NotifyExecutionLayer::Yes)
                .await
                .into_block_error(),
            Err(BlockError::InvalidSignature)
        ),
        "should not import chain segment with an invalid {} signature",
        item
    );

    // Call fork choice to update cached head (including finalization).
    harness.chain.recompute_head_at_current_slot().await;

    // Ensure the block will be rejected if imported on its own (without gossip checking).
    let ancestor_blocks = chain_segment
        .iter()
        .take(block_index)
        .zip(chain_segment_blobs.iter())
        .map(|(snapshot, blobs)| {
            RpcBlock::new(snapshot.beacon_block.clone(), blobs.clone()).unwrap()
        })
        .collect();
    // We don't care if this fails, we just call this to ensure that all prior blocks have been
    // imported prior to this test.
    let _ = harness
        .chain
        .process_chain_segment(ancestor_blocks, NotifyExecutionLayer::Yes)
        .await;
    harness.chain.recompute_head_at_current_slot().await;

    let process_res = harness
        .chain
        .process_block(
            snapshots[block_index].beacon_block.canonical_root(),
            RpcBlock::new(
                snapshots[block_index].beacon_block.clone(),
                chain_segment_blobs[block_index].clone(),
            )
            .unwrap(),
            NotifyExecutionLayer::Yes,
            || Ok(()),
        )
        .await;
    assert!(
        matches!(process_res, Err(BlockError::InvalidSignature)),
        "should not import individual block with an invalid {} signature, got: {:?}",
        item,
        process_res
    );

    // NOTE: we choose not to check gossip verification here. It only checks one signature
    // (proposal) and that is already tested elsewhere in this file.
    //
    // It's not trivial to just check gossip verification since it will start refusing
    // blocks as soon as it has seen one valid proposal signature for a given (validator,
    // slot) tuple.
}

async fn get_invalid_sigs_harness(
    chain_segment: &[BeaconSnapshot<E>],
) -> BeaconChainHarness<EphemeralHarnessType<E>> {
    let harness = get_harness(VALIDATOR_COUNT);
    harness
        .chain
        .slot_clock
        .set_slot(chain_segment.last().unwrap().beacon_block.slot().as_u64());
    harness
}
#[tokio::test]
async fn invalid_signature_gossip_block() {
    let (chain_segment, chain_segment_blobs) = get_chain_segment().await;
    for &block_index in BLOCK_INDICES {
        // Ensure the block will be rejected if imported on its own (without gossip checking).
        let harness = get_invalid_sigs_harness(&chain_segment).await;
        let mut snapshots = chain_segment.clone();
        let (block, _) = snapshots[block_index]
            .beacon_block
            .as_ref()
            .clone()
            .deconstruct();
        snapshots[block_index].beacon_block = Arc::new(SignedBeaconBlock::from_block(
            block.clone(),
            junk_signature(),
        ));
        // Import all the ancestors before the `block_index` block.
        let ancestor_blocks = chain_segment
            .iter()
            .take(block_index)
            .zip(chain_segment_blobs.iter())
            .map(|(snapshot, blobs)| {
                RpcBlock::new(snapshot.beacon_block.clone(), blobs.clone()).unwrap()
            })
            .collect();
        harness
            .chain
            .process_chain_segment(ancestor_blocks, NotifyExecutionLayer::Yes)
            .await
            .into_block_error()
            .expect("should import all blocks prior to the one being tested");
        let signed_block = SignedBeaconBlock::from_block(block, junk_signature());
        assert!(
            matches!(
                harness
                    .chain
                    .process_block(
                        signed_block.canonical_root(),
                        Arc::new(signed_block),
                        NotifyExecutionLayer::Yes,
                        || Ok(()),
                    )
                    .await,
                Err(BlockError::InvalidSignature)
            ),
            "should not import individual block with an invalid gossip signature",
        );
    }
}

#[tokio::test]
async fn invalid_signature_block_proposal() {
    let (chain_segment, chain_segment_blobs) = get_chain_segment().await;
    for &block_index in BLOCK_INDICES {
        let harness = get_invalid_sigs_harness(&chain_segment).await;
        let mut snapshots = chain_segment.clone();
        let (block, _) = snapshots[block_index]
            .beacon_block
            .as_ref()
            .clone()
            .deconstruct();
        snapshots[block_index].beacon_block = Arc::new(SignedBeaconBlock::from_block(
            block.clone(),
            junk_signature(),
        ));
        let blocks: Vec<RpcBlock<E>> = snapshots
            .iter()
            .zip(chain_segment_blobs.iter())
            .map(|(snapshot, blobs)| {
                RpcBlock::new(snapshot.beacon_block.clone(), blobs.clone()).unwrap()
            })
            .collect::<Vec<_>>();
        // Ensure the block will be rejected if imported in a chain segment.
        assert!(
            matches!(
                harness
                    .chain
                    .process_chain_segment(blocks, NotifyExecutionLayer::Yes)
                    .await
                    .into_block_error(),
                Err(BlockError::InvalidSignature)
            ),
            "should not import chain segment with an invalid block signature",
        );
    }
}

#[tokio::test]
async fn invalid_signature_randao_reveal() {
    let (chain_segment, chain_segment_blobs) = get_chain_segment().await;
    for &block_index in BLOCK_INDICES {
        let harness = get_invalid_sigs_harness(&chain_segment).await;
        let mut snapshots = chain_segment.clone();
        let (mut block, signature) = snapshots[block_index]
            .beacon_block
            .as_ref()
            .clone()
            .deconstruct();
        *block.body_mut().randao_reveal_mut() = junk_signature();
        snapshots[block_index].beacon_block =
            Arc::new(SignedBeaconBlock::from_block(block, signature));
        update_parent_roots(&mut snapshots);
        update_proposal_signatures(&mut snapshots, &harness);
        assert_invalid_signature(
            &chain_segment,
            &chain_segment_blobs,
            &harness,
            block_index,
            &snapshots,
            "randao",
        )
        .await;
    }
}

#[tokio::test]
async fn invalid_signature_proposer_slashing() {
    let (chain_segment, chain_segment_blobs) = get_chain_segment().await;
    for &block_index in BLOCK_INDICES {
        let harness = get_invalid_sigs_harness(&chain_segment).await;
        let mut snapshots = chain_segment.clone();
        let (mut block, signature) = snapshots[block_index]
            .beacon_block
            .as_ref()
            .clone()
            .deconstruct();
        let proposer_slashing = ProposerSlashing {
            signed_header_1: SignedBeaconBlockHeader {
                message: block.block_header(),
                signature: junk_signature(),
            },
            signed_header_2: SignedBeaconBlockHeader {
                message: block.block_header(),
                signature: junk_signature(),
            },
        };
        block
            .body_mut()
            .proposer_slashings_mut()
            .push(proposer_slashing)
            .expect("should update proposer slashing");
        snapshots[block_index].beacon_block =
            Arc::new(SignedBeaconBlock::from_block(block, signature));
        update_parent_roots(&mut snapshots);
        update_proposal_signatures(&mut snapshots, &harness);
        assert_invalid_signature(
            &chain_segment,
            &chain_segment_blobs,
            &harness,
            block_index,
            &snapshots,
            "proposer slashing",
        )
        .await;
    }
}

#[tokio::test]
async fn invalid_signature_attester_slashing() {
    let (chain_segment, chain_segment_blobs) = get_chain_segment().await;
    for &block_index in BLOCK_INDICES {
        let harness = get_invalid_sigs_harness(&chain_segment).await;
        let mut snapshots = chain_segment.clone();
        let indexed_attestation = IndexedAttestation {
            attesting_indices: vec![0].into(),
            data: AttestationData {
                slot: Slot::new(0),
                index: 0,
                beacon_block_root: Hash256::zero(),
                source: Checkpoint {
                    epoch: Epoch::new(0),
                    root: Hash256::zero(),
                },
                target: Checkpoint {
                    epoch: Epoch::new(0),
                    root: Hash256::zero(),
                },
            },
            signature: junk_aggregate_signature(),
        };
        let attester_slashing = AttesterSlashing {
            attestation_1: indexed_attestation.clone(),
            attestation_2: indexed_attestation,
        };
        let (mut block, signature) = snapshots[block_index]
            .beacon_block
            .as_ref()
            .clone()
            .deconstruct();
        block
            .body_mut()
            .attester_slashings_mut()
            .push(attester_slashing)
            .expect("should update attester slashing");
        snapshots[block_index].beacon_block =
            Arc::new(SignedBeaconBlock::from_block(block, signature));
        update_parent_roots(&mut snapshots);
        update_proposal_signatures(&mut snapshots, &harness);
        assert_invalid_signature(
            &chain_segment,
            &chain_segment_blobs,
            &harness,
            block_index,
            &snapshots,
            "attester slashing",
        )
        .await;
    }
}

#[tokio::test]
async fn invalid_signature_attestation() {
    let (chain_segment, chain_segment_blobs) = get_chain_segment().await;
    let mut checked_attestation = false;

    for &block_index in BLOCK_INDICES {
        let harness = get_invalid_sigs_harness(&chain_segment).await;
        let mut snapshots = chain_segment.clone();
        let (mut block, signature) = snapshots[block_index]
            .beacon_block
            .as_ref()
            .clone()
            .deconstruct();
        if let Some(attestation) = block.body_mut().attestations_mut().get_mut(0) {
            attestation.signature = junk_aggregate_signature();
            snapshots[block_index].beacon_block =
                Arc::new(SignedBeaconBlock::from_block(block, signature));
            update_parent_roots(&mut snapshots);
            update_proposal_signatures(&mut snapshots, &harness);
            assert_invalid_signature(
                &chain_segment,
                &chain_segment_blobs,
                &harness,
                block_index,
                &snapshots,
                "attestation",
            )
            .await;
            checked_attestation = true;
        }
    }

    assert!(
        checked_attestation,
        "the test should check an attestation signature"
    )
}

#[tokio::test]
async fn invalid_signature_deposit() {
    let (chain_segment, chain_segment_blobs) = get_chain_segment().await;
    for &block_index in BLOCK_INDICES {
        // Note: an invalid deposit signature is permitted!
        let harness = get_invalid_sigs_harness(&chain_segment).await;
        let mut snapshots = chain_segment.clone();
        let deposit = Deposit {
            proof: vec![Hash256::zero(); DEPOSIT_TREE_DEPTH + 1].into(),
            data: DepositData {
                pubkey: Keypair::random().pk.into(),
                withdrawal_credentials: Hash256::zero(),
                amount: 0,
                signature: junk_signature().into(),
            },
        };
        let (mut block, signature) = snapshots[block_index]
            .beacon_block
            .as_ref()
            .clone()
            .deconstruct();
        block
            .body_mut()
            .deposits_mut()
            .push(deposit)
            .expect("should update deposit");
        snapshots[block_index].beacon_block =
            Arc::new(SignedBeaconBlock::from_block(block, signature));
        update_parent_roots(&mut snapshots);
        update_proposal_signatures(&mut snapshots, &harness);
        let blocks: Vec<RpcBlock<E>> = snapshots
            .iter()
            .zip(chain_segment_blobs.iter())
            .map(|(snapshot, blobs)| {
                RpcBlock::new(snapshot.beacon_block.clone(), blobs.clone()).unwrap()
            })
            .collect();
        assert!(
            !matches!(
                harness
                    .chain
                    .process_chain_segment(blocks, NotifyExecutionLayer::Yes)
                    .await
                    .into_block_error(),
                Err(BlockError::InvalidSignature)
            ),
            "should not throw an invalid signature error for a bad deposit signature"
        );
    }
}

#[tokio::test]
async fn invalid_signature_exit() {
    let (chain_segment, chain_segment_blobs) = get_chain_segment().await;
    for &block_index in BLOCK_INDICES {
        let harness = get_invalid_sigs_harness(&chain_segment).await;
        let mut snapshots = chain_segment.clone();
        let epoch = snapshots[block_index].beacon_state.current_epoch();
        let (mut block, signature) = snapshots[block_index]
            .beacon_block
            .as_ref()
            .clone()
            .deconstruct();
        block
            .body_mut()
            .voluntary_exits_mut()
            .push(SignedVoluntaryExit {
                message: VoluntaryExit {
                    epoch,
                    validator_index: 0,
                },
                signature: junk_signature(),
            })
            .expect("should update deposit");
        snapshots[block_index].beacon_block =
            Arc::new(SignedBeaconBlock::from_block(block, signature));
        update_parent_roots(&mut snapshots);
        update_proposal_signatures(&mut snapshots, &harness);
        assert_invalid_signature(
            &chain_segment,
            &chain_segment_blobs,
            &harness,
            block_index,
            &snapshots,
            "voluntary exit",
        )
        .await;
    }
}

fn unwrap_err<T, E>(result: Result<T, E>) -> E {
    match result {
        Ok(_) => panic!("called unwrap_err on Ok"),
        Err(e) => e,
    }
}

#[tokio::test]
async fn block_gossip_verification() {
    let harness = get_harness(VALIDATOR_COUNT);
    let (chain_segment, chain_segment_blobs) = get_chain_segment_with_signed_blobs().await;

    let block_index = CHAIN_SEGMENT_LENGTH - 2;

    harness
        .chain
        .slot_clock
        .set_slot(chain_segment[block_index].beacon_block.slot().as_u64());

    // Import the ancestors prior to the block we're testing.
    for (snapshot, blobs_opt) in chain_segment[0..block_index]
        .iter()
        .zip(chain_segment_blobs.iter())
    {
        let gossip_verified = harness
            .chain
            .verify_block_for_gossip(snapshot.beacon_block.clone())
            .await
            .expect("should obtain gossip verified block");

        harness
            .chain
            .process_block(
                gossip_verified.block_root,
                gossip_verified,
                NotifyExecutionLayer::Yes,
                || Ok(()),
            )
            .await
            .expect("should import valid gossip verified block");
        if let Some(blobs) = blobs_opt {
            for blob in blobs {
                let blob_index = blob.message.index;
                let gossip_verified = harness
                    .chain
                    .verify_blob_sidecar_for_gossip(blob.clone(), blob_index)
                    .expect("should obtain gossip verified blob");

                harness
                    .chain
                    .process_blob(gossip_verified)
                    .await
                    .expect("should import valid gossip verified blob");
            }
        }
    }

    // Recompute the head to ensure we cache the latest view of fork choice.
    harness.chain.recompute_head_at_current_slot().await;

    /*
     * This test ensures that:
     *
     * Spec v0.12.1
     *
     * The block is not from a future slot (with a MAXIMUM_GOSSIP_CLOCK_DISPARITY allowance) --
     * i.e. validate that signed_beacon_block.message.slot <= current_slot (a client MAY queue
     * future blocks for processing at the appropriate slot).
     */

    let (mut block, signature) = chain_segment[block_index]
        .beacon_block
        .as_ref()
        .clone()
        .deconstruct();
    let expected_block_slot = block.slot() + 1;
    *block.slot_mut() = expected_block_slot;
    assert!(
        matches!(
            unwrap_err(harness.chain.verify_block_for_gossip(Arc::new(SignedBeaconBlock::from_block(block, signature)).into()).await),
            BlockError::FutureSlot {
                present_slot,
                block_slot,
            }
            if present_slot == expected_block_slot - 1 && block_slot == expected_block_slot
        ),
        "should not import a block with a future slot"
    );

    /*
     * This test ensure that:
     *
     * Spec v0.12.1
     *
     * The block is from a slot greater than the latest finalized slot -- i.e. validate that
     * signed_beacon_block.message.slot >
     * compute_start_slot_at_epoch(state.finalized_checkpoint.epoch) (a client MAY choose to
     * validate and store such blocks for additional purposes -- e.g. slashing detection, archive
     * nodes, etc).
     */

    let (mut block, signature) = chain_segment[block_index]
        .beacon_block
        .as_ref()
        .clone()
        .deconstruct();
    let expected_finalized_slot = harness
        .finalized_checkpoint()
        .epoch
        .start_slot(E::slots_per_epoch());
    *block.slot_mut() = expected_finalized_slot;
    assert!(
        matches!(
            unwrap_err(harness.chain.verify_block_for_gossip(Arc::new(SignedBeaconBlock::from_block(block, signature)).into()).await),
            BlockError::WouldRevertFinalizedSlot {
                block_slot,
                finalized_slot,
            }
            if block_slot == expected_finalized_slot && finalized_slot == expected_finalized_slot
        ),
        "should not import a block with a finalized slot"
    );

    /*
     * This test ensures that:
     *
     * Spec v0.12.1
     *
     * The proposer signature, signed_beacon_block.signature, is valid with respect to the
     * proposer_index pubkey.
     */

    let block = chain_segment[block_index]
        .beacon_block
        .as_ref()
        .clone()
        .deconstruct()
        .0;
    assert!(
        matches!(
            unwrap_err(
                harness
                    .chain
                    .verify_block_for_gossip(
                        Arc::new(SignedBeaconBlock::from_block(block, junk_signature())).into()
                    )
                    .await
            ),
            BlockError::ProposalSignatureInvalid
        ),
        "should not import a block with an invalid proposal signature"
    );

    /*
     * This test ensures that:
     *
     * Spec v0.12.2
     *
     * The block's parent (defined by block.parent_root) passes validation.
     */

    let (mut block, signature) = chain_segment[block_index]
        .beacon_block
        .as_ref()
        .clone()
        .deconstruct();
    let parent_root = Hash256::from_low_u64_be(42);
    *block.parent_root_mut() = parent_root;
    assert!(
        matches!(
            unwrap_err(harness.chain.verify_block_for_gossip(Arc::new(SignedBeaconBlock::from_block(block, signature)).into()).await),
            BlockError::ParentUnknown(block)
            if block.parent_root() == parent_root
        ),
        "should not import a block for an unknown parent"
    );

    /*
     * This test ensures that:
     *
     * Spec v0.12.2
     *
     * The current finalized_checkpoint is an ancestor of block -- i.e. get_ancestor(store,
     * block.parent_root, compute_start_slot_at_epoch(store.finalized_checkpoint.epoch)) ==
     * store.finalized_checkpoint.root
     */

    let (mut block, signature) = chain_segment[block_index]
        .beacon_block
        .as_ref()
        .clone()
        .deconstruct();
    let parent_root = chain_segment[0].beacon_block_root;
    *block.parent_root_mut() = parent_root;
    assert!(
        matches!(
            unwrap_err(harness.chain.verify_block_for_gossip(Arc::new(SignedBeaconBlock::from_block(block, signature)).into()).await),
            BlockError::NotFinalizedDescendant { block_parent_root }
            if block_parent_root == parent_root
        ),
        "should not import a block that conflicts with finality"
    );

    /*
     * This test ensures that:
     *
     * Spec v0.12.1
     *
     * The block is proposed by the expected proposer_index for the block's slot in the context of
     * the current shuffling (defined by parent_root/slot). If the proposer_index cannot
     * immediately be verified against the expected shuffling, the block MAY be queued for later
     * processing while proposers for the block's branch are calculated.
     */

    let mut block = chain_segment[block_index]
        .beacon_block
        .as_ref()
        .clone()
        .deconstruct()
        .0;
    let expected_proposer = block.proposer_index();
    let other_proposer = (0..VALIDATOR_COUNT as u64)
        .into_iter()
        .find(|i| *i != block.proposer_index())
        .expect("there must be more than one validator in this test");
    *block.proposer_index_mut() = other_proposer;
    let block = block.sign(
        &generate_deterministic_keypair(other_proposer as usize).sk,
        &harness.chain.canonical_head.cached_head().head_fork(),
        harness.chain.genesis_validators_root,
        &harness.chain.spec,
    );
    assert!(
        matches!(
            unwrap_err(harness.chain.verify_block_for_gossip(Arc::new(block.clone()).into()).await),
            BlockError::IncorrectBlockProposer {
                block,
                local_shuffling,
            }
            if block == other_proposer && local_shuffling == expected_proposer
        ),
        "should not import a block with the wrong proposer index"
    );
    // Check to ensure that we registered this is a valid block from this proposer.
    assert!(
        matches!(
            unwrap_err(harness.chain.verify_block_for_gossip(Arc::new(block.clone()).into()).await),
            BlockError::BlockIsAlreadyKnown,
        ),
        "should register any valid signature against the proposer, even if the block failed later verification"
    );

    let block = chain_segment[block_index].beacon_block.clone();
    assert!(
        harness.chain.verify_block_for_gossip(block).await.is_ok(),
        "the valid block should be processed"
    );

    /*
     * This test ensures that:
     *
     * Spec v0.12.1
     *
     * The block is the first block with valid signature received for the proposer for the slot,
     * signed_beacon_block.message.slot.
     */

    let block = chain_segment[block_index].beacon_block.clone();
    assert!(
        matches!(
            harness
                .chain
                .verify_block_for_gossip(block.clone().into())
                .await
                .err()
                .expect("should error when processing known block"),
            BlockError::BlockIsAlreadyKnown
        ),
        "the second proposal by this validator should be rejected"
    );
}

#[tokio::test]
async fn verify_block_for_gossip_slashing_detection() {
    let slasher_dir = tempdir().unwrap();
    let slasher = Arc::new(
        Slasher::open(SlasherConfig::new(slasher_dir.path().into()), test_logger()).unwrap(),
    );

    let inner_slasher = slasher.clone();
    let harness = BeaconChainHarness::builder(MainnetEthSpec)
        .default_spec()
        .keypairs(KEYPAIRS.to_vec())
        .fresh_ephemeral_store()
        .initial_mutator(Box::new(move |builder| builder.slasher(inner_slasher)))
        .mock_execution_layer()
        .build();
    harness.advance_slot();

    let state = harness.get_current_state();
    let ((block1, blobs1), _) = harness.make_block(state.clone(), Slot::new(1)).await;
    let ((block2, _blobs2), _) = harness.make_block(state, Slot::new(1)).await;

    let verified_block = harness
        .chain
        .verify_block_for_gossip(Arc::new(block1))
        .await
        .unwrap();

    if let Some(blobs) = blobs1 {
        for blob in blobs {
            let blob_index = blob.message.index;
            let verified_blob = harness
                .chain
                .verify_blob_sidecar_for_gossip(blob, blob_index)
                .unwrap();
            harness.chain.process_blob(verified_blob).await.unwrap();
        }
    }
    harness
        .chain
        .process_block(
            verified_block.block_root,
            verified_block,
            NotifyExecutionLayer::Yes,
            || Ok(()),
        )
        .await
        .unwrap();
    unwrap_err(
        harness
            .chain
            .verify_block_for_gossip(Arc::new(block2))
            .await,
    );

    // Slasher should have been handed the two conflicting blocks and crafted a slashing.
    slasher.process_queued(Epoch::new(0)).unwrap();
    let proposer_slashings = slasher.get_proposer_slashings();
    assert_eq!(proposer_slashings.len(), 1);
    // windows won't delete the temporary directory if you don't do this..
    drop(harness);
    drop(slasher);
    slasher_dir.close().unwrap();
}

#[tokio::test]
async fn verify_block_for_gossip_doppelganger_detection() {
    let harness = get_harness(VALIDATOR_COUNT);

    let state = harness.get_current_state();
    let ((block, _), _) = harness.make_block(state.clone(), Slot::new(1)).await;

    let verified_block = harness
        .chain
        .verify_block_for_gossip(Arc::new(block))
        .await
        .unwrap();
    let attestations = verified_block.block.message().body().attestations().clone();
    harness
        .chain
        .process_block(
            verified_block.block_root,
            verified_block,
            NotifyExecutionLayer::Yes,
            || Ok(()),
        )
        .await
        .unwrap();

    for att in attestations.iter() {
        let epoch = att.data.target.epoch;
        let committee = state
            .get_beacon_committee(att.data.slot, att.data.index)
            .unwrap();
        let indexed_attestation = get_indexed_attestation(committee.committee, att).unwrap();

        for &index in &indexed_attestation.attesting_indices {
            let index = index as usize;

            assert!(harness.chain.validator_seen_at_epoch(index, epoch));

            // Check the correct beacon cache is populated
            assert!(harness
                .chain
                .observed_block_attesters
                .read()
                .validator_has_been_observed(epoch, index)
                .expect("should check if block attester was observed"));
            assert!(!harness
                .chain
                .observed_gossip_attesters
                .read()
                .validator_has_been_observed(epoch, index)
                .expect("should check if gossip attester was observed"));
            assert!(!harness
                .chain
                .observed_aggregators
                .read()
                .validator_has_been_observed(epoch, index)
                .expect("should check if gossip aggregator was observed"));
        }
    }
}

#[tokio::test]
async fn add_base_block_to_altair_chain() {
    let mut spec = MainnetEthSpec::default_spec();
    let slots_per_epoch = MainnetEthSpec::slots_per_epoch();

    // The Altair fork happens at epoch 1.
    spec.altair_fork_epoch = Some(Epoch::new(1));

    let harness = BeaconChainHarness::builder(MainnetEthSpec)
        .spec(spec)
        .keypairs(KEYPAIRS[..].to_vec())
        .fresh_ephemeral_store()
        .mock_execution_layer()
        .build();

    // Move out of the genesis slot.
    harness.advance_slot();

    // Build out all the blocks in epoch 0.
    harness
        .extend_chain(
            slots_per_epoch as usize,
            BlockStrategy::OnCanonicalHead,
            AttestationStrategy::AllValidators,
        )
        .await;

    // Move into the next empty slot.
    harness.advance_slot();

    // Produce an Altair block.
    let state = harness.get_current_state();
    let slot = harness.get_current_slot();
    let ((altair_signed_block, _), _) = harness.make_block(state.clone(), slot).await;
    let altair_block = &altair_signed_block
        .as_altair()
        .expect("test expects an altair block")
        .message;
    let altair_body = &altair_block.body;

    // Create a Base-equivalent of `altair_block`.
    let base_block = SignedBeaconBlock::Base(SignedBeaconBlockBase {
        message: BeaconBlockBase {
            slot: altair_block.slot,
            proposer_index: altair_block.proposer_index,
            parent_root: altair_block.parent_root,
            state_root: altair_block.state_root,
            body: BeaconBlockBodyBase {
                randao_reveal: altair_body.randao_reveal.clone(),
                eth1_data: altair_body.eth1_data.clone(),
                graffiti: altair_body.graffiti,
                proposer_slashings: altair_body.proposer_slashings.clone(),
                attester_slashings: altair_body.attester_slashings.clone(),
                attestations: altair_body.attestations.clone(),
                deposits: altair_body.deposits.clone(),
                voluntary_exits: altair_body.voluntary_exits.clone(),
                _phantom: PhantomData,
            },
        },
        signature: Signature::empty(),
    });

    // Ensure that it would be impossible to apply this block to `per_block_processing`.
    {
        let mut state = state;
        let mut ctxt = ConsensusContext::new(base_block.slot());
        per_slot_processing(&mut state, None, &harness.chain.spec).unwrap();
        assert!(matches!(
            per_block_processing(
                &mut state,
                &base_block,
                BlockSignatureStrategy::NoVerification,
                StateProcessingStrategy::Accurate,
                VerifyBlockRoot::True,
                &mut ctxt,
                &harness.chain.spec,
            ),
            Err(BlockProcessingError::InconsistentBlockFork(
                InconsistentFork {
                    fork_at_slot: ForkName::Altair,
                    object_fork: ForkName::Base,
                }
            ))
        ));
    }

    // Ensure that it would be impossible to verify this block for gossip.
    assert!(matches!(
        harness
            .chain
            .verify_block_for_gossip(Arc::new(base_block.clone()).into())
            .await
            .err()
            .expect("should error when processing base block"),
        BlockError::InconsistentFork(InconsistentFork {
            fork_at_slot: ForkName::Altair,
            object_fork: ForkName::Base,
        })
    ));

    // Ensure that it would be impossible to import via `BeaconChain::process_block`.
    assert!(matches!(
        harness
            .chain
            .process_block(
                base_block.canonical_root(),
                Arc::new(base_block.clone()),
                NotifyExecutionLayer::Yes,
                || Ok(()),
            )
            .await
            .err()
            .expect("should error when processing base block"),
        BlockError::InconsistentFork(InconsistentFork {
            fork_at_slot: ForkName::Altair,
            object_fork: ForkName::Base,
        })
    ));

    // Ensure that it would be impossible to import via `BeaconChain::process_chain_segment`.
    assert!(matches!(
        harness
            .chain
            .process_chain_segment(vec![Arc::new(base_block).into()], NotifyExecutionLayer::Yes,)
            .await,
        ChainSegmentResult::Failed {
            imported_blocks: 0,
            error: BlockError::InconsistentFork(InconsistentFork {
                fork_at_slot: ForkName::Altair,
                object_fork: ForkName::Base,
            })
        }
    ));
}

#[tokio::test]
async fn add_altair_block_to_base_chain() {
    let mut spec = MainnetEthSpec::default_spec();

    // Altair never happens.
    spec.altair_fork_epoch = None;

    let harness = BeaconChainHarness::builder(MainnetEthSpec)
        .spec(spec)
        .keypairs(KEYPAIRS[..].to_vec())
        .fresh_ephemeral_store()
        .mock_execution_layer()
        .build();

    // Move out of the genesis slot.
    harness.advance_slot();

    // Build one block.
    harness
        .extend_chain(
            1,
            BlockStrategy::OnCanonicalHead,
            AttestationStrategy::AllValidators,
        )
        .await;

    // Move into the next empty slot.
    harness.advance_slot();

    // Produce an altair block.
    let state = harness.get_current_state();
    let slot = harness.get_current_slot();
    let ((base_signed_block, _), _) = harness.make_block(state.clone(), slot).await;
    let base_block = &base_signed_block
        .as_base()
        .expect("test expects a base block")
        .message;
    let base_body = &base_block.body;

    // Create an Altair-equivalent of `altair_block`.
    let altair_block = SignedBeaconBlock::Altair(SignedBeaconBlockAltair {
        message: BeaconBlockAltair {
            slot: base_block.slot,
            proposer_index: base_block.proposer_index,
            parent_root: base_block.parent_root,
            state_root: base_block.state_root,
            body: BeaconBlockBodyAltair {
                randao_reveal: base_body.randao_reveal.clone(),
                eth1_data: base_body.eth1_data.clone(),
                graffiti: base_body.graffiti,
                proposer_slashings: base_body.proposer_slashings.clone(),
                attester_slashings: base_body.attester_slashings.clone(),
                attestations: base_body.attestations.clone(),
                deposits: base_body.deposits.clone(),
                voluntary_exits: base_body.voluntary_exits.clone(),
                sync_aggregate: SyncAggregate::empty(),
                _phantom: PhantomData,
            },
        },
        signature: Signature::empty(),
    });

    // Ensure that it would be impossible to apply this block to `per_block_processing`.
    {
        let mut state = state;
        let mut ctxt = ConsensusContext::new(altair_block.slot());
        per_slot_processing(&mut state, None, &harness.chain.spec).unwrap();
        assert!(matches!(
            per_block_processing(
                &mut state,
                &altair_block,
                BlockSignatureStrategy::NoVerification,
                StateProcessingStrategy::Accurate,
                VerifyBlockRoot::True,
                &mut ctxt,
                &harness.chain.spec,
            ),
            Err(BlockProcessingError::InconsistentBlockFork(
                InconsistentFork {
                    fork_at_slot: ForkName::Base,
                    object_fork: ForkName::Altair,
                }
            ))
        ));
    }

    // Ensure that it would be impossible to verify this block for gossip.
    assert!(matches!(
        harness
            .chain
            .verify_block_for_gossip(Arc::new(altair_block.clone()).into())
            .await
            .err()
            .expect("should error when processing altair block"),
        BlockError::InconsistentFork(InconsistentFork {
            fork_at_slot: ForkName::Base,
            object_fork: ForkName::Altair,
        })
    ));

    // Ensure that it would be impossible to import via `BeaconChain::process_block`.
    assert!(matches!(
        harness
            .chain
            .process_block(
                altair_block.canonical_root(),
                Arc::new(altair_block.clone()),
                NotifyExecutionLayer::Yes,
                || Ok(()),
            )
            .await
            .err()
            .expect("should error when processing altair block"),
        BlockError::InconsistentFork(InconsistentFork {
            fork_at_slot: ForkName::Base,
            object_fork: ForkName::Altair,
        })
    ));

    // Ensure that it would be impossible to import via `BeaconChain::process_chain_segment`.
    assert!(matches!(
        harness
            .chain
            .process_chain_segment(
                vec![Arc::new(altair_block).into()],
                NotifyExecutionLayer::Yes
            )
            .await,
        ChainSegmentResult::Failed {
            imported_blocks: 0,
            error: BlockError::InconsistentFork(InconsistentFork {
                fork_at_slot: ForkName::Base,
                object_fork: ForkName::Altair,
            })
        }
    ));
}

#[tokio::test]
async fn import_duplicate_block_unrealized_justification() {
    let spec = MainnetEthSpec::default_spec();

    let harness = BeaconChainHarness::builder(MainnetEthSpec)
        .spec(spec)
        .keypairs(KEYPAIRS[..].to_vec())
        .fresh_ephemeral_store()
        .mock_execution_layer()
        .build();
    let chain = &harness.chain;

    // Move out of the genesis slot.
    harness.advance_slot();

    // Build the chain out to the first justification opportunity 2/3rds of the way through epoch 2.
    let num_slots = E::slots_per_epoch() as usize * 8 / 3;
    harness
        .extend_chain(
            num_slots,
            BlockStrategy::OnCanonicalHead,
            AttestationStrategy::AllValidators,
        )
        .await;

    // Move into the next empty slot.
    harness.advance_slot();

    // The store's justified checkpoint must still be at epoch 0, while unrealized justification
    // must be at epoch 1.
    let fc = chain.canonical_head.fork_choice_read_lock();
    assert_eq!(fc.justified_checkpoint().epoch, 0);
    assert_eq!(fc.unrealized_justified_checkpoint().epoch, 1);
    drop(fc);

    // Produce a block to justify epoch 2.
    let state = harness.get_current_state();
    let slot = harness.get_current_slot();
    let (block_contents, _) = harness.make_block(state.clone(), slot).await;
    let (block, _) = block_contents;
    let block = Arc::new(block);
    let block_root = block.canonical_root();

    // Create two verified variants of the block, representing the same block being processed in
    // parallel.
    let notify_execution_layer = NotifyExecutionLayer::Yes;
    let verified_block1 = block
        .clone()
        .into_execution_pending_block(block_root, &chain, notify_execution_layer)
        .unwrap();
    let verified_block2 = block
        .into_execution_pending_block(block_root, &chain, notify_execution_layer)
        .unwrap();

    // Import the first block, simulating a block processed via a finalized chain segment.
    import_execution_pending_block(chain.clone(), verified_block1)
        .await
        .unwrap();

    // Unrealized justification should NOT have updated.
    let fc = chain.canonical_head.fork_choice_read_lock();
    assert_eq!(fc.justified_checkpoint().epoch, 0);
    let unrealized_justification = fc.unrealized_justified_checkpoint();
    assert_eq!(unrealized_justification.epoch, 2);

    // The fork choice node for the block should have unrealized justification.
    let fc_block = fc.get_block(&block_root).unwrap();
    assert_eq!(
        fc_block.unrealized_justified_checkpoint,
        Some(unrealized_justification)
    );
    drop(fc);

    // Import the second verified block, simulating a block processed via RPC.
    import_execution_pending_block(chain.clone(), verified_block2)
        .await
        .unwrap();

    // Unrealized justification should still be updated.
    let fc = chain.canonical_head.fork_choice_read_lock();
    assert_eq!(fc.justified_checkpoint().epoch, 0);
    assert_eq!(
        fc.unrealized_justified_checkpoint(),
        unrealized_justification
    );

    // The fork choice node for the block should still have the unrealized justified checkpoint.
    let fc_block = fc.get_block(&block_root).unwrap();
    assert_eq!(
        fc_block.unrealized_justified_checkpoint,
        Some(unrealized_justification)
    );
}

async fn import_execution_pending_block<T: BeaconChainTypes>(
    chain: Arc<BeaconChain<T>>,
    execution_pending_block: ExecutionPendingBlock<T>,
) -> Result<AvailabilityProcessingStatus, String> {
    match chain
        .clone()
        .into_executed_block(execution_pending_block)
        .await
        .unwrap()
    {
        ExecutedBlock::Available(block) => chain
            .import_available_block(Box::from(block))
            .await
            .map_err(|e| format!("{e:?}")),
        ExecutedBlock::AvailabilityPending(_) => {
            Err("AvailabilityPending not expected in this test. Block not imported.".to_string())
        }
    }
}<|MERGE_RESOLUTION|>--- conflicted
+++ resolved
@@ -114,29 +114,6 @@
             .chain
             .get_blobs(&snapshot.beacon_block_root)
             .unwrap()
-<<<<<<< HEAD
-            .map(|blobs| {
-                let blobs = blobs
-                    .into_iter()
-                    .map(|blob| {
-                        let block_root = blob.block_root;
-                        let blob_index = blob.index;
-                        SignedBlobSidecar {
-                            message: blob,
-                            signature: harness
-                                .blob_signature_cache
-                                .read()
-                                .get(&BlobSignatureKey::new(block_root, blob_index))
-                                .unwrap()
-                                .clone(),
-                            _phantom: PhantomData,
-                        }
-                    })
-                    .collect::<Vec<_>>();
-                VariableList::from(blobs)
-            });
-        segment_blobs.push(signed_blobs)
-=======
             .into_iter()
             .map(|blob| {
                 let block_root = blob.block_root;
@@ -149,11 +126,11 @@
                         .get(&BlobSignatureKey::new(block_root, blob_index))
                         .unwrap()
                         .clone(),
+                    _phantom: PhantomData,
                 }
             })
             .collect::<Vec<_>>();
         segment_blobs.push(Some(VariableList::from(signed_blobs)))
->>>>>>> 9c75d808
     }
     (segment, segment_blobs)
 }
