--- conflicted
+++ resolved
@@ -26,12 +26,8 @@
     Withdrawal, Withdrawals,
 };
 use types::{
-<<<<<<< HEAD
-    BlobsBundle, ExecutionPayloadCapella, ExecutionPayloadDeneb, ExecutionPayloadMerge, KzgProofs,
-=======
-    BeaconStateError, ExecutionPayloadCapella, ExecutionPayloadDeneb, ExecutionPayloadMerge,
-    KzgProofs, VersionedHash,
->>>>>>> fddd4e4c
+    BeaconStateError, BlobsBundle, ExecutionPayloadCapella, ExecutionPayloadDeneb,
+    ExecutionPayloadMerge, KzgProofs, VersionedHash,
 };
 
 pub mod auth;
@@ -417,10 +413,7 @@
     pub execution_payload: ExecutionPayloadDeneb<T>,
     pub block_value: Uint256,
     #[superstruct(only(Deneb))]
-<<<<<<< HEAD
     pub blobs_bundle: BlobsBundle<T>,
-=======
-    pub blobs_bundle: BlobsBundleV1<T>,
     #[superstruct(only(Deneb), partial_getter(copy))]
     pub should_override_builder: bool,
 }
@@ -437,7 +430,6 @@
     pub fn block_number(&self) -> u64 {
         ExecutionPayloadRef::from(self.to_ref()).block_number()
     }
->>>>>>> fddd4e4c
 }
 
 impl<'a, T: EthSpec> From<GetPayloadResponseRef<'a, T>> for ExecutionPayloadRef<'a, T> {
@@ -580,15 +572,6 @@
     }
 }
 
-<<<<<<< HEAD
-=======
-#[derive(Clone, Default, Debug, PartialEq)]
-pub struct BlobsBundleV1<E: EthSpec> {
-    pub commitments: KzgCommitments<E>,
-    pub proofs: KzgProofs<E>,
-    pub blobs: Blobs<E>,
-}
-
 #[superstruct(
     variants(Merge, Capella, Deneb),
     variant_attributes(derive(Clone, Debug, PartialEq),),
@@ -693,7 +676,6 @@
     }
 }
 
->>>>>>> fddd4e4c
 #[derive(Clone, Copy, Debug)]
 pub struct EngineCapabilities {
     pub new_payload_v1: bool,
