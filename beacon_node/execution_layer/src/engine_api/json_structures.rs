--- conflicted
+++ resolved
@@ -1,14 +1,9 @@
 use super::*;
 use serde::{Deserialize, Serialize};
-<<<<<<< HEAD
 use ssz_types::FixedVector;
-use types::{EthSpec, ExecutionBlockHash, Transaction, Unsigned, VariableList};
-=======
 use types::{
-    EthSpec, ExecutionBlockHash, ExecutionPayloadHeader, FixedVector, Transaction, Unsigned,
-    VariableList,
+    EthSpec, ExecutionBlockHash, ExecutionPayloadHeader, Transaction, Unsigned, VariableList,
 };
->>>>>>> 60449849
 
 #[derive(Debug, PartialEq, Serialize, Deserialize)]
 #[serde(rename_all = "camelCase")]
