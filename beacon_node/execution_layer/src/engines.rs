//! Provides generic behaviour for multiple execution engines, specifically fallback behaviour.

use crate::engine_api::{
<<<<<<< HEAD
    EngineApi, Error as EngineApiError, ForkchoiceUpdatedResponse, PayloadAttributes, PayloadId,
=======
    Error as EngineApiError, ForkchoiceUpdatedResponse, PayloadAttributes, PayloadId,
>>>>>>> be1e2e20
};
use crate::HttpJsonRpc;
use lru::LruCache;
use slog::{crit, debug, info, warn, Logger};
use std::future::Future;
use tokio::sync::{Mutex, RwLock};
use types::{Address, ExecutionBlockHash, Hash256};

/// The number of payload IDs that will be stored for each `Engine`.
///
/// Since the size of each value is small (~100 bytes) a large number is used for safety.
const PAYLOAD_ID_LRU_CACHE_SIZE: usize = 512;

/// Stores the remembered state of a engine.
#[derive(Copy, Clone, PartialEq)]
enum EngineState {
    Synced,
    Offline,
    Syncing,
    AuthFailed,
}

#[derive(Copy, Clone, PartialEq, Debug)]
pub struct ForkChoiceState {
    pub head_block_hash: ExecutionBlockHash,
    pub safe_block_hash: ExecutionBlockHash,
    pub finalized_block_hash: ExecutionBlockHash,
}

/// Used to enable/disable logging on some tasks.
#[derive(Copy, Clone, PartialEq)]
pub enum Logging {
    Enabled,
    Disabled,
}

impl Logging {
    pub fn is_enabled(&self) -> bool {
        match self {
            Logging::Enabled => true,
            Logging::Disabled => false,
        }
    }
}

#[derive(Hash, PartialEq, std::cmp::Eq)]
struct PayloadIdCacheKey {
    pub head_block_hash: ExecutionBlockHash,
    pub timestamp: u64,
    pub prev_randao: Hash256,
    pub suggested_fee_recipient: Address,
}

#[derive(Debug)]
pub enum EngineError {
    Offline,
    Api { error: EngineApiError },
    BuilderApi { error: EngineApiError },
    Auth,
}

/// An execution engine.
pub struct Engine {
    pub api: HttpJsonRpc,
    payload_id_cache: Mutex<LruCache<PayloadIdCacheKey, PayloadId>>,
    state: RwLock<EngineState>,
    pub latest_forkchoice_state: RwLock<Option<ForkChoiceState>>,
    pub log: Logger,
}

impl Engine {
    /// Creates a new, offline engine.
    pub fn new(api: HttpJsonRpc, log: &Logger) -> Self {
        Self {
            api,
            payload_id_cache: Mutex::new(LruCache::new(PAYLOAD_ID_LRU_CACHE_SIZE)),
            state: RwLock::new(EngineState::Offline),
            latest_forkchoice_state: Default::default(),
            log: log.clone(),
        }
    }

    pub async fn get_payload_id(
        &self,
        head_block_hash: ExecutionBlockHash,
        timestamp: u64,
        prev_randao: Hash256,
        suggested_fee_recipient: Address,
    ) -> Option<PayloadId> {
        self.payload_id_cache
            .lock()
            .await
            .get(&PayloadIdCacheKey {
                head_block_hash,
                timestamp,
                prev_randao,
                suggested_fee_recipient,
            })
            .cloned()
    }

<<<<<<< HEAD
impl Engine<EngineApi> {
=======
>>>>>>> be1e2e20
    pub async fn notify_forkchoice_updated(
        &self,
        forkchoice_state: ForkChoiceState,
        payload_attributes: Option<PayloadAttributes>,
        log: &Logger,
    ) -> Result<ForkchoiceUpdatedResponse, EngineApiError> {
        let response = self
            .api
            .forkchoice_updated_v1(forkchoice_state, payload_attributes)
            .await?;

        if let Some(payload_id) = response.payload_id {
            if let Some(key) =
                payload_attributes.map(|pa| PayloadIdCacheKey::new(&forkchoice_state, &pa))
            {
                self.payload_id_cache.lock().await.put(key, payload_id);
            } else {
                debug!(
                    log,
                    "Engine returned unexpected payload_id";
                    "payload_id" => ?payload_id
                );
            }
        }

        Ok(response)
    }
<<<<<<< HEAD
}

// This structure is used to hold multiple execution engines managed in a fallback manner. This
// functionality has been removed following https://github.com/sigp/lighthouse/issues/3118 and this
// struct will likely be removed in the future.
pub struct Engines {
    pub engine: Engine<EngineApi>,
    pub latest_forkchoice_state: RwLock<Option<ForkChoiceState>>,
    pub log: Logger,
}

#[derive(Debug)]
pub enum EngineError {
    Offline { id: String },
    Api { id: String, error: EngineApiError },
    BuilderApi { error: EngineApiError },
    Auth { id: String },
}

impl Engines {
=======

>>>>>>> be1e2e20
    async fn get_latest_forkchoice_state(&self) -> Option<ForkChoiceState> {
        *self.latest_forkchoice_state.read().await
    }

    pub async fn set_latest_forkchoice_state(&self, state: ForkChoiceState) {
        *self.latest_forkchoice_state.write().await = Some(state);
    }

    async fn send_latest_forkchoice_state(&self) {
        let latest_forkchoice_state = self.get_latest_forkchoice_state().await;

        if let Some(forkchoice_state) = latest_forkchoice_state {
            if forkchoice_state.head_block_hash == ExecutionBlockHash::zero() {
                debug!(
                    self.log,
                    "No need to call forkchoiceUpdated";
                    "msg" => "head does not have execution enabled",
                );
                return;
            }

            info!(
                self.log,
                "Issuing forkchoiceUpdated";
                "forkchoice_state" => ?forkchoice_state,
            );

            // For simplicity, payload attributes are never included in this call. It may be
            // reasonable to include them in the future.
            if let Err(e) = self.api.forkchoice_updated_v1(forkchoice_state, None).await {
                debug!(
                    self.log,
                    "Failed to issue latest head to engine";
                    "error" => ?e,
                );
            }
        } else {
            debug!(
                self.log,
                "No head, not sending to engine";
            );
        }
    }

    /// Returns `true` if the engine has a "synced" status.
    pub async fn is_synced(&self) -> bool {
        *self.state.read().await == EngineState::Synced
    }
    /// Run the `EngineApi::upcheck` function if the node's last known state is not synced. This
    /// might be used to recover the node if offline.
    pub async fn upcheck_not_synced(&self, logging: Logging) {
        let mut state_lock = self.state.write().await;
        if *state_lock != EngineState::Synced {
            match self.api.upcheck().await {
                Ok(()) => {
                    if logging.is_enabled() {
                        info!(
                            self.log,
                            "Execution engine online";
                        );
                    }
                    // Send the node our latest forkchoice_state.
                    self.send_latest_forkchoice_state().await;

                    *state_lock = EngineState::Synced
                }
                Err(EngineApiError::IsSyncing) => {
                    if logging.is_enabled() {
                        warn!(
                            self.log,
                            "Execution engine syncing";
                        )
                    }

                    // Send the node our latest forkchoice_state, it may assist with syncing.
                    self.send_latest_forkchoice_state().await;

                    *state_lock = EngineState::Syncing
                }
                Err(EngineApiError::Auth(err)) => {
                    if logging.is_enabled() {
                        warn!(
                            self.log,
                            "Failed jwt authorization";
                            "error" => ?err,
                        );
                    }

                    *state_lock = EngineState::AuthFailed
                }
                Err(e) => {
                    if logging.is_enabled() {
                        warn!(
                            self.log,
                            "Execution engine offline";
                            "error" => ?e,
                        )
                    }
                }
            }
        }

        if *state_lock != EngineState::Synced && logging.is_enabled() {
            crit!(
                self.log,
                "No synced execution engines";
            )
        }
    }

    /// Run `func` on the node.
    ///
    /// This function might try to run `func` twice. If the node returns an error it will try to
    /// upcheck it and then run the function again.
    pub async fn first_success<'a, F, G, H>(&'a self, func: F) -> Result<H, EngineError>
    where
        F: Fn(&'a Engine) -> G + Copy,
        G: Future<Output = Result<H, EngineApiError>>,
    {
        match self.first_success_without_retry(func).await {
            Ok(result) => Ok(result),
            Err(e) => {
                debug!(self.log, "First engine call failed. Retrying"; "err" => ?e);
                // Try to recover the node.
                self.upcheck_not_synced(Logging::Enabled).await;
                // Try again.
                self.first_success_without_retry(func).await
            }
        }
    }

    /// Run `func` on the node.
    pub async fn first_success_without_retry<'a, F, G, H>(
        &'a self,
        func: F,
    ) -> Result<H, EngineError>
    where
        F: Fn(&'a Engine) -> G,
        G: Future<Output = Result<H, EngineApiError>>,
    {
        let (engine_synced, engine_auth_failed) = {
            let state = self.state.read().await;
            (
                *state == EngineState::Synced,
                *state == EngineState::AuthFailed,
            )
        };
        if engine_synced {
            match func(self).await {
                Ok(result) => Ok(result),
                Err(error) => {
                    debug!(
                        self.log,
                        "Execution engine call failed";
                        "error" => ?error,
                    );
                    *self.state.write().await = EngineState::Offline;
                    Err(EngineError::Api { error })
                }
            }
        } else if engine_auth_failed {
            Err(EngineError::Auth)
        } else {
            Err(EngineError::Offline)
        }
    }

    /// Runs `func` on the node.
    ///
    /// This function might try to run `func` twice. If all nodes return an error on the first time
    /// it runs, it will try to upcheck all offline nodes and then run the function again.
    pub async fn broadcast<'a, F, G, H>(&'a self, func: F) -> Result<H, EngineError>
    where
        F: Fn(&'a Engine) -> G + Copy,
        G: Future<Output = Result<H, EngineApiError>>,
    {
        match self.broadcast_without_retry(func).await {
            Err(EngineError::Offline { .. }) => {
                self.upcheck_not_synced(Logging::Enabled).await;
                self.broadcast_without_retry(func).await
            }
            other => other,
        }
    }

    /// Runs `func` on the node if it's last state is not offline.
    pub async fn broadcast_without_retry<'a, F, G, H>(&'a self, func: F) -> Result<H, EngineError>
    where
        F: Fn(&'a Engine) -> G,
        G: Future<Output = Result<H, EngineApiError>>,
    {
        let func = &func;
        if *self.state.read().await == EngineState::Offline {
            Err(EngineError::Offline)
        } else {
            match func(self).await {
                Ok(res) => Ok(res),
                Err(error) => {
                    debug!(
                        self.log,
                        "Execution engine call failed";
                        "error" => ?error,
                    );
<<<<<<< HEAD
                    *self.engine.state.write().await = EngineState::Offline;
                    Err(EngineError::Api {
                        id: self.engine.id.clone(),
                        error,
                    })
=======
                    *self.state.write().await = EngineState::Offline;
                    Err(EngineError::Api { error })
>>>>>>> be1e2e20
                }
            }
        }
    }
}

impl PayloadIdCacheKey {
    fn new(state: &ForkChoiceState, attributes: &PayloadAttributes) -> Self {
        Self {
            head_block_hash: state.head_block_hash,
            timestamp: attributes.timestamp,
            prev_randao: attributes.prev_randao,
            suggested_fee_recipient: attributes.suggested_fee_recipient,
        }
    }
}<|MERGE_RESOLUTION|>--- conflicted
+++ resolved
@@ -1,11 +1,7 @@
 //! Provides generic behaviour for multiple execution engines, specifically fallback behaviour.
 
 use crate::engine_api::{
-<<<<<<< HEAD
-    EngineApi, Error as EngineApiError, ForkchoiceUpdatedResponse, PayloadAttributes, PayloadId,
-=======
     Error as EngineApiError, ForkchoiceUpdatedResponse, PayloadAttributes, PayloadId,
->>>>>>> be1e2e20
 };
 use crate::HttpJsonRpc;
 use lru::LruCache;
@@ -107,10 +103,6 @@
             .cloned()
     }
 
-<<<<<<< HEAD
-impl Engine<EngineApi> {
-=======
->>>>>>> be1e2e20
     pub async fn notify_forkchoice_updated(
         &self,
         forkchoice_state: ForkChoiceState,
@@ -138,30 +130,7 @@
 
         Ok(response)
     }
-<<<<<<< HEAD
-}
-
-// This structure is used to hold multiple execution engines managed in a fallback manner. This
-// functionality has been removed following https://github.com/sigp/lighthouse/issues/3118 and this
-// struct will likely be removed in the future.
-pub struct Engines {
-    pub engine: Engine<EngineApi>,
-    pub latest_forkchoice_state: RwLock<Option<ForkChoiceState>>,
-    pub log: Logger,
-}
-
-#[derive(Debug)]
-pub enum EngineError {
-    Offline { id: String },
-    Api { id: String, error: EngineApiError },
-    BuilderApi { error: EngineApiError },
-    Auth { id: String },
-}
-
-impl Engines {
-=======
-
->>>>>>> be1e2e20
+
     async fn get_latest_forkchoice_state(&self) -> Option<ForkChoiceState> {
         *self.latest_forkchoice_state.read().await
     }
@@ -365,16 +334,8 @@
                         "Execution engine call failed";
                         "error" => ?error,
                     );
-<<<<<<< HEAD
-                    *self.engine.state.write().await = EngineState::Offline;
-                    Err(EngineError::Api {
-                        id: self.engine.id.clone(),
-                        error,
-                    })
-=======
                     *self.state.write().await = EngineState::Offline;
                     Err(EngineError::Api { error })
->>>>>>> be1e2e20
                 }
             }
         }
