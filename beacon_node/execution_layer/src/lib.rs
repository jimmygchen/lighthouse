//! This crate provides an abstraction over one or more *execution engines*. An execution engine
//! was formerly known as an "eth1 node", like Geth, Nethermind, Erigon, etc.
//!
//! This crate only provides useful functionality for "The Merge", it does not provide any of the
//! deposit-contract functionality that the `beacon_node/eth1` crate already provides.

use crate::payload_cache::PayloadCache;
use auth::{strip_prefix, Auth, JwtKey};
use builder_client::BuilderHttpClient;
use engine_api::Error as ApiError;
pub use engine_api::*;
pub use engine_api::{http, http::deposit_methods, http::HttpJsonRpc};
pub use engines::ForkChoiceState;
use engines::{Engine, EngineError};
use fork_choice::ForkchoiceUpdateParameters;
use lru::LruCache;
use payload_status::process_payload_status;
pub use payload_status::PayloadStatus;
use sensitive_url::SensitiveUrl;
use serde::{Deserialize, Serialize};
use slog::{crit, debug, error, info, trace, warn, Logger};
use slot_clock::SlotClock;
use std::collections::HashMap;
use std::future::Future;
use std::io::Write;
use std::path::PathBuf;
use std::sync::Arc;
use std::time::{Duration, SystemTime, UNIX_EPOCH};
use task_executor::TaskExecutor;
use tokio::{
    sync::{Mutex, MutexGuard, RwLock},
    time::sleep,
};
use types::{
    BlindedPayload, BlockType, ChainSpec, Epoch, ExecPayload, ExecutionBlockHash, ForkName,
    ProposerPreparationData, PublicKeyBytes, SignedBeaconBlock, Slot,
};

mod engine_api;
mod engines;
mod metrics;
pub mod payload_cache;
mod payload_status;
pub mod test_utils;

/// Indicates the default jwt authenticated execution endpoint.
pub const DEFAULT_EXECUTION_ENDPOINT: &str = "http://localhost:8551/";

/// Name for the default file used for the jwt secret.
pub const DEFAULT_JWT_FILE: &str = "jwt.hex";

/// Each time the `ExecutionLayer` retrieves a block from an execution node, it stores that block
/// in an LRU cache to avoid redundant lookups. This is the size of that cache.
const EXECUTION_BLOCKS_LRU_CACHE_SIZE: usize = 128;

/// A fee recipient address for use during block production. Only used as a very last resort if
/// there is no address provided by the user.
///
/// ## Note
///
/// This is *not* the zero-address, since Geth has been known to return errors for a coinbase of
/// 0x00..00.
const DEFAULT_SUGGESTED_FEE_RECIPIENT: [u8; 20] =
    [0, 0, 0, 0, 0, 0, 0, 0, 0, 0, 0, 0, 0, 0, 0, 0, 0, 0, 0, 1];

const CONFIG_POLL_INTERVAL: Duration = Duration::from_secs(60);

#[derive(Debug)]
pub enum Error {
    NoEngine,
    NoPayloadBuilder,
    ApiError(ApiError),
    Builder(builder_client::Error),
    NoHeaderFromBuilder,
    EngineError(Box<EngineError>),
    NotSynced,
    ShuttingDown,
    FeeRecipientUnspecified,
    MissingLatestValidHash,
    InvalidJWTSecret(String),
}

impl From<ApiError> for Error {
    fn from(e: ApiError) -> Self {
        Error::ApiError(e)
    }
}

#[derive(Clone, PartialEq)]
pub struct ProposerPreparationDataEntry {
    update_epoch: Epoch,
    preparation_data: ProposerPreparationData,
}

#[derive(Hash, PartialEq, Eq)]
pub struct ProposerKey {
    slot: Slot,
    head_block_root: Hash256,
}

#[derive(PartialEq, Clone)]
pub struct Proposer {
    validator_index: u64,
    payload_attributes: PayloadAttributes,
}

/// Information from the beacon chain that is necessary for querying the builder API.
pub struct BuilderParams {
    pub pubkey: PublicKeyBytes,
    pub slot: Slot,
    pub chain_health: ChainHealth,
}

pub enum ChainHealth {
    Healthy,
    Unhealthy(FailedCondition),
    PreMerge,
}

#[derive(Debug)]
pub enum FailedCondition {
    Skips,
    SkipsPerEpoch,
    EpochsSinceFinalization,
}

struct Inner<E: EthSpec> {
    engine: Arc<Engine>,
    builder: Option<BuilderHttpClient>,
    execution_engine_forkchoice_lock: Mutex<()>,
    suggested_fee_recipient: Option<Address>,
    proposer_preparation_data: Mutex<HashMap<u64, ProposerPreparationDataEntry>>,
    execution_blocks: Mutex<LruCache<ExecutionBlockHash, ExecutionBlock>>,
    proposers: RwLock<HashMap<ProposerKey, Proposer>>,
    executor: TaskExecutor,
    payload_cache: PayloadCache<E>,
    log: Logger,
}

#[derive(Debug, Default, Clone, Serialize, Deserialize)]
pub struct Config {
    /// Endpoint urls for EL nodes that are running the engine api.
    pub execution_endpoints: Vec<SensitiveUrl>,
    /// Endpoint urls for services providing the builder api.
    pub builder_url: Option<SensitiveUrl>,
    /// JWT secrets for the above endpoints running the engine api.
    pub secret_files: Vec<PathBuf>,
    /// The default fee recipient to use on the beacon node if none if provided from
    /// the validator client during block preparation.
    pub suggested_fee_recipient: Option<Address>,
    /// An optional id for the beacon node that will be passed to the EL in the JWT token claim.
    pub jwt_id: Option<String>,
    /// An optional client version for the beacon node that will be passed to the EL in the JWT token claim.
    pub jwt_version: Option<String>,
    /// Default directory for the jwt secret if not provided through cli.
    pub default_datadir: PathBuf,
}

/// Provides access to one execution engine and provides a neat interface for consumption by the
/// `BeaconChain`.
#[derive(Clone)]
pub struct ExecutionLayer<T: EthSpec> {
    inner: Arc<Inner<T>>,
}

impl<T: EthSpec> ExecutionLayer<T> {
    /// Instantiate `Self` with an Execution engine specified in `Config`, using JSON-RPC via HTTP.
    pub fn from_config(config: Config, executor: TaskExecutor, log: Logger) -> Result<Self, Error> {
        let Config {
            execution_endpoints: urls,
            builder_url,
            secret_files,
            suggested_fee_recipient,
            jwt_id,
            jwt_version,
            default_datadir,
        } = config;

        if urls.len() > 1 {
            warn!(log, "Only the first execution engine url will be used");
        }
        let execution_url = urls.into_iter().next().ok_or(Error::NoEngine)?;

        // Use the default jwt secret path if not provided via cli.
        let secret_file = secret_files
            .into_iter()
            .next()
            .unwrap_or_else(|| default_datadir.join(DEFAULT_JWT_FILE));

        let jwt_key = if secret_file.exists() {
            // Read secret from file if it already exists
            std::fs::read_to_string(&secret_file)
                .map_err(|e| format!("Failed to read JWT secret file. Error: {:?}", e))
                .and_then(|ref s| {
                    let secret = JwtKey::from_slice(
                        &hex::decode(strip_prefix(s.trim_end()))
                            .map_err(|e| format!("Invalid hex string: {:?}", e))?,
                    )?;
                    Ok(secret)
                })
                .map_err(Error::InvalidJWTSecret)
        } else {
            // Create a new file and write a randomly generated secret to it if file does not exist
            std::fs::File::options()
                .write(true)
                .create_new(true)
                .open(&secret_file)
                .map_err(|e| format!("Failed to open JWT secret file. Error: {:?}", e))
                .and_then(|mut f| {
                    let secret = auth::JwtKey::random();
                    f.write_all(secret.hex_string().as_bytes())
                        .map_err(|e| format!("Failed to write to JWT secret file: {:?}", e))?;
                    Ok(secret)
                })
                .map_err(Error::InvalidJWTSecret)
        }?;

        let engine: Engine = {
            let auth = Auth::new(jwt_key, jwt_id, jwt_version);
            debug!(log, "Loaded execution endpoint"; "endpoint" => %execution_url, "jwt_path" => ?secret_file.as_path());
            let api = HttpJsonRpc::new_with_auth(execution_url, auth).map_err(Error::ApiError)?;
            Engine::new(api, executor.clone(), &log)
        };

        let builder = builder_url
            .map(|url| BuilderHttpClient::new(url).map_err(Error::Builder))
            .transpose()?;

        let inner = Inner {
            engine: Arc::new(engine),
            builder,
            execution_engine_forkchoice_lock: <_>::default(),
            suggested_fee_recipient,
            proposer_preparation_data: Mutex::new(HashMap::new()),
            proposers: RwLock::new(HashMap::new()),
            execution_blocks: Mutex::new(LruCache::new(EXECUTION_BLOCKS_LRU_CACHE_SIZE)),
            executor,
            payload_cache: PayloadCache::default(),
            log,
        };

        Ok(Self {
            inner: Arc::new(inner),
        })
    }
}

impl<T: EthSpec> ExecutionLayer<T> {
    fn engine(&self) -> &Arc<Engine> {
        &self.inner.engine
    }

    pub fn builder(&self) -> &Option<BuilderHttpClient> {
        &self.inner.builder
    }

    /// Cache a full payload, keyed on the `tree_hash_root` of its `transactions` field.
    fn cache_payload(&self, payload: &ExecutionPayload<T>) -> Option<ExecutionPayload<T>> {
        self.inner.payload_cache.put(payload.clone())
    }

    /// Attempt to retrieve a full payload from the payload cache by the `transactions_root`.
    pub fn get_payload_by_root(&self, root: &Hash256) -> Option<ExecutionPayload<T>> {
        self.inner.payload_cache.pop(root)
    }

    pub fn executor(&self) -> &TaskExecutor {
        &self.inner.executor
    }

    /// Get the current difficulty of the PoW chain.
    pub async fn get_current_difficulty(&self) -> Result<Uint256, ApiError> {
        let block = self
            .engine()
            .api
            .get_block_by_number(BlockByNumberQuery::Tag(LATEST_TAG))
            .await?
            .ok_or(ApiError::ExecutionHeadBlockNotFound)?;
        Ok(block.total_difficulty)
    }
    /// Note: this function returns a mutex guard, be careful to avoid deadlocks.
    async fn execution_blocks(
        &self,
    ) -> MutexGuard<'_, LruCache<ExecutionBlockHash, ExecutionBlock>> {
        self.inner.execution_blocks.lock().await
    }

    /// Note: this function returns a mutex guard, be careful to avoid deadlocks.
    async fn proposer_preparation_data(
        &self,
    ) -> MutexGuard<'_, HashMap<u64, ProposerPreparationDataEntry>> {
        self.inner.proposer_preparation_data.lock().await
    }

    fn proposers(&self) -> &RwLock<HashMap<ProposerKey, Proposer>> {
        &self.inner.proposers
    }

    fn log(&self) -> &Logger {
        &self.inner.log
    }

    pub async fn execution_engine_forkchoice_lock(&self) -> MutexGuard<'_, ()> {
        self.inner.execution_engine_forkchoice_lock.lock().await
    }

    /// Convenience function to allow spawning a task without waiting for the result.
    pub fn spawn<F, U>(&self, generate_future: F, name: &'static str)
    where
        F: FnOnce(Self) -> U,
        U: Future<Output = ()> + Send + 'static,
    {
        self.executor().spawn(generate_future(self.clone()), name);
    }

    /// Spawns a routine which attempts to keep the execution engine online.
    pub fn spawn_watchdog_routine<S: SlotClock + 'static>(&self, slot_clock: S) {
        let watchdog = |el: ExecutionLayer<T>| async move {
            // Run one task immediately.
            el.watchdog_task().await;

            // Start the loop to periodically update.
            loop {
                el.spawn(
                    |el| async move { el.watchdog_task().await },
                    "exec_watchdog_task",
                );
                sleep(slot_clock.slot_duration()).await;
            }
        };

        self.spawn(watchdog, "exec_watchdog");
    }

    /// Performs a single execution of the watchdog routine.
    pub async fn watchdog_task(&self) {
        self.engine().upcheck().await;
    }

    /// Spawns a routine which cleans the cached proposer data periodically.
    pub fn spawn_clean_proposer_caches_routine<S: SlotClock + 'static>(&self, slot_clock: S) {
        let preparation_cleaner = |el: ExecutionLayer<T>| async move {
            // Start the loop to periodically clean proposer preparation cache.
            loop {
                if let Some(duration_to_next_epoch) =
                    slot_clock.duration_to_next_epoch(T::slots_per_epoch())
                {
                    // Wait for next epoch
                    sleep(duration_to_next_epoch).await;

                    match slot_clock
                        .now()
                        .map(|slot| slot.epoch(T::slots_per_epoch()))
                    {
                        Some(current_epoch) => el
                            .clean_proposer_caches(current_epoch)
                            .await
                            .map_err(|e| {
                                error!(
                                    el.log(),
                                    "Failed to clean proposer preparation cache";
                                    "error" => format!("{:?}", e)
                                )
                            })
                            .unwrap_or(()),
                        None => error!(el.log(), "Failed to get current epoch from slot clock"),
                    }
                } else {
                    error!(el.log(), "Failed to read slot clock");
                    // If we can't read the slot clock, just wait another slot and retry.
                    sleep(slot_clock.slot_duration()).await;
                }
            }
        };

        self.spawn(preparation_cleaner, "exec_preparation_cleanup");
    }

    /// Spawns a routine that polls the `exchange_transition_configuration` endpoint.
    pub fn spawn_transition_configuration_poll(&self, spec: ChainSpec) {
        let routine = |el: ExecutionLayer<T>| async move {
            loop {
                if let Err(e) = el.exchange_transition_configuration(&spec).await {
                    error!(
                        el.log(),
                        "Failed to check transition config";
                        "error" => ?e
                    );
                }
                sleep(CONFIG_POLL_INTERVAL).await;
            }
        };

        self.spawn(routine, "exec_config_poll");
    }

    /// Returns `true` if the execution engine is synced and reachable.
    pub async fn is_synced(&self) -> bool {
        self.engine().is_synced().await
    }

    /// Execution nodes return a "SYNCED" response when they do not have any peers.
    ///
    /// This function is a wrapper over `Self::is_synced` that makes an additional
    /// check for the execution layer sync status. Checks if the latest block has
    /// a `block_number != 0`.
    /// Returns the `Self::is_synced` response if unable to get latest block.
    pub async fn is_synced_for_notifier(&self) -> bool {
        let synced = self.is_synced().await;
        if synced {
            if let Ok(Some(block)) = self
                .engine()
                .api
                .get_block_by_number(BlockByNumberQuery::Tag(LATEST_TAG))
                .await
            {
                if block.block_number == 0 {
                    return false;
                }
            }
        }
        synced
    }

    /// Updates the proposer preparation data provided by validators
    pub async fn update_proposer_preparation(
        &self,
        update_epoch: Epoch,
        preparation_data: &[ProposerPreparationData],
    ) {
        let mut proposer_preparation_data = self.proposer_preparation_data().await;
        for preparation_entry in preparation_data {
            let new = ProposerPreparationDataEntry {
                update_epoch,
                preparation_data: preparation_entry.clone(),
            };

            let existing =
                proposer_preparation_data.insert(preparation_entry.validator_index, new.clone());

            if existing != Some(new) {
                metrics::inc_counter(&metrics::EXECUTION_LAYER_PROPOSER_DATA_UPDATED);
            }
        }
    }

    /// Removes expired entries from proposer_preparation_data and proposers caches
    async fn clean_proposer_caches(&self, current_epoch: Epoch) -> Result<(), Error> {
        let mut proposer_preparation_data = self.proposer_preparation_data().await;

        // Keep all entries that have been updated in the last 2 epochs
        let retain_epoch = current_epoch.saturating_sub(Epoch::new(2));
        proposer_preparation_data.retain(|_validator_index, preparation_entry| {
            preparation_entry.update_epoch >= retain_epoch
        });
        drop(proposer_preparation_data);

        let retain_slot = retain_epoch.start_slot(T::slots_per_epoch());
        self.proposers()
            .write()
            .await
            .retain(|proposer_key, _proposer| proposer_key.slot >= retain_slot);

        Ok(())
    }

    /// Returns `true` if there have been any validators registered via
    /// `Self::update_proposer_preparation`.
    pub async fn has_any_proposer_preparation_data(&self) -> bool {
        !self.proposer_preparation_data().await.is_empty()
    }

    /// Returns `true` if the `proposer_index` has registered as a local validator via
    /// `Self::update_proposer_preparation`.
    pub async fn has_proposer_preparation_data(&self, proposer_index: u64) -> bool {
        self.proposer_preparation_data()
            .await
            .contains_key(&proposer_index)
    }

    /// Returns the fee-recipient address that should be used to build a block
    pub async fn get_suggested_fee_recipient(&self, proposer_index: u64) -> Address {
        if let Some(preparation_data_entry) =
            self.proposer_preparation_data().await.get(&proposer_index)
        {
            if let Some(suggested_fee_recipient) = self.inner.suggested_fee_recipient {
                if preparation_data_entry.preparation_data.fee_recipient != suggested_fee_recipient
                {
                    warn!(
                        self.log(),
                        "Inconsistent fee recipient";
                        "msg" => "The fee recipient returned from the Execution Engine differs \
                        from the suggested_fee_recipient set on the beacon node. This could \
                        indicate that fees are being diverted to another address. Please \
                        ensure that the value of suggested_fee_recipient is set correctly and \
                        that the Execution Engine is trusted.",
                        "proposer_index" => ?proposer_index,
                        "fee_recipient" => ?preparation_data_entry.preparation_data.fee_recipient,
                        "suggested_fee_recipient" => ?suggested_fee_recipient,
                    )
                }
            }
            // The values provided via the API have first priority.
            preparation_data_entry.preparation_data.fee_recipient
        } else if let Some(address) = self.inner.suggested_fee_recipient {
            // If there has been no fee recipient provided via the API, but the BN has been provided
            // with a global default address, use that.
            address
        } else {
            // If there is no user-provided fee recipient, use a junk value and complain loudly.
            crit!(
                self.log(),
                "Fee recipient unknown";
                "msg" => "the suggested_fee_recipient was unknown during block production. \
                a junk address was used, rewards were lost! \
                check the --suggested-fee-recipient flag and VC configuration.",
                "proposer_index" => ?proposer_index
            );

            Address::from_slice(&DEFAULT_SUGGESTED_FEE_RECIPIENT)
        }
    }

    /// Maps to the `engine_getPayload` JSON-RPC call.
    ///
    /// However, it will attempt to call `self.prepare_payload` if it cannot find an existing
    /// payload id for the given parameters.
    ///
    /// ## Fallback Behavior
    ///
    /// The result will be returned from the first node that returns successfully. No more nodes
    /// will be contacted.
    #[allow(clippy::too_many_arguments)]
    pub async fn get_payload<Payload: ExecPayload<T>>(
        &self,
        parent_hash: ExecutionBlockHash,
        timestamp: u64,
        prev_randao: Hash256,
        proposer_index: u64,
<<<<<<< HEAD
        builder_params: BuilderParams,
        spec: &ChainSpec,
=======
        pubkey: Option<PublicKeyBytes>,
        slot: Slot,
        forkchoice_update_params: ForkchoiceUpdateParameters,
>>>>>>> 612cdb70
    ) -> Result<Payload, Error> {
        let suggested_fee_recipient = self.get_suggested_fee_recipient(proposer_index).await;

        match Payload::block_type() {
            BlockType::Blinded => {
                let _timer = metrics::start_timer_vec(
                    &metrics::EXECUTION_LAYER_REQUEST_TIMES,
                    &[metrics::GET_BLINDED_PAYLOAD],
                );
                self.get_blinded_payload(
                    parent_hash,
                    timestamp,
                    prev_randao,
                    suggested_fee_recipient,
<<<<<<< HEAD
                    builder_params,
                    spec,
=======
                    pubkey,
                    slot,
                    forkchoice_update_params,
>>>>>>> 612cdb70
                )
                .await
            }
            BlockType::Full => {
                let _timer = metrics::start_timer_vec(
                    &metrics::EXECUTION_LAYER_REQUEST_TIMES,
                    &[metrics::GET_PAYLOAD],
                );
                self.get_full_payload(
                    parent_hash,
                    timestamp,
                    prev_randao,
                    suggested_fee_recipient,
                    forkchoice_update_params,
                )
                .await
            }
        }
    }

    #[allow(clippy::too_many_arguments)]
    async fn get_blinded_payload<Payload: ExecPayload<T>>(
        &self,
        parent_hash: ExecutionBlockHash,
        timestamp: u64,
        prev_randao: Hash256,
        suggested_fee_recipient: Address,
<<<<<<< HEAD
        builder_params: BuilderParams,
        spec: &ChainSpec,
=======
        pubkey_opt: Option<PublicKeyBytes>,
        slot: Slot,
        forkchoice_update_params: ForkchoiceUpdateParameters,
>>>>>>> 612cdb70
    ) -> Result<Payload, Error> {
        // Don't attempt to outsource payload construction until after the merge transition has been
        // finalized. We want to be conservative with payload construction until then.
<<<<<<< HEAD
        if let Some(builder) = self.builder() {
            let slot = builder_params.slot;
            let pubkey = builder_params.pubkey;

            match builder_params.chain_health {
                ChainHealth::Healthy => {
                    info!(
                        self.log(),
                        "Requesting blinded header from connected builder";
                        "slot" => ?slot,
                        "pubkey" => ?pubkey,
                        "parent_hash" => ?parent_hash,
                    );
                    let (relay_result, local_result) = tokio::join!(
                        builder.get_builder_header::<T, Payload>(slot, parent_hash, &pubkey),
                        self.get_full_payload_caching(
                            parent_hash,
                            timestamp,
                            prev_randao,
                            finalized_block_hash,
                            suggested_fee_recipient,
                        )
                    );

                    return match (relay_result, local_result) {
                        (Err(e), Ok(local)) => {
                            warn!(self.log(),"Unable to retrieve a payload from a connected builder, falling back to the local execution client: {e:?}");
                            Ok(local)
                        }
                        (Ok(None), Ok(local)) => {
                            warn!(self.log(), "No payload provided by connected builder. Attempting to propose through local execution engine");
                            Ok(local)
                        }
                        (Ok(Some(relay)), Ok(local)) => {
                            let is_signature_valid = relay.data.verify_signature(spec);

                            let header = relay.data.message.header;
                            if header.fee_recipient() != suggested_fee_recipient {
                                info!(self.log(), "Fee recipient from connected builder does not match, using it anyways.");
                                Ok(local)
                            } else if header.parent_hash() != parent_hash {
                                warn!(self.log(), "Invalid parent hash from connected builder, falling back to local execution engine.");
                                Ok(local)
                            } else if header.prev_randao() != prev_randao {
                                warn!(self.log(), "Invalid prev randao from connected builder, falling back to local execution engine.");
                                Ok(local)
                            } else if header.timestamp() != local.timestamp() {
                                warn!(self.log(), "Invalid timestamp from connected builder, falling back to local execution engine.");
                                Ok(local)
                            } else if header.block_number() != local.block_number() {
                                warn!(self.log(), "Invalid block number from connected builder, falling back to local execution engine.");
                                Ok(local)
                            } else if let Some(version) = relay.version {
                                // Once fork information is added to the payload, we will need to check that the local and relay payloads
                                // match. At this point, if we are requesting a payload at all, we have to assume this is the Bellatrix fork.
                                if !matches!(version, ForkName::Merge) {
                                    warn!(self.log(), "Invalid fork from connected builder, falling back to local execution engine.");
                                    Ok(local)
                                } else {
                                    Ok(header)
                                }
                            } else if !is_signature_valid {
                                let pubkey_bytes = relay.data.message.pubkey;
                                warn!(self.log(), "Invalid signature for pubkey {pubkey_bytes} on bid from connected builder, falling back to local execution engine.");
                                Ok(local)
                            } else {
                                Ok(header)
                            }
                        }
                        (relay_result, Err(local_error)) => {
                            warn!(self.log(), "Failure from local execution engine. Attempting to propose through connected builder"; "error" => ?local_error);
                            relay_result
                                .map_err(Error::Builder)?
                                .ok_or(Error::NoHeaderFromBuilder)
                                .map(|d| d.data.message.header)
                        }
                    };
                }
                ChainHealth::Unhealthy(condition) => {
                    info!(self.log(), "Due to poor chain health the local execution engine will be used \
                                        for payload construction. To adjust chain health conditions \
                                        Use `builder-fallback` prefixed flags";
                        "failed_condition" => ?condition)
                }
                ChainHealth::PreMerge => { /* no-op */ }
=======
        if let (Some(builder), Some(pubkey)) = (self.builder(), pubkey_opt) {
            if forkchoice_update_params
                .finalized_hash
                .map_or(false, |finalized_block_hash| {
                    finalized_block_hash != ExecutionBlockHash::zero()
                })
            {
                info!(
                    self.log(),
                    "Requesting blinded header from connected builder";
                    "slot" => ?slot,
                    "pubkey" => ?pubkey,
                    "parent_hash" => ?parent_hash,
                );
                return builder
                    .get_builder_header::<T, Payload>(slot, parent_hash, &pubkey)
                    .await
                    .map(|d| d.data.message.header)
                    .map_err(Error::Builder);
>>>>>>> 612cdb70
            }
        }
        self.get_full_payload_caching(
            parent_hash,
            timestamp,
            prev_randao,
            suggested_fee_recipient,
            forkchoice_update_params,
        )
        .await
    }

    /// Get a full payload without caching its result in the execution layer's payload cache.
    async fn get_full_payload<Payload: ExecPayload<T>>(
        &self,
        parent_hash: ExecutionBlockHash,
        timestamp: u64,
        prev_randao: Hash256,
        suggested_fee_recipient: Address,
        forkchoice_update_params: ForkchoiceUpdateParameters,
    ) -> Result<Payload, Error> {
        self.get_full_payload_with(
            parent_hash,
            timestamp,
            prev_randao,
            suggested_fee_recipient,
            forkchoice_update_params,
            noop,
        )
        .await
    }

    /// Get a full payload and cache its result in the execution layer's payload cache.
    async fn get_full_payload_caching<Payload: ExecPayload<T>>(
        &self,
        parent_hash: ExecutionBlockHash,
        timestamp: u64,
        prev_randao: Hash256,
        finalized_block_hash: ExecutionBlockHash,
        suggested_fee_recipient: Address,
    ) -> Result<Payload, Error> {
        self.get_full_payload_with(
            parent_hash,
            timestamp,
            prev_randao,
            finalized_block_hash,
            suggested_fee_recipient,
            Self::cache_payload,
        )
        .await
    }

    async fn get_full_payload_with<Payload: ExecPayload<T>>(
        &self,
        parent_hash: ExecutionBlockHash,
        timestamp: u64,
        prev_randao: Hash256,
        suggested_fee_recipient: Address,
        forkchoice_update_params: ForkchoiceUpdateParameters,
        f: fn(&ExecutionLayer<T>, &ExecutionPayload<T>) -> Option<ExecutionPayload<T>>,
    ) -> Result<Payload, Error> {
        debug!(
            self.log(),
            "Issuing engine_getPayload";
            "suggested_fee_recipient" => ?suggested_fee_recipient,
            "prev_randao" => ?prev_randao,
            "timestamp" => timestamp,
            "parent_hash" => ?parent_hash,
        );
        self.engine()
            .request(|engine| async move {
                let payload_id = if let Some(id) = engine
                    .get_payload_id(parent_hash, timestamp, prev_randao, suggested_fee_recipient)
                    .await
                {
                    // The payload id has been cached for this engine.
                    metrics::inc_counter_vec(
                        &metrics::EXECUTION_LAYER_PRE_PREPARED_PAYLOAD_ID,
                        &[metrics::HIT],
                    );
                    id
                } else {
                    // The payload id has *not* been cached. Trigger an artificial
                    // fork choice update to retrieve a payload ID.
                    metrics::inc_counter_vec(
                        &metrics::EXECUTION_LAYER_PRE_PREPARED_PAYLOAD_ID,
                        &[metrics::MISS],
                    );
                    let fork_choice_state = ForkChoiceState {
                        head_block_hash: parent_hash,
                        safe_block_hash: forkchoice_update_params
                            .justified_hash
                            .unwrap_or_else(ExecutionBlockHash::zero),
                        finalized_block_hash: forkchoice_update_params
                            .finalized_hash
                            .unwrap_or_else(ExecutionBlockHash::zero),
                    };
                    let payload_attributes = PayloadAttributes {
                        timestamp,
                        prev_randao,
                        suggested_fee_recipient,
                    };

                    let response = engine
                        .notify_forkchoice_updated(
                            fork_choice_state,
                            Some(payload_attributes),
                            self.log(),
                        )
                        .await?;

                    match response.payload_id {
                        Some(payload_id) => payload_id,
                        None => {
                            error!(
                                self.log(),
                                "Exec engine unable to produce payload";
                                "msg" => "No payload ID, the engine is likely syncing. \
                                          This has the potential to cause a missed block proposal.",
                                "status" => ?response.payload_status
                            );
                            return Err(ApiError::PayloadIdUnavailable);
                        }
                    }
                };

                engine
                    .api
                    .get_payload_v1::<T>(payload_id)
                    .await
                    .map(|full_payload| {
                        if f(self, &full_payload).is_some() {
                            warn!(
                                self.log(),
                                "Duplicate payload cached, this might indicate redundant proposal \
                                 attempts."
                            );
                        }
                        full_payload.into()
                    })
            })
            .await
            .map_err(Box::new)
            .map_err(Error::EngineError)
    }

    /// Maps to the `engine_newPayload` JSON-RPC call.
    ///
    /// ## Fallback Behaviour
    ///
    /// The request will be broadcast to all nodes, simultaneously. It will await a response (or
    /// failure) from all nodes and then return based on the first of these conditions which
    /// returns true:
    ///
    /// - Error::ConsensusFailure if some nodes return valid and some return invalid
    /// - Valid, if any nodes return valid.
    /// - Invalid, if any nodes return invalid.
    /// - Syncing, if any nodes return syncing.
    /// - An error, if all nodes return an error.
    pub async fn notify_new_payload(
        &self,
        execution_payload: &ExecutionPayload<T>,
    ) -> Result<PayloadStatus, Error> {
        let _timer = metrics::start_timer_vec(
            &metrics::EXECUTION_LAYER_REQUEST_TIMES,
            &[metrics::NEW_PAYLOAD],
        );

        trace!(
            self.log(),
            "Issuing engine_newPayload";
            "parent_hash" => ?execution_payload.parent_hash,
            "block_hash" => ?execution_payload.block_hash,
            "block_number" => execution_payload.block_number,
        );

        let result = self
            .engine()
            .request(|engine| engine.api.new_payload_v1(execution_payload.clone()))
            .await;

        process_payload_status(execution_payload.block_hash, result, self.log())
            .map_err(Box::new)
            .map_err(Error::EngineError)
    }

    /// Register that the given `validator_index` is going to produce a block at `slot`.
    ///
    /// The block will be built atop `head_block_root` and the EL will need to prepare an
    /// `ExecutionPayload` as defined by the given `payload_attributes`.
    pub async fn insert_proposer(
        &self,
        slot: Slot,
        head_block_root: Hash256,
        validator_index: u64,
        payload_attributes: PayloadAttributes,
    ) -> bool {
        let proposers_key = ProposerKey {
            slot,
            head_block_root,
        };

        let existing = self.proposers().write().await.insert(
            proposers_key,
            Proposer {
                validator_index,
                payload_attributes,
            },
        );

        if existing.is_none() {
            metrics::inc_counter(&metrics::EXECUTION_LAYER_PROPOSER_INSERTED);
        }

        existing.is_some()
    }

    /// If there has been a proposer registered via `Self::insert_proposer` with a matching `slot`
    /// `head_block_root`, then return the appropriate `PayloadAttributes` for inclusion in
    /// `forkchoiceUpdated` calls.
    pub async fn payload_attributes(
        &self,
        current_slot: Slot,
        head_block_root: Hash256,
    ) -> Option<PayloadAttributes> {
        let proposers_key = ProposerKey {
            slot: current_slot,
            head_block_root,
        };

        let proposer = self.proposers().read().await.get(&proposers_key).cloned()?;

        debug!(
            self.log(),
            "Beacon proposer found";
            "payload_attributes" => ?proposer.payload_attributes,
            "head_block_root" => ?head_block_root,
            "slot" => current_slot,
            "validator_index" => proposer.validator_index,
        );

        Some(proposer.payload_attributes)
    }

    /// Maps to the `engine_consensusValidated` JSON-RPC call.
    ///
    /// ## Fallback Behaviour
    ///
    /// The request will be broadcast to all nodes, simultaneously. It will await a response (or
    /// failure) from all nodes and then return based on the first of these conditions which
    /// returns true:
    ///
    /// - Error::ConsensusFailure if some nodes return valid and some return invalid
    /// - Valid, if any nodes return valid.
    /// - Invalid, if any nodes return invalid.
    /// - Syncing, if any nodes return syncing.
    /// - An error, if all nodes return an error.
    pub async fn notify_forkchoice_updated(
        &self,
        head_block_hash: ExecutionBlockHash,
        justified_block_hash: ExecutionBlockHash,
        finalized_block_hash: ExecutionBlockHash,
        current_slot: Slot,
        head_block_root: Hash256,
    ) -> Result<PayloadStatus, Error> {
        let _timer = metrics::start_timer_vec(
            &metrics::EXECUTION_LAYER_REQUEST_TIMES,
            &[metrics::FORKCHOICE_UPDATED],
        );

        trace!(
            self.log(),
            "Issuing engine_forkchoiceUpdated";
            "finalized_block_hash" => ?finalized_block_hash,
            "justified_block_hash" => ?justified_block_hash,
            "head_block_hash" => ?head_block_hash,
        );

        let next_slot = current_slot + 1;
        let payload_attributes = self.payload_attributes(next_slot, head_block_root).await;

        // Compute the "lookahead", the time between when the payload will be produced and now.
        if let Some(payload_attributes) = payload_attributes {
            if let Ok(now) = SystemTime::now().duration_since(UNIX_EPOCH) {
                let timestamp = Duration::from_secs(payload_attributes.timestamp);
                if let Some(lookahead) = timestamp.checked_sub(now) {
                    metrics::observe_duration(
                        &metrics::EXECUTION_LAYER_PAYLOAD_ATTRIBUTES_LOOKAHEAD,
                        lookahead,
                    );
                } else {
                    debug!(
                        self.log(),
                        "Late payload attributes";
                        "timestamp" => ?timestamp,
                        "now" => ?now,
                    )
                }
            }
        }

        let forkchoice_state = ForkChoiceState {
            head_block_hash,
            safe_block_hash: justified_block_hash,
            finalized_block_hash,
        };

        self.engine()
            .set_latest_forkchoice_state(forkchoice_state)
            .await;

        let result = self
            .engine()
            .request(|engine| async move {
                engine
                    .notify_forkchoice_updated(forkchoice_state, payload_attributes, self.log())
                    .await
            })
            .await;

        process_payload_status(
            head_block_hash,
            result.map(|response| response.payload_status),
            self.log(),
        )
        .map_err(Box::new)
        .map_err(Error::EngineError)
    }

    pub async fn exchange_transition_configuration(&self, spec: &ChainSpec) -> Result<(), Error> {
        let local = TransitionConfigurationV1 {
            terminal_total_difficulty: spec.terminal_total_difficulty,
            terminal_block_hash: spec.terminal_block_hash,
            terminal_block_number: 0,
        };

        let result = self
            .engine()
            .request(|engine| engine.api.exchange_transition_configuration_v1(local))
            .await;

        match result {
            Ok(remote) => {
                if local.terminal_total_difficulty != remote.terminal_total_difficulty
                    || local.terminal_block_hash != remote.terminal_block_hash
                {
                    error!(
                        self.log(),
                        "Execution client config mismatch";
                        "msg" => "ensure lighthouse and the execution client are up-to-date and \
                                  configured consistently",
                        "remote" => ?remote,
                        "local" => ?local,
                    );
                    Err(Error::EngineError(Box::new(EngineError::Api {
                        error: ApiError::TransitionConfigurationMismatch,
                    })))
                } else {
                    debug!(
                        self.log(),
                        "Execution client config is OK";
                    );
                    Ok(())
                }
            }
            Err(e) => {
                error!(
                    self.log(),
                    "Unable to get transition config";
                    "error" => ?e,
                );
                Err(Error::EngineError(Box::new(e)))
            }
        }
    }

    /// Used during block production to determine if the merge has been triggered.
    ///
    /// ## Specification
    ///
    /// `get_terminal_pow_block_hash`
    ///
    /// https://github.com/ethereum/consensus-specs/blob/v1.1.5/specs/merge/validator.md
    pub async fn get_terminal_pow_block_hash(
        &self,
        spec: &ChainSpec,
        timestamp: u64,
    ) -> Result<Option<ExecutionBlockHash>, Error> {
        let _timer = metrics::start_timer_vec(
            &metrics::EXECUTION_LAYER_REQUEST_TIMES,
            &[metrics::GET_TERMINAL_POW_BLOCK_HASH],
        );

        let hash_opt = self
            .engine()
            .request(|engine| async move {
                let terminal_block_hash = spec.terminal_block_hash;
                if terminal_block_hash != ExecutionBlockHash::zero() {
                    if self
                        .get_pow_block(engine, terminal_block_hash)
                        .await?
                        .is_some()
                    {
                        return Ok(Some(terminal_block_hash));
                    } else {
                        return Ok(None);
                    }
                }

                let block = self.get_pow_block_at_total_difficulty(engine, spec).await?;
                if let Some(pow_block) = block {
                    // If `terminal_block.timestamp == transition_block.timestamp`,
                    // we violate the invariant that a block's timestamp must be
                    // strictly greater than its parent's timestamp.
                    // The execution layer will reject a fcu call with such payload
                    // attributes leading to a missed block.
                    // Hence, we return `None` in such a case.
                    if pow_block.timestamp >= timestamp {
                        return Ok(None);
                    }
                }
                Ok(block.map(|b| b.block_hash))
            })
            .await
            .map_err(Box::new)
            .map_err(Error::EngineError)?;

        if let Some(hash) = &hash_opt {
            info!(
                self.log(),
                "Found terminal block hash";
                "terminal_block_hash_override" => ?spec.terminal_block_hash,
                "terminal_total_difficulty" => ?spec.terminal_total_difficulty,
                "block_hash" => ?hash,
            );
        }

        Ok(hash_opt)
    }

    /// This function should remain internal. External users should use
    /// `self.get_terminal_pow_block` instead, since it checks against the terminal block hash
    /// override.
    ///
    /// ## Specification
    ///
    /// `get_pow_block_at_terminal_total_difficulty`
    ///
    /// https://github.com/ethereum/consensus-specs/blob/v1.1.5/specs/merge/validator.md
    async fn get_pow_block_at_total_difficulty(
        &self,
        engine: &Engine,
        spec: &ChainSpec,
    ) -> Result<Option<ExecutionBlock>, ApiError> {
        let mut block = engine
            .api
            .get_block_by_number(BlockByNumberQuery::Tag(LATEST_TAG))
            .await?
            .ok_or(ApiError::ExecutionHeadBlockNotFound)?;

        self.execution_blocks().await.put(block.block_hash, block);

        loop {
            let block_reached_ttd = block.total_difficulty >= spec.terminal_total_difficulty;
            if block_reached_ttd {
                if block.parent_hash == ExecutionBlockHash::zero() {
                    return Ok(Some(block));
                }
                let parent = self
                    .get_pow_block(engine, block.parent_hash)
                    .await?
                    .ok_or(ApiError::ExecutionBlockNotFound(block.parent_hash))?;
                let parent_reached_ttd = parent.total_difficulty >= spec.terminal_total_difficulty;

                if block_reached_ttd && !parent_reached_ttd {
                    return Ok(Some(block));
                } else {
                    block = parent;
                }
            } else {
                return Ok(None);
            }
        }
    }

    /// Used during block verification to check that a block correctly triggers the merge.
    ///
    /// ## Returns
    ///
    /// - `Some(true)` if the given `block_hash` is the terminal proof-of-work block.
    /// - `Some(false)` if the given `block_hash` is certainly *not* the terminal proof-of-work
    ///     block.
    /// - `None` if the `block_hash` or its parent were not present on the execution engine.
    /// - `Err(_)` if there was an error connecting to the execution engine.
    ///
    /// ## Fallback Behaviour
    ///
    /// The request will be broadcast to all nodes, simultaneously. It will await a response (or
    /// failure) from all nodes and then return based on the first of these conditions which
    /// returns true:
    ///
    /// - Terminal, if any node indicates it is terminal.
    /// - Not terminal, if any node indicates it is non-terminal.
    /// - Block not found, if any node cannot find the block.
    /// - An error, if all nodes return an error.
    ///
    /// ## Specification
    ///
    /// `is_valid_terminal_pow_block`
    ///
    /// https://github.com/ethereum/consensus-specs/blob/v1.1.0/specs/merge/fork-choice.md
    pub async fn is_valid_terminal_pow_block_hash(
        &self,
        block_hash: ExecutionBlockHash,
        spec: &ChainSpec,
    ) -> Result<Option<bool>, Error> {
        let _timer = metrics::start_timer_vec(
            &metrics::EXECUTION_LAYER_REQUEST_TIMES,
            &[metrics::IS_VALID_TERMINAL_POW_BLOCK_HASH],
        );

        self.engine()
            .request(|engine| async move {
                if let Some(pow_block) = self.get_pow_block(engine, block_hash).await? {
                    if let Some(pow_parent) =
                        self.get_pow_block(engine, pow_block.parent_hash).await?
                    {
                        return Ok(Some(
                            self.is_valid_terminal_pow_block(pow_block, pow_parent, spec),
                        ));
                    }
                }
                Ok(None)
            })
            .await
            .map_err(Box::new)
            .map_err(Error::EngineError)
    }

    /// This function should remain internal.
    ///
    /// External users should use `self.is_valid_terminal_pow_block_hash`.
    fn is_valid_terminal_pow_block(
        &self,
        block: ExecutionBlock,
        parent: ExecutionBlock,
        spec: &ChainSpec,
    ) -> bool {
        let is_total_difficulty_reached = block.total_difficulty >= spec.terminal_total_difficulty;
        let is_parent_total_difficulty_valid =
            parent.total_difficulty < spec.terminal_total_difficulty;
        is_total_difficulty_reached && is_parent_total_difficulty_valid
    }

    /// Maps to the `eth_getBlockByHash` JSON-RPC call.
    ///
    /// ## TODO(merge)
    ///
    /// This will return an execution block regardless of whether or not it was created by a PoW
    /// miner (pre-merge) or a PoS validator (post-merge). It's not immediately clear if this is
    /// correct or not, see the discussion here:
    ///
    /// https://github.com/ethereum/consensus-specs/issues/2636
    async fn get_pow_block(
        &self,
        engine: &Engine,
        hash: ExecutionBlockHash,
    ) -> Result<Option<ExecutionBlock>, ApiError> {
        if let Some(cached) = self.execution_blocks().await.get(&hash).copied() {
            // The block was in the cache, no need to request it from the execution
            // engine.
            return Ok(Some(cached));
        }

        // The block was *not* in the cache, request it from the execution
        // engine and cache it for future reference.
        if let Some(block) = engine.api.get_block_by_hash(hash).await? {
            self.execution_blocks().await.put(hash, block);
            Ok(Some(block))
        } else {
            Ok(None)
        }
    }

    pub async fn get_payload_by_block_hash(
        &self,
        hash: ExecutionBlockHash,
    ) -> Result<Option<ExecutionPayload<T>>, Error> {
        self.engine()
            .request(|engine| async move {
                self.get_payload_by_block_hash_from_engine(engine, hash)
                    .await
            })
            .await
            .map_err(Box::new)
            .map_err(Error::EngineError)
    }

    async fn get_payload_by_block_hash_from_engine(
        &self,
        engine: &Engine,
        hash: ExecutionBlockHash,
    ) -> Result<Option<ExecutionPayload<T>>, ApiError> {
        let _timer = metrics::start_timer(&metrics::EXECUTION_LAYER_GET_PAYLOAD_BY_BLOCK_HASH);

        if hash == ExecutionBlockHash::zero() {
            return Ok(Some(ExecutionPayload::default()));
        }

        let block = if let Some(block) = engine.api.get_block_by_hash_with_txns::<T>(hash).await? {
            block
        } else {
            return Ok(None);
        };

        let transactions = VariableList::new(
            block
                .transactions
                .into_iter()
                .map(|transaction| VariableList::new(transaction.rlp().to_vec()))
                .collect::<Result<_, _>>()
                .map_err(ApiError::DeserializeTransaction)?,
        )
        .map_err(ApiError::DeserializeTransactions)?;

        Ok(Some(ExecutionPayload {
            parent_hash: block.parent_hash,
            fee_recipient: block.fee_recipient,
            state_root: block.state_root,
            receipts_root: block.receipts_root,
            logs_bloom: block.logs_bloom,
            prev_randao: block.prev_randao,
            block_number: block.block_number,
            gas_limit: block.gas_limit,
            gas_used: block.gas_used,
            timestamp: block.timestamp,
            extra_data: block.extra_data,
            base_fee_per_gas: block.base_fee_per_gas,
            block_hash: block.block_hash,
            transactions,
        }))
    }

    pub async fn propose_blinded_beacon_block(
        &self,
        block: &SignedBeaconBlock<T, BlindedPayload<T>>,
    ) -> Result<ExecutionPayload<T>, Error> {
        debug!(
            self.log(),
            "Sending block to builder";
            "root" => ?block.canonical_root(),
        );
        if let Some(builder) = self.builder() {
            builder
                .post_builder_blinded_blocks(block)
                .await
                .map_err(Error::Builder)
                .map(|d| d.data)
        } else {
            Err(Error::NoPayloadBuilder)
        }
    }
}

#[cfg(test)]
mod test {
    use super::*;
    use crate::test_utils::MockExecutionLayer as GenericMockExecutionLayer;
    use task_executor::test_utils::TestRuntime;
    use types::MainnetEthSpec;

    type MockExecutionLayer = GenericMockExecutionLayer<MainnetEthSpec>;

    #[tokio::test]
    async fn produce_three_valid_pos_execution_blocks() {
        let runtime = TestRuntime::default();
        MockExecutionLayer::default_params(runtime.task_executor.clone())
            .move_to_terminal_block()
            .produce_valid_execution_payload_on_head()
            .await
            .produce_valid_execution_payload_on_head()
            .await
            .produce_valid_execution_payload_on_head()
            .await;
    }

    #[tokio::test]
    async fn finds_valid_terminal_block_hash() {
        let runtime = TestRuntime::default();
        MockExecutionLayer::default_params(runtime.task_executor.clone())
            .move_to_block_prior_to_terminal_block()
            .with_terminal_block(|spec, el, _| async move {
                el.engine().upcheck().await;
                assert_eq!(
                    el.get_terminal_pow_block_hash(&spec, timestamp_now())
                        .await
                        .unwrap(),
                    None
                )
            })
            .await
            .move_to_terminal_block()
            .with_terminal_block(|spec, el, terminal_block| async move {
                assert_eq!(
                    el.get_terminal_pow_block_hash(&spec, timestamp_now())
                        .await
                        .unwrap(),
                    Some(terminal_block.unwrap().block_hash)
                )
            })
            .await;
    }

    #[tokio::test]
    async fn rejects_terminal_block_with_equal_timestamp() {
        let runtime = TestRuntime::default();
        MockExecutionLayer::default_params(runtime.task_executor.clone())
            .move_to_block_prior_to_terminal_block()
            .with_terminal_block(|spec, el, _| async move {
                el.engine().upcheck().await;
                assert_eq!(
                    el.get_terminal_pow_block_hash(&spec, timestamp_now())
                        .await
                        .unwrap(),
                    None
                )
            })
            .await
            .move_to_terminal_block()
            .with_terminal_block(|spec, el, terminal_block| async move {
                let timestamp = terminal_block.as_ref().map(|b| b.timestamp).unwrap();
                assert_eq!(
                    el.get_terminal_pow_block_hash(&spec, timestamp)
                        .await
                        .unwrap(),
                    None
                )
            })
            .await;
    }

    #[tokio::test]
    async fn verifies_valid_terminal_block_hash() {
        let runtime = TestRuntime::default();
        MockExecutionLayer::default_params(runtime.task_executor.clone())
            .move_to_terminal_block()
            .with_terminal_block(|spec, el, terminal_block| async move {
                el.engine().upcheck().await;
                assert_eq!(
                    el.is_valid_terminal_pow_block_hash(terminal_block.unwrap().block_hash, &spec)
                        .await
                        .unwrap(),
                    Some(true)
                )
            })
            .await;
    }

    #[tokio::test]
    async fn rejects_invalid_terminal_block_hash() {
        let runtime = TestRuntime::default();
        MockExecutionLayer::default_params(runtime.task_executor.clone())
            .move_to_terminal_block()
            .with_terminal_block(|spec, el, terminal_block| async move {
                el.engine().upcheck().await;
                let invalid_terminal_block = terminal_block.unwrap().parent_hash;

                assert_eq!(
                    el.is_valid_terminal_pow_block_hash(invalid_terminal_block, &spec)
                        .await
                        .unwrap(),
                    Some(false)
                )
            })
            .await;
    }

    #[tokio::test]
    async fn rejects_unknown_terminal_block_hash() {
        let runtime = TestRuntime::default();
        MockExecutionLayer::default_params(runtime.task_executor.clone())
            .move_to_terminal_block()
            .with_terminal_block(|spec, el, _| async move {
                el.engine().upcheck().await;
                let missing_terminal_block = ExecutionBlockHash::repeat_byte(42);

                assert_eq!(
                    el.is_valid_terminal_pow_block_hash(missing_terminal_block, &spec)
                        .await
                        .unwrap(),
                    None
                )
            })
            .await;
    }
}

fn noop<T: EthSpec>(_: &ExecutionLayer<T>, _: &ExecutionPayload<T>) -> Option<ExecutionPayload<T>> {
    None
}

#[cfg(test)]
/// Returns the duration since the unix epoch.
fn timestamp_now() -> u64 {
    SystemTime::now()
        .duration_since(UNIX_EPOCH)
        .unwrap_or_else(|_| Duration::from_secs(0))
        .as_secs()
}<|MERGE_RESOLUTION|>--- conflicted
+++ resolved
@@ -537,14 +537,9 @@
         timestamp: u64,
         prev_randao: Hash256,
         proposer_index: u64,
-<<<<<<< HEAD
+        forkchoice_update_params: ForkchoiceUpdateParameters,
         builder_params: BuilderParams,
         spec: &ChainSpec,
-=======
-        pubkey: Option<PublicKeyBytes>,
-        slot: Slot,
-        forkchoice_update_params: ForkchoiceUpdateParameters,
->>>>>>> 612cdb70
     ) -> Result<Payload, Error> {
         let suggested_fee_recipient = self.get_suggested_fee_recipient(proposer_index).await;
 
@@ -559,14 +554,9 @@
                     timestamp,
                     prev_randao,
                     suggested_fee_recipient,
-<<<<<<< HEAD
+                    forkchoice_update_params,
                     builder_params,
                     spec,
-=======
-                    pubkey,
-                    slot,
-                    forkchoice_update_params,
->>>>>>> 612cdb70
                 )
                 .await
             }
@@ -594,18 +584,12 @@
         timestamp: u64,
         prev_randao: Hash256,
         suggested_fee_recipient: Address,
-<<<<<<< HEAD
+        forkchoice_update_params: ForkchoiceUpdateParameters,
         builder_params: BuilderParams,
         spec: &ChainSpec,
-=======
-        pubkey_opt: Option<PublicKeyBytes>,
-        slot: Slot,
-        forkchoice_update_params: ForkchoiceUpdateParameters,
->>>>>>> 612cdb70
     ) -> Result<Payload, Error> {
         // Don't attempt to outsource payload construction until after the merge transition has been
         // finalized. We want to be conservative with payload construction until then.
-<<<<<<< HEAD
         if let Some(builder) = self.builder() {
             let slot = builder_params.slot;
             let pubkey = builder_params.pubkey;
@@ -691,27 +675,6 @@
                         "failed_condition" => ?condition)
                 }
                 ChainHealth::PreMerge => { /* no-op */ }
-=======
-        if let (Some(builder), Some(pubkey)) = (self.builder(), pubkey_opt) {
-            if forkchoice_update_params
-                .finalized_hash
-                .map_or(false, |finalized_block_hash| {
-                    finalized_block_hash != ExecutionBlockHash::zero()
-                })
-            {
-                info!(
-                    self.log(),
-                    "Requesting blinded header from connected builder";
-                    "slot" => ?slot,
-                    "pubkey" => ?pubkey,
-                    "parent_hash" => ?parent_hash,
-                );
-                return builder
-                    .get_builder_header::<T, Payload>(slot, parent_hash, &pubkey)
-                    .await
-                    .map(|d| d.data.message.header)
-                    .map_err(Error::Builder);
->>>>>>> 612cdb70
             }
         }
         self.get_full_payload_caching(
