//! This crate provides an abstraction over one or more *execution engines*. An execution engine
//! was formerly known as an "eth1 node", like Geth, Nethermind, Erigon, etc.
//!
//! This crate only provides useful functionality for "The Merge", it does not provide any of the
//! deposit-contract functionality that the `beacon_node/eth1` crate already provides.

use crate::payload_cache::PayloadCache;
use auth::{strip_prefix, Auth, JwtKey};
use builder_client::BuilderHttpClient;
pub use engine_api::EngineCapabilities;
use engine_api::Error as ApiError;
pub use engine_api::*;
pub use engine_api::{http, http::deposit_methods, http::HttpJsonRpc};
use engines::{Engine, EngineError};
pub use engines::{EngineState, ForkchoiceState};
use eth2::types::{builder_bid::SignedBuilderBid, ForkVersionedResponse};
use ethers_core::abi::ethereum_types::FromStrRadixErr;
use ethers_core::types::transaction::eip2930::AccessListItem;
use ethers_core::types::{Transaction as EthersTransaction, U64};
use fork_choice::ForkchoiceUpdateParameters;
use lru::LruCache;
use payload_status::process_payload_status;
pub use payload_status::PayloadStatus;
use sensitive_url::SensitiveUrl;
use serde::{Deserialize, Serialize};
use slog::{crit, debug, error, info, trace, warn, Logger};
use slot_clock::SlotClock;
use ssz::Encode;
use std::collections::HashMap;
use std::fmt;
use std::future::Future;
use std::io::Write;
use std::path::PathBuf;
use std::sync::Arc;
use std::time::{Duration, Instant, SystemTime, UNIX_EPOCH};
use strum::AsRefStr;
use task_executor::TaskExecutor;
use tokio::{
    sync::{Mutex, MutexGuard, RwLock},
    time::sleep,
};
use tokio_stream::wrappers::WatchStream;
<<<<<<< HEAD
use types::execution_payload::{ExecutionPayloadAndBlobsSidecar, PayloadWrapper};
use types::{AbstractExecPayload, BeaconStateError, Blob, ExecPayload, KzgCommitment};
=======
use tree_hash::TreeHash;
use types::consts::eip4844::BLOB_TX_TYPE;
use types::transaction::{AccessTuple, BlobTransaction, EcdsaSignature, SignedBlobTransaction};
use types::Withdrawals;
>>>>>>> 55753f8b
use types::{
    blobs_sidecar::{Blobs, KzgCommitments},
    BlindedPayload, BlockType, ChainSpec, Epoch, ExecutionBlockHash, ExecutionPayload,
    ExecutionPayloadCapella, ExecutionPayloadEip4844, ExecutionPayloadMerge, ForkName,
};
use types::{AbstractExecPayload, BeaconStateError, ExecPayload, VersionedHash};
use types::{
    ProposerPreparationData, PublicKeyBytes, Signature, SignedBeaconBlock, Slot, Transaction,
    Uint256,
};

mod block_hash;
mod engine_api;
mod engines;
mod keccak;
mod metrics;
pub mod payload_cache;
mod payload_status;
pub mod test_utils;

/// Indicates the default jwt authenticated execution endpoint.
pub const DEFAULT_EXECUTION_ENDPOINT: &str = "http://localhost:8551/";

/// Name for the default file used for the jwt secret.
pub const DEFAULT_JWT_FILE: &str = "jwt.hex";

/// Each time the `ExecutionLayer` retrieves a block from an execution node, it stores that block
/// in an LRU cache to avoid redundant lookups. This is the size of that cache.
const EXECUTION_BLOCKS_LRU_CACHE_SIZE: usize = 128;

/// A fee recipient address for use during block production. Only used as a very last resort if
/// there is no address provided by the user.
///
/// ## Note
///
/// This is *not* the zero-address, since Geth has been known to return errors for a coinbase of
/// 0x00..00.
const DEFAULT_SUGGESTED_FEE_RECIPIENT: [u8; 20] =
    [0, 0, 0, 0, 0, 0, 0, 0, 0, 0, 0, 0, 0, 0, 0, 0, 0, 0, 0, 1];

const CONFIG_POLL_INTERVAL: Duration = Duration::from_secs(60);

/// A payload alongside some information about where it came from.
enum ProvenancedPayload<P> {
    /// A good ol' fashioned farm-to-table payload from your local EE.
    Local(P),
    /// A payload from a builder (e.g. mev-boost).
    Builder(P),
}

#[derive(Debug)]
pub enum Error {
    NoEngine,
    NoPayloadBuilder,
    ApiError(ApiError),
    Builder(builder_client::Error),
    NoHeaderFromBuilder,
    CannotProduceHeader,
    EngineError(Box<EngineError>),
    NotSynced,
    ShuttingDown,
    FeeRecipientUnspecified,
    MissingLatestValidHash,
    BlockHashMismatch {
        computed: ExecutionBlockHash,
        payload: ExecutionBlockHash,
        transactions_root: Hash256,
    },
    InvalidJWTSecret(String),
    BeaconStateError(BeaconStateError),
}

impl From<BeaconStateError> for Error {
    fn from(e: BeaconStateError) -> Self {
        Error::BeaconStateError(e)
    }
}

impl From<ApiError> for Error {
    fn from(e: ApiError) -> Self {
        Error::ApiError(e)
    }
}

pub enum BlockProposalContents<T: EthSpec, Payload: AbstractExecPayload<T>> {
    Payload {
        payload: Payload,
        block_value: Uint256,
    },
    PayloadAndBlobs {
        payload: Payload,
        block_value: Uint256,
        kzg_commitments: KzgCommitments<T>,
        blobs: Blobs<T>,
    },
}

impl<T: EthSpec, Payload: AbstractExecPayload<T>> BlockProposalContents<T, Payload> {
    pub fn deconstruct(self) -> (Payload, Option<KzgCommitments<T>>, Option<Blobs<T>>) {
        match self {
            Self::Payload {
                payload,
                block_value: _,
            } => (payload, None, None),
            Self::PayloadAndBlobs {
                payload,
                block_value: _,
                kzg_commitments,
                blobs,
            } => (payload, Some(kzg_commitments), Some(blobs)),
        }
    }

    pub fn payload(&self) -> &Payload {
        match self {
            Self::Payload {
                payload,
                block_value: _,
            } => payload,
            Self::PayloadAndBlobs {
                payload,
                block_value: _,
                kzg_commitments: _,
                blobs: _,
            } => payload,
        }
    }
    pub fn to_payload(self) -> Payload {
        match self {
            Self::Payload {
                payload,
                block_value: _,
            } => payload,
            Self::PayloadAndBlobs {
                payload,
                block_value: _,
                kzg_commitments: _,
                blobs: _,
            } => payload,
        }
    }
    pub fn block_value(&self) -> &Uint256 {
        match self {
            Self::Payload {
                payload: _,
                block_value,
            } => block_value,
            Self::PayloadAndBlobs {
                payload: _,
                block_value,
                kzg_commitments: _,
                blobs: _,
            } => block_value,
        }
    }
    pub fn default_at_fork(fork_name: ForkName) -> Result<Self, BeaconStateError> {
        Ok(match fork_name {
            ForkName::Base | ForkName::Altair | ForkName::Merge | ForkName::Capella => {
                BlockProposalContents::Payload {
                    payload: Payload::default_at_fork(fork_name)?,
                    block_value: Uint256::zero(),
                }
            }
            ForkName::Eip4844 => BlockProposalContents::PayloadAndBlobs {
                payload: Payload::default_at_fork(fork_name)?,
                block_value: Uint256::zero(),
                blobs: VariableList::default(),
                kzg_commitments: VariableList::default(),
            },
        })
    }
}

#[derive(Clone, PartialEq)]
pub struct ProposerPreparationDataEntry {
    update_epoch: Epoch,
    preparation_data: ProposerPreparationData,
}

#[derive(Hash, PartialEq, Eq)]
pub struct ProposerKey {
    slot: Slot,
    head_block_root: Hash256,
}

#[derive(PartialEq, Clone)]
pub struct Proposer {
    validator_index: u64,
    payload_attributes: PayloadAttributes,
}

/// Information from the beacon chain that is necessary for querying the builder API.
pub struct BuilderParams {
    pub pubkey: PublicKeyBytes,
    pub slot: Slot,
    pub chain_health: ChainHealth,
}

pub enum ChainHealth {
    Healthy,
    Unhealthy(FailedCondition),
    Optimistic,
    PreMerge,
}

#[derive(Debug)]
pub enum FailedCondition {
    Skips,
    SkipsPerEpoch,
    EpochsSinceFinalization,
}

struct Inner<E: EthSpec> {
    engine: Arc<Engine>,
    builder: Option<BuilderHttpClient>,
    execution_engine_forkchoice_lock: Mutex<()>,
    suggested_fee_recipient: Option<Address>,
    proposer_preparation_data: Mutex<HashMap<u64, ProposerPreparationDataEntry>>,
    execution_blocks: Mutex<LruCache<ExecutionBlockHash, ExecutionBlock>>,
    proposers: RwLock<HashMap<ProposerKey, Proposer>>,
    executor: TaskExecutor,
    payload_cache: PayloadCache<E>,
    builder_profit_threshold: Uint256,
    log: Logger,
}

#[derive(Debug, Default, Clone, Serialize, Deserialize)]
pub struct Config {
    /// Endpoint urls for EL nodes that are running the engine api.
    pub execution_endpoints: Vec<SensitiveUrl>,
    /// Endpoint urls for services providing the builder api.
    pub builder_url: Option<SensitiveUrl>,
    /// JWT secrets for the above endpoints running the engine api.
    pub secret_files: Vec<PathBuf>,
    /// The default fee recipient to use on the beacon node if none if provided from
    /// the validator client during block preparation.
    pub suggested_fee_recipient: Option<Address>,
    /// An optional id for the beacon node that will be passed to the EL in the JWT token claim.
    pub jwt_id: Option<String>,
    /// An optional client version for the beacon node that will be passed to the EL in the JWT token claim.
    pub jwt_version: Option<String>,
    /// Default directory for the jwt secret if not provided through cli.
    pub default_datadir: PathBuf,
    /// The minimum value of an external payload for it to be considered in a proposal.
    pub builder_profit_threshold: u128,
    pub execution_timeout_multiplier: Option<u32>,
}

/// Provides access to one execution engine and provides a neat interface for consumption by the
/// `BeaconChain`.
#[derive(Clone)]
pub struct ExecutionLayer<T: EthSpec> {
    inner: Arc<Inner<T>>,
}

impl<T: EthSpec> ExecutionLayer<T> {
    /// Instantiate `Self` with an Execution engine specified in `Config`, using JSON-RPC via HTTP.
    pub fn from_config(config: Config, executor: TaskExecutor, log: Logger) -> Result<Self, Error> {
        let Config {
            execution_endpoints: urls,
            builder_url,
            secret_files,
            suggested_fee_recipient,
            jwt_id,
            jwt_version,
            default_datadir,
            builder_profit_threshold,
            execution_timeout_multiplier,
        } = config;

        if urls.len() > 1 {
            warn!(log, "Only the first execution engine url will be used");
        }
        let execution_url = urls.into_iter().next().ok_or(Error::NoEngine)?;

        // Use the default jwt secret path if not provided via cli.
        let secret_file = secret_files
            .into_iter()
            .next()
            .unwrap_or_else(|| default_datadir.join(DEFAULT_JWT_FILE));

        let jwt_key = if secret_file.exists() {
            // Read secret from file if it already exists
            std::fs::read_to_string(&secret_file)
                .map_err(|e| format!("Failed to read JWT secret file. Error: {:?}", e))
                .and_then(|ref s| {
                    let secret = JwtKey::from_slice(
                        &hex::decode(strip_prefix(s.trim_end()))
                            .map_err(|e| format!("Invalid hex string: {:?}", e))?,
                    )?;
                    Ok(secret)
                })
                .map_err(Error::InvalidJWTSecret)
        } else {
            // Create a new file and write a randomly generated secret to it if file does not exist
            std::fs::File::options()
                .write(true)
                .create_new(true)
                .open(&secret_file)
                .map_err(|e| format!("Failed to open JWT secret file. Error: {:?}", e))
                .and_then(|mut f| {
                    let secret = auth::JwtKey::random();
                    f.write_all(secret.hex_string().as_bytes())
                        .map_err(|e| format!("Failed to write to JWT secret file: {:?}", e))?;
                    Ok(secret)
                })
                .map_err(Error::InvalidJWTSecret)
        }?;

        let engine: Engine = {
            let auth = Auth::new(jwt_key, jwt_id, jwt_version);
            debug!(log, "Loaded execution endpoint"; "endpoint" => %execution_url, "jwt_path" => ?secret_file.as_path());
            let api = HttpJsonRpc::new_with_auth(execution_url, auth, execution_timeout_multiplier)
                .map_err(Error::ApiError)?;
            Engine::new(api, executor.clone(), &log)
        };

        let builder = builder_url
            .map(|url| {
                let builder_client = BuilderHttpClient::new(url.clone()).map_err(Error::Builder);
                info!(log,
                    "Connected to external block builder";
                    "builder_url" => ?url,
                    "builder_profit_threshold" => builder_profit_threshold);
                builder_client
            })
            .transpose()?;

        let inner = Inner {
            engine: Arc::new(engine),
            builder,
            execution_engine_forkchoice_lock: <_>::default(),
            suggested_fee_recipient,
            proposer_preparation_data: Mutex::new(HashMap::new()),
            proposers: RwLock::new(HashMap::new()),
            execution_blocks: Mutex::new(LruCache::new(EXECUTION_BLOCKS_LRU_CACHE_SIZE)),
            executor,
            payload_cache: PayloadCache::default(),
            builder_profit_threshold: Uint256::from(builder_profit_threshold),
            log,
        };

        Ok(Self {
            inner: Arc::new(inner),
        })
    }
}

impl<T: EthSpec> ExecutionLayer<T> {
    fn engine(&self) -> &Arc<Engine> {
        &self.inner.engine
    }

    pub fn builder(&self) -> &Option<BuilderHttpClient> {
        &self.inner.builder
    }

    /// Cache a full payload, keyed on the `tree_hash_root` of the payload
    fn cache_payload(&self, payload: ExecutionPayloadRef<T>) -> Option<ExecutionPayload<T>> {
        self.inner.payload_cache.put(payload.clone_from_ref())
    }

    /// Attempt to retrieve a full payload from the payload cache by the payload root
    pub fn get_payload_by_root(&self, root: &Hash256) -> Option<ExecutionPayload<T>> {
        self.inner.payload_cache.pop(root)
    }

    pub fn executor(&self) -> &TaskExecutor {
        &self.inner.executor
    }

    /// Get the current difficulty of the PoW chain.
    pub async fn get_current_difficulty(&self) -> Result<Uint256, ApiError> {
        let block = self
            .engine()
            .api
            .get_block_by_number(BlockByNumberQuery::Tag(LATEST_TAG))
            .await?
            .ok_or(ApiError::ExecutionHeadBlockNotFound)?;
        Ok(block.total_difficulty)
    }
    /// Note: this function returns a mutex guard, be careful to avoid deadlocks.
    async fn execution_blocks(
        &self,
    ) -> MutexGuard<'_, LruCache<ExecutionBlockHash, ExecutionBlock>> {
        self.inner.execution_blocks.lock().await
    }

    /// Gives access to a channel containing if the last engine state is online or not.
    ///
    /// This can be called several times.
    pub async fn get_responsiveness_watch(&self) -> WatchStream<EngineState> {
        self.engine().watch_state().await
    }

    /// Note: this function returns a mutex guard, be careful to avoid deadlocks.
    async fn proposer_preparation_data(
        &self,
    ) -> MutexGuard<'_, HashMap<u64, ProposerPreparationDataEntry>> {
        self.inner.proposer_preparation_data.lock().await
    }

    fn proposers(&self) -> &RwLock<HashMap<ProposerKey, Proposer>> {
        &self.inner.proposers
    }

    fn log(&self) -> &Logger {
        &self.inner.log
    }

    pub async fn execution_engine_forkchoice_lock(&self) -> MutexGuard<'_, ()> {
        self.inner.execution_engine_forkchoice_lock.lock().await
    }

    /// Convenience function to allow spawning a task without waiting for the result.
    pub fn spawn<F, U>(&self, generate_future: F, name: &'static str)
    where
        F: FnOnce(Self) -> U,
        U: Future<Output = ()> + Send + 'static,
    {
        self.executor().spawn(generate_future(self.clone()), name);
    }

    /// Spawns a routine which attempts to keep the execution engine online.
    pub fn spawn_watchdog_routine<S: SlotClock + 'static>(&self, slot_clock: S) {
        let watchdog = |el: ExecutionLayer<T>| async move {
            // Run one task immediately.
            el.watchdog_task().await;

            // Start the loop to periodically update.
            loop {
                el.spawn(
                    |el| async move { el.watchdog_task().await },
                    "exec_watchdog_task",
                );
                sleep(slot_clock.slot_duration()).await;
            }
        };

        self.spawn(watchdog, "exec_watchdog");
    }

    /// Performs a single execution of the watchdog routine.
    pub async fn watchdog_task(&self) {
        self.engine().upcheck().await;
    }

    /// Spawns a routine which cleans the cached proposer data periodically.
    pub fn spawn_clean_proposer_caches_routine<S: SlotClock + 'static>(&self, slot_clock: S) {
        let preparation_cleaner = |el: ExecutionLayer<T>| async move {
            // Start the loop to periodically clean proposer preparation cache.
            loop {
                if let Some(duration_to_next_epoch) =
                    slot_clock.duration_to_next_epoch(T::slots_per_epoch())
                {
                    // Wait for next epoch
                    sleep(duration_to_next_epoch).await;

                    match slot_clock
                        .now()
                        .map(|slot| slot.epoch(T::slots_per_epoch()))
                    {
                        Some(current_epoch) => el
                            .clean_proposer_caches(current_epoch)
                            .await
                            .map_err(|e| {
                                error!(
                                    el.log(),
                                    "Failed to clean proposer preparation cache";
                                    "error" => format!("{:?}", e)
                                )
                            })
                            .unwrap_or(()),
                        None => error!(el.log(), "Failed to get current epoch from slot clock"),
                    }
                } else {
                    error!(el.log(), "Failed to read slot clock");
                    // If we can't read the slot clock, just wait another slot and retry.
                    sleep(slot_clock.slot_duration()).await;
                }
            }
        };

        self.spawn(preparation_cleaner, "exec_preparation_cleanup");
    }

    /// Spawns a routine that polls the `exchange_transition_configuration` endpoint.
    pub fn spawn_transition_configuration_poll(&self, spec: ChainSpec) {
        let routine = |el: ExecutionLayer<T>| async move {
            loop {
                if let Err(e) = el.exchange_transition_configuration(&spec).await {
                    error!(
                        el.log(),
                        "Failed to check transition config";
                        "error" => ?e
                    );
                }
                sleep(CONFIG_POLL_INTERVAL).await;
            }
        };

        self.spawn(routine, "exec_config_poll");
    }

    /// Returns `true` if the execution engine is synced and reachable.
    pub async fn is_synced(&self) -> bool {
        self.engine().is_synced().await
    }

    /// Execution nodes return a "SYNCED" response when they do not have any peers.
    ///
    /// This function is a wrapper over `Self::is_synced` that makes an additional
    /// check for the execution layer sync status. Checks if the latest block has
    /// a `block_number != 0`.
    /// Returns the `Self::is_synced` response if unable to get latest block.
    pub async fn is_synced_for_notifier(&self) -> bool {
        let synced = self.is_synced().await;
        if synced {
            if let Ok(Some(block)) = self
                .engine()
                .api
                .get_block_by_number(BlockByNumberQuery::Tag(LATEST_TAG))
                .await
            {
                if block.block_number == 0 {
                    return false;
                }
            }
        }
        synced
    }

    /// Updates the proposer preparation data provided by validators
    pub async fn update_proposer_preparation(
        &self,
        update_epoch: Epoch,
        preparation_data: &[ProposerPreparationData],
    ) {
        let mut proposer_preparation_data = self.proposer_preparation_data().await;
        for preparation_entry in preparation_data {
            let new = ProposerPreparationDataEntry {
                update_epoch,
                preparation_data: preparation_entry.clone(),
            };

            let existing =
                proposer_preparation_data.insert(preparation_entry.validator_index, new.clone());

            if existing != Some(new) {
                metrics::inc_counter(&metrics::EXECUTION_LAYER_PROPOSER_DATA_UPDATED);
            }
        }
    }

    /// Removes expired entries from proposer_preparation_data and proposers caches
    async fn clean_proposer_caches(&self, current_epoch: Epoch) -> Result<(), Error> {
        let mut proposer_preparation_data = self.proposer_preparation_data().await;

        // Keep all entries that have been updated in the last 2 epochs
        let retain_epoch = current_epoch.saturating_sub(Epoch::new(2));
        proposer_preparation_data.retain(|_validator_index, preparation_entry| {
            preparation_entry.update_epoch >= retain_epoch
        });
        drop(proposer_preparation_data);

        let retain_slot = retain_epoch.start_slot(T::slots_per_epoch());
        self.proposers()
            .write()
            .await
            .retain(|proposer_key, _proposer| proposer_key.slot >= retain_slot);

        Ok(())
    }

    /// Returns `true` if there have been any validators registered via
    /// `Self::update_proposer_preparation`.
    pub async fn has_any_proposer_preparation_data(&self) -> bool {
        !self.proposer_preparation_data().await.is_empty()
    }

    /// Returns `true` if the `proposer_index` has registered as a local validator via
    /// `Self::update_proposer_preparation`.
    pub async fn has_proposer_preparation_data(&self, proposer_index: u64) -> bool {
        self.proposer_preparation_data()
            .await
            .contains_key(&proposer_index)
    }

    /// Check if a proposer is registered as a local validator, *from a synchronous context*.
    ///
    /// This method MUST NOT be called from an async task.
    pub fn has_proposer_preparation_data_blocking(&self, proposer_index: u64) -> bool {
        self.inner
            .proposer_preparation_data
            .blocking_lock()
            .contains_key(&proposer_index)
    }

    /// Returns the fee-recipient address that should be used to build a block
    pub async fn get_suggested_fee_recipient(&self, proposer_index: u64) -> Address {
        if let Some(preparation_data_entry) =
            self.proposer_preparation_data().await.get(&proposer_index)
        {
            // The values provided via the API have first priority.
            preparation_data_entry.preparation_data.fee_recipient
        } else if let Some(address) = self.inner.suggested_fee_recipient {
            // If there has been no fee recipient provided via the API, but the BN has been provided
            // with a global default address, use that.
            address
        } else {
            // If there is no user-provided fee recipient, use a junk value and complain loudly.
            crit!(
                self.log(),
                "Fee recipient unknown";
                "msg" => "the suggested_fee_recipient was unknown during block production. \
                a junk address was used, rewards were lost! \
                check the --suggested-fee-recipient flag and VC configuration.",
                "proposer_index" => ?proposer_index
            );

            Address::from_slice(&DEFAULT_SUGGESTED_FEE_RECIPIENT)
        }
    }

    /// Maps to the `engine_getPayload` JSON-RPC call.
    ///
    /// However, it will attempt to call `self.prepare_payload` if it cannot find an existing
    /// payload id for the given parameters.
    ///
    /// ## Fallback Behavior
    ///
    /// The result will be returned from the first node that returns successfully. No more nodes
    /// will be contacted.
    pub async fn get_payload<Payload: AbstractExecPayload<T>>(
        &self,
        parent_hash: ExecutionBlockHash,
        payload_attributes: &PayloadAttributes,
        forkchoice_update_params: ForkchoiceUpdateParameters,
        builder_params: BuilderParams,
        current_fork: ForkName,
        spec: &ChainSpec,
    ) -> Result<BlockProposalContents<T, Payload>, Error> {
        let payload_result = match Payload::block_type() {
            BlockType::Blinded => {
                let _timer = metrics::start_timer_vec(
                    &metrics::EXECUTION_LAYER_REQUEST_TIMES,
                    &[metrics::GET_BLINDED_PAYLOAD],
                );
                self.get_blinded_payload(
                    parent_hash,
                    payload_attributes,
                    forkchoice_update_params,
                    builder_params,
                    current_fork,
                    spec,
                )
                .await
            }
            BlockType::Full => {
                let _timer = metrics::start_timer_vec(
                    &metrics::EXECUTION_LAYER_REQUEST_TIMES,
                    &[metrics::GET_PAYLOAD],
                );
                self.get_full_payload(
                    parent_hash,
                    payload_attributes,
                    forkchoice_update_params,
                    current_fork,
                )
                .await
                .map(ProvenancedPayload::Local)
            }
        };

        // Track some metrics and return the result.
        match payload_result {
            Ok(ProvenancedPayload::Local(block_proposal_contents)) => {
                metrics::inc_counter_vec(
                    &metrics::EXECUTION_LAYER_GET_PAYLOAD_OUTCOME,
                    &[metrics::SUCCESS],
                );
                metrics::inc_counter_vec(
                    &metrics::EXECUTION_LAYER_GET_PAYLOAD_SOURCE,
                    &[metrics::LOCAL],
                );
                Ok(block_proposal_contents)
            }
            Ok(ProvenancedPayload::Builder(block_proposal_contents)) => {
                metrics::inc_counter_vec(
                    &metrics::EXECUTION_LAYER_GET_PAYLOAD_OUTCOME,
                    &[metrics::SUCCESS],
                );
                metrics::inc_counter_vec(
                    &metrics::EXECUTION_LAYER_GET_PAYLOAD_SOURCE,
                    &[metrics::BUILDER],
                );
                Ok(block_proposal_contents)
            }
            Err(e) => {
                metrics::inc_counter_vec(
                    &metrics::EXECUTION_LAYER_GET_PAYLOAD_OUTCOME,
                    &[metrics::FAILURE],
                );
                Err(e)
            }
        }
    }

    async fn get_blinded_payload<Payload: AbstractExecPayload<T>>(
        &self,
        parent_hash: ExecutionBlockHash,
        payload_attributes: &PayloadAttributes,
        forkchoice_update_params: ForkchoiceUpdateParameters,
        builder_params: BuilderParams,
        current_fork: ForkName,
        spec: &ChainSpec,
    ) -> Result<ProvenancedPayload<BlockProposalContents<T, Payload>>, Error> {
        if let Some(builder) = self.builder() {
            let slot = builder_params.slot;
            let pubkey = builder_params.pubkey;

            match builder_params.chain_health {
                ChainHealth::Healthy => {
                    info!(
                        self.log(),
                        "Requesting blinded header from connected builder";
                        "slot" => ?slot,
                        "pubkey" => ?pubkey,
                        "parent_hash" => ?parent_hash,
                    );

                    // Wait for the builder *and* local EL to produce a payload (or return an error).
                    let ((relay_result, relay_duration), (local_result, local_duration)) = tokio::join!(
                        timed_future(metrics::GET_BLINDED_PAYLOAD_BUILDER, async {
                            builder
                                .get_builder_header::<T, Payload>(slot, parent_hash, &pubkey)
                                .await
                        }),
                        timed_future(metrics::GET_BLINDED_PAYLOAD_LOCAL, async {
                            self.get_full_payload_caching::<Payload>(
                                parent_hash,
                                payload_attributes,
                                forkchoice_update_params,
                                current_fork,
                            )
                            .await
                        })
                    );

                    info!(
                        self.log(),
                        "Requested blinded execution payload";
                        "relay_fee_recipient" => match &relay_result {
                            Ok(Some(r)) => format!("{:?}", r.data.message.header().fee_recipient()),
                            Ok(None) => "empty response".to_string(),
                            Err(_) => "request failed".to_string(),
                        },
                        "relay_response_ms" => relay_duration.as_millis(),
                        "local_fee_recipient" => match &local_result {
                            Ok(proposal_contents) => format!("{:?}", proposal_contents.payload().fee_recipient()),
                            Err(_) => "request failed".to_string()
                        },
                        "local_response_ms" => local_duration.as_millis(),
                        "parent_hash" => ?parent_hash,
                    );

                    return match (relay_result, local_result) {
                        (Err(e), Ok(local)) => {
                            warn!(
                                self.log(),
                                "Builder error when requesting payload";
                                "info" => "falling back to local execution client",
                                "relay_error" => ?e,
                                "local_block_hash" => ?local.payload().block_hash(),
                                "parent_hash" => ?parent_hash,
                            );
                            Ok(ProvenancedPayload::Local(local))
                        }
                        (Ok(None), Ok(local)) => {
                            info!(
                                self.log(),
                                "Builder did not return a payload";
                                "info" => "falling back to local execution client",
                                "local_block_hash" => ?local.payload().block_hash(),
                                "parent_hash" => ?parent_hash,
                            );
                            Ok(ProvenancedPayload::Local(local))
                        }
                        (Ok(Some(relay)), Ok(local)) => {
                            let header = relay.data.message.header().clone();

                            info!(
                                self.log(),
                                "Received local and builder payloads";
                                "relay_block_hash" => ?header.block_hash(),
                                "local_block_hash" => ?local.payload().block_hash(),
                                "parent_hash" => ?parent_hash,
                            );

                            let relay_value = relay.data.message.value;
                            let local_value = *local.block_value();
                            if local_value >= relay_value {
                                info!(
                                    self.log(),
                                    "Local block is more profitable than relay block";
                                    "local_block_value" => %local_value,
                                    "relay_value" => %relay_value
                                );
                                return Ok(ProvenancedPayload::Local(local));
                            }

                            match verify_builder_bid(
                                &relay,
                                parent_hash,
                                payload_attributes,
                                Some(local.payload().block_number()),
                                self.inner.builder_profit_threshold,
                                current_fork,
                                spec,
                            ) {
<<<<<<< HEAD
                                Ok(()) => {
                                    Ok(ProvenancedPayload::Builder(match relay.version.unwrap() {
                                        ForkName::Base
                                        | ForkName::Altair
                                        | ForkName::Merge
                                        | ForkName::Capella => {
                                            BlockProposalContents::Payload(header)
                                        }
                                        ForkName::Eip4844 => {
                                            BlockProposalContents::PayloadAndBlobs {
                                                payload: header,
                                                blobs: VariableList::default(),
                                                kzg_commitments: relay
                                                    .data
                                                    .message
                                                    .blob_kzg_commitments()
                                                    .unwrap()
                                                    .clone(),
                                            }
                                        }
                                    }))
                                }
=======
                                Ok(()) => Ok(ProvenancedPayload::Builder(
                                    BlockProposalContents::Payload {
                                        payload: relay.data.message.header,
                                        block_value: relay.data.message.value,
                                    },
                                )),
>>>>>>> 55753f8b
                                Err(reason) if !reason.payload_invalid() => {
                                    info!(
                                        self.log(),
                                        "Builder payload ignored";
                                        "info" => "using local payload",
                                        "reason" => %reason,
                                        "relay_block_hash" => ?header.block_hash(),
                                        "parent_hash" => ?parent_hash,
                                    );
                                    Ok(ProvenancedPayload::Local(local))
                                }
                                Err(reason) => {
                                    metrics::inc_counter_vec(
                                        &metrics::EXECUTION_LAYER_GET_PAYLOAD_BUILDER_REJECTIONS,
                                        &[reason.as_ref().as_ref()],
                                    );
                                    warn!(
                                        self.log(),
                                        "Builder returned invalid payload";
                                        "info" => "using local payload",
                                        "reason" => %reason,
                                        "relay_block_hash" => ?header.block_hash(),
                                        "parent_hash" => ?parent_hash,
                                    );
                                    Ok(ProvenancedPayload::Local(local))
                                }
                            }
                        }
                        (Ok(Some(relay)), Err(local_error)) => {
                            let header = relay.data.message.header().clone();

                            info!(
                                self.log(),
                                "Received builder payload with local error";
                                "relay_block_hash" => ?header.block_hash(),
                                "local_error" => ?local_error,
                                "parent_hash" => ?parent_hash,
                            );

                            match verify_builder_bid(
                                &relay,
                                parent_hash,
                                payload_attributes,
                                None,
                                self.inner.builder_profit_threshold,
                                current_fork,
                                spec,
                            ) {
<<<<<<< HEAD
                                Ok(()) => {
                                    Ok(ProvenancedPayload::Builder(match relay.version.unwrap() {
                                        ForkName::Base
                                        | ForkName::Altair
                                        | ForkName::Merge
                                        | ForkName::Capella => {
                                            BlockProposalContents::Payload(header)
                                        }
                                        ForkName::Eip4844 => {
                                            BlockProposalContents::PayloadAndBlobs {
                                                payload: header,
                                                blobs: VariableList::default(),
                                                kzg_commitments: relay
                                                    .data
                                                    .message
                                                    .blob_kzg_commitments()
                                                    .unwrap()
                                                    .clone(),
                                            }
                                        }
                                    }))
                                }
                                // If the payload is valid then use it. The local EE failed
                                // to produce a payload so we have no alternative.
                                Err(e) if !e.payload_invalid() => {
                                    Ok(ProvenancedPayload::Builder(match relay.version.unwrap() {
                                        ForkName::Base
                                        | ForkName::Altair
                                        | ForkName::Merge
                                        | ForkName::Capella => {
                                            BlockProposalContents::Payload(header)
                                        }
                                        ForkName::Eip4844 => {
                                            BlockProposalContents::PayloadAndBlobs {
                                                payload: header,
                                                blobs: VariableList::default(),
                                                kzg_commitments: relay
                                                    .data
                                                    .message
                                                    .blob_kzg_commitments()
                                                    .unwrap()
                                                    .clone(),
                                            }
                                        }
                                    }))
                                }
=======
                                Ok(()) => Ok(ProvenancedPayload::Builder(
                                    BlockProposalContents::Payload {
                                        payload: relay.data.message.header,
                                        block_value: relay.data.message.value,
                                    },
                                )),
                                // If the payload is valid then use it. The local EE failed
                                // to produce a payload so we have no alternative.
                                Err(e) if !e.payload_invalid() => Ok(ProvenancedPayload::Builder(
                                    BlockProposalContents::Payload {
                                        payload: relay.data.message.header,
                                        block_value: relay.data.message.value,
                                    },
                                )),
>>>>>>> 55753f8b
                                Err(reason) => {
                                    metrics::inc_counter_vec(
                                        &metrics::EXECUTION_LAYER_GET_PAYLOAD_BUILDER_REJECTIONS,
                                        &[reason.as_ref().as_ref()],
                                    );
                                    crit!(
                                        self.log(),
                                        "Builder returned invalid payload";
                                        "info" => "no local payload either - unable to propose block",
                                        "reason" => %reason,
                                        "relay_block_hash" => ?header.block_hash(),
                                        "parent_hash" => ?parent_hash,
                                    );
                                    Err(Error::CannotProduceHeader)
                                }
                            }
                        }
                        (Err(relay_error), Err(local_error)) => {
                            crit!(
                                self.log(),
                                "Unable to produce execution payload";
                                "info" => "the local EL and builder both failed - unable to propose block",
                                "relay_error" => ?relay_error,
                                "local_error" => ?local_error,
                                "parent_hash" => ?parent_hash,
                            );

                            Err(Error::CannotProduceHeader)
                        }
                        (Ok(None), Err(local_error)) => {
                            crit!(
                                self.log(),
                                "Unable to produce execution payload";
                                "info" => "the local EL failed and the builder returned nothing - \
                                    the block proposal will be missed",
                                "local_error" => ?local_error,
                                "parent_hash" => ?parent_hash,
                            );

                            Err(Error::CannotProduceHeader)
                        }
                    };
                }
                ChainHealth::Unhealthy(condition) => info!(
                    self.log(),
                    "Chain is unhealthy, using local payload";
                    "info" => "this helps protect the network. the --builder-fallback flags \
                        can adjust the expected health conditions.",
                    "failed_condition" => ?condition
                ),
                // Intentional no-op, so we never attempt builder API proposals pre-merge.
                ChainHealth::PreMerge => (),
                ChainHealth::Optimistic => info!(
                    self.log(),
                    "Chain is optimistic; can't build payload";
                    "info" => "the local execution engine is syncing and the builder network \
                        cannot safely be used - unable to propose block"
                ),
            }
        }
        self.get_full_payload_caching(
            parent_hash,
            payload_attributes,
            forkchoice_update_params,
            current_fork,
        )
        .await
        .map(ProvenancedPayload::Local)
    }

    /// Get a full payload without caching its result in the execution layer's payload cache.
    async fn get_full_payload<Payload: AbstractExecPayload<T>>(
        &self,
        parent_hash: ExecutionBlockHash,
        payload_attributes: &PayloadAttributes,
        forkchoice_update_params: ForkchoiceUpdateParameters,
        current_fork: ForkName,
    ) -> Result<BlockProposalContents<T, Payload>, Error> {
        self.get_full_payload_with(
            parent_hash,
            payload_attributes,
            forkchoice_update_params,
            current_fork,
            noop,
        )
        .await
    }

    /// Get a full payload and cache its result in the execution layer's payload cache.
    async fn get_full_payload_caching<Payload: AbstractExecPayload<T>>(
        &self,
        parent_hash: ExecutionBlockHash,
        payload_attributes: &PayloadAttributes,
        forkchoice_update_params: ForkchoiceUpdateParameters,
        current_fork: ForkName,
    ) -> Result<BlockProposalContents<T, Payload>, Error> {
        self.get_full_payload_with(
            parent_hash,
            payload_attributes,
            forkchoice_update_params,
            current_fork,
            Self::cache_payload,
        )
        .await
    }

    async fn get_full_payload_with<Payload: AbstractExecPayload<T>>(
        &self,
        parent_hash: ExecutionBlockHash,
        payload_attributes: &PayloadAttributes,
        forkchoice_update_params: ForkchoiceUpdateParameters,
        current_fork: ForkName,
        f: fn(&ExecutionLayer<T>, ExecutionPayloadRef<T>) -> Option<ExecutionPayload<T>>,
    ) -> Result<BlockProposalContents<T, Payload>, Error> {
        self.engine()
            .request(move |engine| async move {
                let payload_id = if let Some(id) = engine
                    .get_payload_id(&parent_hash, payload_attributes)
                    .await
                {
                    // The payload id has been cached for this engine.
                    metrics::inc_counter_vec(
                        &metrics::EXECUTION_LAYER_PRE_PREPARED_PAYLOAD_ID,
                        &[metrics::HIT],
                    );
                    id
                } else {
                    // The payload id has *not* been cached. Trigger an artificial
                    // fork choice update to retrieve a payload ID.
                    metrics::inc_counter_vec(
                        &metrics::EXECUTION_LAYER_PRE_PREPARED_PAYLOAD_ID,
                        &[metrics::MISS],
                    );
                    let fork_choice_state = ForkchoiceState {
                        head_block_hash: parent_hash,
                        safe_block_hash: forkchoice_update_params
                            .justified_hash
                            .unwrap_or_else(ExecutionBlockHash::zero),
                        finalized_block_hash: forkchoice_update_params
                            .finalized_hash
                            .unwrap_or_else(ExecutionBlockHash::zero),
                    };

                    let response = engine
                        .notify_forkchoice_updated(
                            fork_choice_state,
                            Some(payload_attributes.clone()),
                            self.log(),
                        )
                        .await?;

                    match response.payload_id {
                        Some(payload_id) => payload_id,
                        None => {
                            error!(
                                self.log(),
                                "Exec engine unable to produce payload";
                                "msg" => "No payload ID, the engine is likely syncing. \
                                          This has the potential to cause a missed block proposal.",
                                "status" => ?response.payload_status
                            );
                            return Err(ApiError::PayloadIdUnavailable);
                        }
                    }
                };

                let blob_fut = async {
                    match current_fork {
                        ForkName::Base | ForkName::Altair | ForkName::Merge | ForkName::Capella => {
                            None
                        }
                        ForkName::Eip4844 => {
                            debug!(
                                self.log(),
                                "Issuing engine_getBlobsBundle";
                                "suggested_fee_recipient" => ?payload_attributes.suggested_fee_recipient(),
                                "prev_randao" => ?payload_attributes.prev_randao(),
                                "timestamp" => payload_attributes.timestamp(),
                                "parent_hash" => ?parent_hash,
                            );
                            Some(engine.api.get_blobs_bundle_v1::<T>(payload_id).await)
                        }
                    }
                };
                let payload_fut = async {
                    debug!(
                        self.log(),
                        "Issuing engine_getPayload";
                        "suggested_fee_recipient" => ?payload_attributes.suggested_fee_recipient(),
                        "prev_randao" => ?payload_attributes.prev_randao(),
                        "timestamp" => payload_attributes.timestamp(),
                        "parent_hash" => ?parent_hash,
                    );
                    engine.api.get_payload::<T>(current_fork, payload_id).await
                };
                let (blob, payload_response) = tokio::join!(blob_fut, payload_fut);
                let (execution_payload, block_value) = payload_response.map(|payload_response| {
                    if payload_response.execution_payload_ref().fee_recipient() != payload_attributes.suggested_fee_recipient() {
                        error!(
                            self.log(),
                            "Inconsistent fee recipient";
                            "msg" => "The fee recipient returned from the Execution Engine differs \
                            from the suggested_fee_recipient set on the beacon node. This could \
                            indicate that fees are being diverted to another address. Please \
                            ensure that the value of suggested_fee_recipient is set correctly and \
                            that the Execution Engine is trusted.",
                            "fee_recipient" => ?payload_response.execution_payload_ref().fee_recipient(),
                            "suggested_fee_recipient" => ?payload_attributes.suggested_fee_recipient(),
                        );
                    }
                    if f(self, payload_response.execution_payload_ref()).is_some() {
                        warn!(
                            self.log(),
                            "Duplicate payload cached, this might indicate redundant proposal \
                                 attempts."
                        );
                    }
                    payload_response.into()
                })?;
                if let Some(blob) = blob.transpose()? {
                    // FIXME(sean) cache blobs
                    Ok(BlockProposalContents::PayloadAndBlobs {
                        payload: execution_payload.into(),
                        block_value,
                        blobs: blob.blobs,
                        kzg_commitments: blob.kzgs,
                    })
                } else {
                    Ok(BlockProposalContents::Payload {
                        payload: execution_payload.into(),
                        block_value,
                    })
                }
            })
            .await
            .map_err(Box::new)
            .map_err(Error::EngineError)
    }

    /// Maps to the `engine_newPayload` JSON-RPC call.
    ///
    /// ## Fallback Behaviour
    ///
    /// The request will be broadcast to all nodes, simultaneously. It will await a response (or
    /// failure) from all nodes and then return based on the first of these conditions which
    /// returns true:
    ///
    /// - Error::ConsensusFailure if some nodes return valid and some return invalid
    /// - Valid, if any nodes return valid.
    /// - Invalid, if any nodes return invalid.
    /// - Syncing, if any nodes return syncing.
    /// - An error, if all nodes return an error.
    pub async fn notify_new_payload(
        &self,
        execution_payload: &ExecutionPayload<T>,
    ) -> Result<PayloadStatus, Error> {
        let _timer = metrics::start_timer_vec(
            &metrics::EXECUTION_LAYER_REQUEST_TIMES,
            &[metrics::NEW_PAYLOAD],
        );

        trace!(
            self.log(),
            "Issuing engine_newPayload";
            "parent_hash" => ?execution_payload.parent_hash(),
            "block_hash" => ?execution_payload.block_hash(),
            "block_number" => execution_payload.block_number(),
        );

        let result = self
            .engine()
            .request(|engine| engine.api.new_payload(execution_payload.clone()))
            .await;

        if let Ok(status) = &result {
            metrics::inc_counter_vec(
                &metrics::EXECUTION_LAYER_PAYLOAD_STATUS,
                &["new_payload", status.status.into()],
            );
        }

        process_payload_status(execution_payload.block_hash(), result, self.log())
            .map_err(Box::new)
            .map_err(Error::EngineError)
    }

    /// Register that the given `validator_index` is going to produce a block at `slot`.
    ///
    /// The block will be built atop `head_block_root` and the EL will need to prepare an
    /// `ExecutionPayload` as defined by the given `payload_attributes`.
    pub async fn insert_proposer(
        &self,
        slot: Slot,
        head_block_root: Hash256,
        validator_index: u64,
        payload_attributes: PayloadAttributes,
    ) -> bool {
        let proposers_key = ProposerKey {
            slot,
            head_block_root,
        };

        let existing = self.proposers().write().await.insert(
            proposers_key,
            Proposer {
                validator_index,
                payload_attributes,
            },
        );

        if existing.is_none() {
            metrics::inc_counter(&metrics::EXECUTION_LAYER_PROPOSER_INSERTED);
        }

        existing.is_some()
    }

    /// If there has been a proposer registered via `Self::insert_proposer` with a matching `slot`
    /// `head_block_root`, then return the appropriate `PayloadAttributes` for inclusion in
    /// `forkchoiceUpdated` calls.
    pub async fn payload_attributes(
        &self,
        current_slot: Slot,
        head_block_root: Hash256,
    ) -> Option<PayloadAttributes> {
        let proposers_key = ProposerKey {
            slot: current_slot,
            head_block_root,
        };

        let proposer = self.proposers().read().await.get(&proposers_key).cloned()?;

        debug!(
            self.log(),
            "Beacon proposer found";
            "payload_attributes" => ?proposer.payload_attributes,
            "head_block_root" => ?head_block_root,
            "slot" => current_slot,
            "validator_index" => proposer.validator_index,
        );

        Some(proposer.payload_attributes)
    }

    /// Maps to the `engine_consensusValidated` JSON-RPC call.
    ///
    /// ## Fallback Behaviour
    ///
    /// The request will be broadcast to all nodes, simultaneously. It will await a response (or
    /// failure) from all nodes and then return based on the first of these conditions which
    /// returns true:
    ///
    /// - Error::ConsensusFailure if some nodes return valid and some return invalid
    /// - Valid, if any nodes return valid.
    /// - Invalid, if any nodes return invalid.
    /// - Syncing, if any nodes return syncing.
    /// - An error, if all nodes return an error.
    pub async fn notify_forkchoice_updated(
        &self,
        head_block_hash: ExecutionBlockHash,
        justified_block_hash: ExecutionBlockHash,
        finalized_block_hash: ExecutionBlockHash,
        current_slot: Slot,
        head_block_root: Hash256,
    ) -> Result<PayloadStatus, Error> {
        let _timer = metrics::start_timer_vec(
            &metrics::EXECUTION_LAYER_REQUEST_TIMES,
            &[metrics::FORKCHOICE_UPDATED],
        );

        debug!(
            self.log(),
            "Issuing engine_forkchoiceUpdated";
            "finalized_block_hash" => ?finalized_block_hash,
            "justified_block_hash" => ?justified_block_hash,
            "head_block_hash" => ?head_block_hash,
            "head_block_root" => ?head_block_root,
            "current_slot" => current_slot,
        );

        let next_slot = current_slot + 1;
        let payload_attributes = self.payload_attributes(next_slot, head_block_root).await;

        // Compute the "lookahead", the time between when the payload will be produced and now.
        if let Some(ref payload_attributes) = payload_attributes {
            if let Ok(now) = SystemTime::now().duration_since(UNIX_EPOCH) {
                let timestamp = Duration::from_secs(payload_attributes.timestamp());
                if let Some(lookahead) = timestamp.checked_sub(now) {
                    metrics::observe_duration(
                        &metrics::EXECUTION_LAYER_PAYLOAD_ATTRIBUTES_LOOKAHEAD,
                        lookahead,
                    );
                } else {
                    debug!(
                        self.log(),
                        "Late payload attributes";
                        "timestamp" => ?timestamp,
                        "now" => ?now,
                    )
                }
            }
        }

        let forkchoice_state = ForkchoiceState {
            head_block_hash,
            safe_block_hash: justified_block_hash,
            finalized_block_hash,
        };

        self.engine()
            .set_latest_forkchoice_state(forkchoice_state)
            .await;

        let payload_attributes_ref = &payload_attributes;
        let result = self
            .engine()
            .request(|engine| async move {
                engine
                    .notify_forkchoice_updated(
                        forkchoice_state,
                        payload_attributes_ref.clone(),
                        self.log(),
                    )
                    .await
            })
            .await;

        if let Ok(status) = &result {
            metrics::inc_counter_vec(
                &metrics::EXECUTION_LAYER_PAYLOAD_STATUS,
                &["forkchoice_updated", status.payload_status.status.into()],
            );
        }

        process_payload_status(
            head_block_hash,
            result.map(|response| response.payload_status),
            self.log(),
        )
        .map_err(Box::new)
        .map_err(Error::EngineError)
    }

    pub async fn exchange_transition_configuration(&self, spec: &ChainSpec) -> Result<(), Error> {
        let local = TransitionConfigurationV1 {
            terminal_total_difficulty: spec.terminal_total_difficulty,
            terminal_block_hash: spec.terminal_block_hash,
            terminal_block_number: 0,
        };

        let result = self
            .engine()
            .request(|engine| engine.api.exchange_transition_configuration_v1(local))
            .await;

        match result {
            Ok(remote) => {
                if local.terminal_total_difficulty != remote.terminal_total_difficulty
                    || local.terminal_block_hash != remote.terminal_block_hash
                {
                    error!(
                        self.log(),
                        "Execution client config mismatch";
                        "msg" => "ensure lighthouse and the execution client are up-to-date and \
                                  configured consistently",
                        "remote" => ?remote,
                        "local" => ?local,
                    );
                    Err(Error::EngineError(Box::new(EngineError::Api {
                        error: ApiError::TransitionConfigurationMismatch,
                    })))
                } else {
                    debug!(
                        self.log(),
                        "Execution client config is OK";
                    );
                    Ok(())
                }
            }
            Err(e) => {
                error!(
                    self.log(),
                    "Unable to get transition config";
                    "error" => ?e,
                );
                Err(Error::EngineError(Box::new(e)))
            }
        }
    }

    /// Returns the execution engine capabilities resulting from a call to
    /// engine_exchangeCapabilities. If the capabilities cache is not populated,
    /// or if it is populated with a cached result of age >= `age_limit`, this
    /// method will fetch the result from the execution engine and populate the
    /// cache before returning it. Otherwise it will return a cached result from
    /// a previous call.
    ///
    /// Set `age_limit` to `None` to always return the cached result
    /// Set `age_limit` to `Some(Duration::ZERO)` to force fetching from EE
    pub async fn get_engine_capabilities(
        &self,
        age_limit: Option<Duration>,
    ) -> Result<EngineCapabilities, Error> {
        self.engine()
            .request(|engine| engine.get_engine_capabilities(age_limit))
            .await
            .map_err(Box::new)
            .map_err(Error::EngineError)
    }

    /// Used during block production to determine if the merge has been triggered.
    ///
    /// ## Specification
    ///
    /// `get_terminal_pow_block_hash`
    ///
    /// https://github.com/ethereum/consensus-specs/blob/v1.1.5/specs/merge/validator.md
    pub async fn get_terminal_pow_block_hash(
        &self,
        spec: &ChainSpec,
        timestamp: u64,
    ) -> Result<Option<ExecutionBlockHash>, Error> {
        let _timer = metrics::start_timer_vec(
            &metrics::EXECUTION_LAYER_REQUEST_TIMES,
            &[metrics::GET_TERMINAL_POW_BLOCK_HASH],
        );

        let hash_opt = self
            .engine()
            .request(|engine| async move {
                let terminal_block_hash = spec.terminal_block_hash;
                if terminal_block_hash != ExecutionBlockHash::zero() {
                    if self
                        .get_pow_block(engine, terminal_block_hash)
                        .await?
                        .is_some()
                    {
                        return Ok(Some(terminal_block_hash));
                    } else {
                        return Ok(None);
                    }
                }

                let block = self.get_pow_block_at_total_difficulty(engine, spec).await?;
                if let Some(pow_block) = block {
                    // If `terminal_block.timestamp == transition_block.timestamp`,
                    // we violate the invariant that a block's timestamp must be
                    // strictly greater than its parent's timestamp.
                    // The execution layer will reject a fcu call with such payload
                    // attributes leading to a missed block.
                    // Hence, we return `None` in such a case.
                    if pow_block.timestamp >= timestamp {
                        return Ok(None);
                    }
                }
                Ok(block.map(|b| b.block_hash))
            })
            .await
            .map_err(Box::new)
            .map_err(Error::EngineError)?;

        if let Some(hash) = &hash_opt {
            info!(
                self.log(),
                "Found terminal block hash";
                "terminal_block_hash_override" => ?spec.terminal_block_hash,
                "terminal_total_difficulty" => ?spec.terminal_total_difficulty,
                "block_hash" => ?hash,
            );
        }

        Ok(hash_opt)
    }

    /// This function should remain internal. External users should use
    /// `self.get_terminal_pow_block` instead, since it checks against the terminal block hash
    /// override.
    ///
    /// ## Specification
    ///
    /// `get_pow_block_at_terminal_total_difficulty`
    ///
    /// https://github.com/ethereum/consensus-specs/blob/v1.1.5/specs/merge/validator.md
    async fn get_pow_block_at_total_difficulty(
        &self,
        engine: &Engine,
        spec: &ChainSpec,
    ) -> Result<Option<ExecutionBlock>, ApiError> {
        let mut block = engine
            .api
            .get_block_by_number(BlockByNumberQuery::Tag(LATEST_TAG))
            .await?
            .ok_or(ApiError::ExecutionHeadBlockNotFound)?;

        self.execution_blocks().await.put(block.block_hash, block);

        loop {
            let block_reached_ttd = block.total_difficulty >= spec.terminal_total_difficulty;
            if block_reached_ttd {
                if block.parent_hash == ExecutionBlockHash::zero() {
                    return Ok(Some(block));
                }
                let parent = self
                    .get_pow_block(engine, block.parent_hash)
                    .await?
                    .ok_or(ApiError::ExecutionBlockNotFound(block.parent_hash))?;
                let parent_reached_ttd = parent.total_difficulty >= spec.terminal_total_difficulty;

                if block_reached_ttd && !parent_reached_ttd {
                    return Ok(Some(block));
                } else {
                    block = parent;
                }
            } else {
                return Ok(None);
            }
        }
    }

    /// Used during block verification to check that a block correctly triggers the merge.
    ///
    /// ## Returns
    ///
    /// - `Some(true)` if the given `block_hash` is the terminal proof-of-work block.
    /// - `Some(false)` if the given `block_hash` is certainly *not* the terminal proof-of-work
    ///     block.
    /// - `None` if the `block_hash` or its parent were not present on the execution engine.
    /// - `Err(_)` if there was an error connecting to the execution engine.
    ///
    /// ## Fallback Behaviour
    ///
    /// The request will be broadcast to all nodes, simultaneously. It will await a response (or
    /// failure) from all nodes and then return based on the first of these conditions which
    /// returns true:
    ///
    /// - Terminal, if any node indicates it is terminal.
    /// - Not terminal, if any node indicates it is non-terminal.
    /// - Block not found, if any node cannot find the block.
    /// - An error, if all nodes return an error.
    ///
    /// ## Specification
    ///
    /// `is_valid_terminal_pow_block`
    ///
    /// https://github.com/ethereum/consensus-specs/blob/v1.1.0/specs/merge/fork-choice.md
    pub async fn is_valid_terminal_pow_block_hash(
        &self,
        block_hash: ExecutionBlockHash,
        spec: &ChainSpec,
    ) -> Result<Option<bool>, Error> {
        let _timer = metrics::start_timer_vec(
            &metrics::EXECUTION_LAYER_REQUEST_TIMES,
            &[metrics::IS_VALID_TERMINAL_POW_BLOCK_HASH],
        );

        self.engine()
            .request(|engine| async move {
                if let Some(pow_block) = self.get_pow_block(engine, block_hash).await? {
                    if let Some(pow_parent) =
                        self.get_pow_block(engine, pow_block.parent_hash).await?
                    {
                        return Ok(Some(
                            self.is_valid_terminal_pow_block(pow_block, pow_parent, spec),
                        ));
                    }
                }
                Ok(None)
            })
            .await
            .map_err(Box::new)
            .map_err(Error::EngineError)
    }

    /// This function should remain internal.
    ///
    /// External users should use `self.is_valid_terminal_pow_block_hash`.
    fn is_valid_terminal_pow_block(
        &self,
        block: ExecutionBlock,
        parent: ExecutionBlock,
        spec: &ChainSpec,
    ) -> bool {
        let is_total_difficulty_reached = block.total_difficulty >= spec.terminal_total_difficulty;
        let is_parent_total_difficulty_valid =
            parent.total_difficulty < spec.terminal_total_difficulty;
        is_total_difficulty_reached && is_parent_total_difficulty_valid
    }

    /// Maps to the `eth_getBlockByHash` JSON-RPC call.
    async fn get_pow_block(
        &self,
        engine: &Engine,
        hash: ExecutionBlockHash,
    ) -> Result<Option<ExecutionBlock>, ApiError> {
        if let Some(cached) = self.execution_blocks().await.get(&hash).copied() {
            // The block was in the cache, no need to request it from the execution
            // engine.
            return Ok(Some(cached));
        }

        // The block was *not* in the cache, request it from the execution
        // engine and cache it for future reference.
        if let Some(block) = engine.api.get_block_by_hash(hash).await? {
            self.execution_blocks().await.put(hash, block);
            Ok(Some(block))
        } else {
            Ok(None)
        }
    }

    pub async fn get_payload_by_block_hash(
        &self,
        hash: ExecutionBlockHash,
        fork: ForkName,
    ) -> Result<Option<ExecutionPayload<T>>, Error> {
        self.engine()
            .request(|engine| async move {
                self.get_payload_by_block_hash_from_engine(engine, hash, fork)
                    .await
            })
            .await
            .map_err(Box::new)
            .map_err(Error::EngineError)
    }

    async fn get_payload_by_block_hash_from_engine(
        &self,
        engine: &Engine,
        hash: ExecutionBlockHash,
        fork: ForkName,
    ) -> Result<Option<ExecutionPayload<T>>, ApiError> {
        let _timer = metrics::start_timer(&metrics::EXECUTION_LAYER_GET_PAYLOAD_BY_BLOCK_HASH);

        if hash == ExecutionBlockHash::zero() {
            return match fork {
                ForkName::Merge => Ok(Some(ExecutionPayloadMerge::default().into())),
                ForkName::Capella => Ok(Some(ExecutionPayloadCapella::default().into())),
                ForkName::Eip4844 => Ok(Some(ExecutionPayloadEip4844::default().into())),
                ForkName::Base | ForkName::Altair => Err(ApiError::UnsupportedForkVariant(
                    format!("called get_payload_by_block_hash_from_engine with {}", fork),
                )),
            };
        }

        let block = if let Some(block) = engine
            .api
            .get_block_by_hash_with_txns::<T>(hash, fork)
            .await?
        {
            block
        } else {
            return Ok(None);
        };

        let convert_transactions = |transactions: Vec<EthersTransaction>| {
            VariableList::new(
                transactions
                    .into_iter()
                    .map(ethers_tx_to_bytes::<T>)
                    .collect::<Result<Vec<_>, BlobTxConversionError>>()?,
            )
            .map_err(BlobTxConversionError::SszError)
        };

        let payload = match block {
            ExecutionBlockWithTransactions::Merge(merge_block) => {
                ExecutionPayload::Merge(ExecutionPayloadMerge {
                    parent_hash: merge_block.parent_hash,
                    fee_recipient: merge_block.fee_recipient,
                    state_root: merge_block.state_root,
                    receipts_root: merge_block.receipts_root,
                    logs_bloom: merge_block.logs_bloom,
                    prev_randao: merge_block.prev_randao,
                    block_number: merge_block.block_number,
                    gas_limit: merge_block.gas_limit,
                    gas_used: merge_block.gas_used,
                    timestamp: merge_block.timestamp,
                    extra_data: merge_block.extra_data,
                    base_fee_per_gas: merge_block.base_fee_per_gas,
                    block_hash: merge_block.block_hash,
                    transactions: convert_transactions(merge_block.transactions)?,
                })
            }
            ExecutionBlockWithTransactions::Capella(capella_block) => {
                let withdrawals = VariableList::new(
                    capella_block
                        .withdrawals
                        .into_iter()
                        .map(|w| w.into())
                        .collect(),
                )
                .map_err(ApiError::DeserializeWithdrawals)?;
                ExecutionPayload::Capella(ExecutionPayloadCapella {
                    parent_hash: capella_block.parent_hash,
                    fee_recipient: capella_block.fee_recipient,
                    state_root: capella_block.state_root,
                    receipts_root: capella_block.receipts_root,
                    logs_bloom: capella_block.logs_bloom,
                    prev_randao: capella_block.prev_randao,
                    block_number: capella_block.block_number,
                    gas_limit: capella_block.gas_limit,
                    gas_used: capella_block.gas_used,
                    timestamp: capella_block.timestamp,
                    extra_data: capella_block.extra_data,
                    base_fee_per_gas: capella_block.base_fee_per_gas,
                    block_hash: capella_block.block_hash,
                    transactions: convert_transactions(capella_block.transactions)?,
                    withdrawals,
                })
            }
            ExecutionBlockWithTransactions::Eip4844(eip4844_block) => {
                let withdrawals = VariableList::new(
                    eip4844_block
                        .withdrawals
                        .into_iter()
                        .map(|w| w.into())
                        .collect(),
                )
                .map_err(ApiError::DeserializeWithdrawals)?;
                ExecutionPayload::Eip4844(ExecutionPayloadEip4844 {
                    parent_hash: eip4844_block.parent_hash,
                    fee_recipient: eip4844_block.fee_recipient,
                    state_root: eip4844_block.state_root,
                    receipts_root: eip4844_block.receipts_root,
                    logs_bloom: eip4844_block.logs_bloom,
                    prev_randao: eip4844_block.prev_randao,
                    block_number: eip4844_block.block_number,
                    gas_limit: eip4844_block.gas_limit,
                    gas_used: eip4844_block.gas_used,
                    timestamp: eip4844_block.timestamp,
                    extra_data: eip4844_block.extra_data,
                    base_fee_per_gas: eip4844_block.base_fee_per_gas,
                    excess_data_gas: eip4844_block.excess_data_gas,
                    block_hash: eip4844_block.block_hash,
                    transactions: convert_transactions(eip4844_block.transactions)?,
                    withdrawals,
                })
            }
        };

        Ok(Some(payload))
    }

    pub async fn propose_blinded_beacon_block(
        &self,
        block_root: Hash256,
        block: &SignedBeaconBlock<T, BlindedPayload<T>>,
        fork_name: ForkName,
    ) -> Result<PayloadWrapper<T>, Error> {
        debug!(
            self.log(),
            "Sending block to builder";
            "root" => ?block_root,
        );

        if let Some(builder) = self.builder() {
            let (payload_result, duration) =
                timed_future(metrics::POST_BLINDED_PAYLOAD_BUILDER, async {
                    match fork_name {
                        ForkName::Base | ForkName::Altair | ForkName::Merge | ForkName::Capella => {
                            let payload = builder
                                .post_builder_blinded_blocks::<T, ExecutionPayload<T>>(block)
                                .await
                                .map_err(Error::Builder)
                                .map(|d| d.data)?;
                            Ok(PayloadWrapper::Payload(payload))
                        }
                        ForkName::Eip4844 => {
                            let payload_and_blob = builder
                                .post_builder_blinded_blocks::<T, ExecutionPayloadAndBlobsSidecar<T>>(block)
                                .await
                                .map_err(Error::Builder)
                                .map(|d| d.data)?;
                            Ok(PayloadWrapper::PayloadAndBlob(payload_and_blob))
                        },
                    }
                })
                .await;

            let payload_maybe = match &payload_result {
                Ok(PayloadWrapper::Payload(payload)) => Some(payload),
                Ok(PayloadWrapper::PayloadAndBlob(payload_and_blob)) => {
                    Some(&payload_and_blob.execution_payload)
                }
                Err(e) => {
                    metrics::inc_counter_vec(
                        &metrics::EXECUTION_LAYER_BUILDER_REVEAL_PAYLOAD_OUTCOME,
                        &[metrics::FAILURE],
                    );
                    warn!(
                        self.log(),
                        "Builder failed to reveal payload";
                        "info" => "this is common behaviour for some builders and may not indicate an issue",
                        "error" => ?e,
                        "relay_response_ms" => duration.as_millis(),
                        "block_root" => ?block_root,
                        "parent_hash" => ?block
                            .message()
                            .execution_payload()
                            .map(|payload| format!("{}", payload.parent_hash()))
                            .unwrap_or_else(|_| "unknown".to_string())
                    );
                    None
                }
            };

            match payload_maybe {
                Some(payload) => {
                    metrics::inc_counter_vec(
                        &metrics::EXECUTION_LAYER_BUILDER_REVEAL_PAYLOAD_OUTCOME,
                        &[metrics::SUCCESS],
                    );

                    info!(
                        self.log(),
                        "Builder successfully revealed payload";
                        "relay_response_ms" => duration.as_millis(),
                        "block_root" => ?block_root,
                        "fee_recipient" => ?payload.fee_recipient(),
                        "block_hash" => ?payload.block_hash(),
                        "parent_hash" => ?payload.parent_hash()
                    );
                }
                None => {}
            }

            payload_result
        } else {
            Err(Error::NoPayloadBuilder)
        }
    }
}

#[derive(AsRefStr)]
#[strum(serialize_all = "snake_case")]
enum InvalidBuilderPayload {
    LowValue {
        profit_threshold: Uint256,
        payload_value: Uint256,
    },
    ParentHash {
        payload: ExecutionBlockHash,
        expected: ExecutionBlockHash,
    },
    PrevRandao {
        payload: Hash256,
        expected: Hash256,
    },
    Timestamp {
        payload: u64,
        expected: u64,
    },
    BlockNumber {
        payload: u64,
        expected: Option<u64>,
    },
    Fork {
        payload: Option<ForkName>,
        expected: ForkName,
    },
    Signature {
        signature: Signature,
        pubkey: PublicKeyBytes,
    },
    WithdrawalsRoot {
        payload: Option<Hash256>,
        expected: Option<Hash256>,
    },
}

impl InvalidBuilderPayload {
    /// Returns `true` if a payload is objectively invalid and should never be included on chain.
    fn payload_invalid(&self) -> bool {
        match self {
            // A low-value payload isn't invalid, it should just be avoided if possible.
            InvalidBuilderPayload::LowValue { .. } => false,
            InvalidBuilderPayload::ParentHash { .. } => true,
            InvalidBuilderPayload::PrevRandao { .. } => true,
            InvalidBuilderPayload::Timestamp { .. } => true,
            InvalidBuilderPayload::BlockNumber { .. } => true,
            InvalidBuilderPayload::Fork { .. } => true,
            InvalidBuilderPayload::Signature { .. } => true,
            InvalidBuilderPayload::WithdrawalsRoot { .. } => true,
        }
    }
}

impl fmt::Display for InvalidBuilderPayload {
    fn fmt(&self, f: &mut fmt::Formatter<'_>) -> fmt::Result {
        match self {
            InvalidBuilderPayload::LowValue {
                profit_threshold,
                payload_value,
            } => write!(
                f,
                "payload value of {} does not meet user-configured profit-threshold of {}",
                payload_value, profit_threshold
            ),
            InvalidBuilderPayload::ParentHash { payload, expected } => {
                write!(f, "payload block hash was {} not {}", payload, expected)
            }
            InvalidBuilderPayload::PrevRandao { payload, expected } => {
                write!(f, "payload prev randao was {} not {}", payload, expected)
            }
            InvalidBuilderPayload::Timestamp { payload, expected } => {
                write!(f, "payload timestamp was {} not {}", payload, expected)
            }
            InvalidBuilderPayload::BlockNumber { payload, expected } => {
                write!(f, "payload block number was {} not {:?}", payload, expected)
            }
            InvalidBuilderPayload::Fork { payload, expected } => {
                write!(f, "payload fork was {:?} not {}", payload, expected)
            }
            InvalidBuilderPayload::Signature { signature, pubkey } => write!(
                f,
                "invalid payload signature {} for pubkey {}",
                signature, pubkey
            ),
            InvalidBuilderPayload::WithdrawalsRoot { payload, expected } => {
                let opt_string = |opt_hash: &Option<Hash256>| {
                    opt_hash
                        .map(|hash| hash.to_string())
                        .unwrap_or_else(|| "None".to_string())
                };
                write!(
                    f,
                    "payload withdrawals root was {} not {}",
                    opt_string(payload),
                    opt_string(expected)
                )
            }
        }
    }
}

/// Perform some cursory, non-exhaustive validation of the bid returned from the builder.
fn verify_builder_bid<T: EthSpec, Payload: AbstractExecPayload<T>>(
    bid: &ForkVersionedResponse<SignedBuilderBid<T, Payload>>,
    parent_hash: ExecutionBlockHash,
    payload_attributes: &PayloadAttributes,
    block_number: Option<u64>,
    profit_threshold: Uint256,
    current_fork: ForkName,
    spec: &ChainSpec,
) -> Result<(), Box<InvalidBuilderPayload>> {
    let is_signature_valid = bid.data.verify_signature(spec);
    let header = &bid.data.message.header();
    let payload_value = bid.data.message.value().clone();

    // Avoid logging values that we can't represent with our Prometheus library.
    let payload_value_gwei = bid.data.message.value() / 1_000_000_000;
    if payload_value_gwei <= Uint256::from(i64::max_value()) {
        metrics::set_gauge_vec(
            &metrics::EXECUTION_LAYER_PAYLOAD_BIDS,
            &[metrics::BUILDER],
            payload_value_gwei.low_u64() as i64,
        );
    }

    let expected_withdrawals_root = payload_attributes
        .withdrawals()
        .ok()
        .cloned()
        .map(|withdrawals| Withdrawals::<T>::from(withdrawals).tree_hash_root());
    let payload_withdrawals_root = header.withdrawals_root().ok();

    if payload_value < profit_threshold {
        Err(Box::new(InvalidBuilderPayload::LowValue {
            profit_threshold,
            payload_value,
        }))
    } else if header.parent_hash() != parent_hash {
        Err(Box::new(InvalidBuilderPayload::ParentHash {
            payload: header.parent_hash(),
            expected: parent_hash,
        }))
    } else if header.prev_randao() != payload_attributes.prev_randao() {
        Err(Box::new(InvalidBuilderPayload::PrevRandao {
            payload: header.prev_randao(),
            expected: payload_attributes.prev_randao(),
        }))
    } else if header.timestamp() != payload_attributes.timestamp() {
        Err(Box::new(InvalidBuilderPayload::Timestamp {
            payload: header.timestamp(),
            expected: payload_attributes.timestamp(),
        }))
    } else if block_number.map_or(false, |n| n != header.block_number()) {
        Err(Box::new(InvalidBuilderPayload::BlockNumber {
            payload: header.block_number(),
            expected: block_number,
        }))
    } else if bid.version != Some(current_fork) {
        Err(Box::new(InvalidBuilderPayload::Fork {
            payload: bid.version,
            expected: current_fork,
        }))
    } else if !is_signature_valid {
        Err(Box::new(InvalidBuilderPayload::Signature {
            signature: bid.data.signature.clone(),
            pubkey: *bid.data.message.pubkey(),
        }))
    } else if payload_withdrawals_root != expected_withdrawals_root {
        Err(Box::new(InvalidBuilderPayload::WithdrawalsRoot {
            payload: payload_withdrawals_root,
            expected: expected_withdrawals_root,
        }))
    } else {
        Ok(())
    }
}

/// A helper function to record the time it takes to execute a future.
async fn timed_future<F: Future<Output = T>, T>(metric: &str, future: F) -> (T, Duration) {
    let start = Instant::now();
    let result = future.await;
    let duration = start.elapsed();
    metrics::observe_timer_vec(&metrics::EXECUTION_LAYER_REQUEST_TIMES, &[metric], duration);
    (result, duration)
}

#[derive(Debug)]
pub enum BlobTxConversionError {
    /// The transaction type was not set.
    NoTransactionType,
    /// The transaction chain ID was not set.
    NoChainId,
    /// The transaction nonce was too large to fit in a `u64`.
    NonceTooLarge,
    /// The transaction gas was too large to fit in a `u64`.
    GasTooHigh,
    /// Missing the `max_fee_per_gas` field.
    MaxFeePerGasMissing,
    /// Missing the `max_priority_fee_per_gas` field.
    MaxPriorityFeePerGasMissing,
    /// Missing the `access_list` field.
    AccessListMissing,
    /// Missing the `max_fee_per_data_gas` field.
    MaxFeePerDataGasMissing,
    /// Missing the `blob_versioned_hashes` field.
    BlobVersionedHashesMissing,
    /// `y_parity` field was greater than one.
    InvalidYParity,
    /// There was an error converting the transaction to SSZ.
    SszError(ssz_types::Error),
    /// There was an error converting the transaction from JSON.
    SerdeJson(serde_json::Error),
    /// There was an error converting the transaction from hex.
    FromHex(String),
    /// There was an error converting the transaction from hex.
    FromStrRadix(FromStrRadixErr),
    /// A `versioned_hash` did not contain 32 bytes.
    InvalidVersionedHashBytesLen,
}

impl From<ssz_types::Error> for BlobTxConversionError {
    fn from(value: ssz_types::Error) -> Self {
        Self::SszError(value)
    }
}

impl From<serde_json::Error> for BlobTxConversionError {
    fn from(value: serde_json::Error) -> Self {
        Self::SerdeJson(value)
    }
}

/// A utility function to convert a `ethers-rs` `Transaction` into the correct bytes encoding based
/// on transaction type. That means RLP encoding if this is a transaction other than a
/// `BLOB_TX_TYPE` transaction in which case, SSZ encoding will be used.
fn ethers_tx_to_bytes<T: EthSpec>(
    transaction: EthersTransaction,
) -> Result<Transaction<T::MaxBytesPerTransaction>, BlobTxConversionError> {
    let tx_type = transaction
        .transaction_type
        .ok_or(BlobTxConversionError::NoTransactionType)?
        .as_u64();

    let tx = if BLOB_TX_TYPE as u64 == tx_type {
        let EthersTransaction {
            hash: _,
            nonce,
            block_hash: _,
            block_number: _,
            transaction_index: _,
            from: _,
            to,
            value,
            gas_price: _,
            gas,
            input,
            v,
            r,
            s,
            transaction_type: _,
            access_list,
            max_priority_fee_per_gas,
            max_fee_per_gas,
            chain_id,
            other,
        } = transaction;

        // ******************** BlobTransaction fields ********************

        // chainId
        let chain_id = chain_id.ok_or(BlobTxConversionError::NoChainId)?;

        // nonce
        let nonce = if nonce > Uint256::from(u64::MAX) {
            return Err(BlobTxConversionError::NonceTooLarge);
        } else {
            nonce.as_u64()
        };

        // maxPriorityFeePerGas
        let max_priority_fee_per_gas =
            max_priority_fee_per_gas.ok_or(BlobTxConversionError::MaxPriorityFeePerGasMissing)?;

        // maxFeePerGas
        let max_fee_per_gas = max_fee_per_gas.ok_or(BlobTxConversionError::MaxFeePerGasMissing)?;

        // gas
        let gas = if gas > Uint256::from(u64::MAX) {
            return Err(BlobTxConversionError::GasTooHigh);
        } else {
            gas.as_u64()
        };

        // data (a.k.a input)
        let data = VariableList::new(input.to_vec())?;

        // accessList
        let access_list = VariableList::new(
            access_list
                .ok_or(BlobTxConversionError::AccessListMissing)?
                .0
                .into_iter()
                .map(|access_tuple| {
                    let AccessListItem {
                        address,
                        storage_keys,
                    } = access_tuple;
                    Ok(AccessTuple {
                        address,
                        storage_keys: VariableList::new(storage_keys)?,
                    })
                })
                .collect::<Result<Vec<AccessTuple>, BlobTxConversionError>>()?,
        )?;

        // ******************** BlobTransaction `other` fields ********************
        //
        // Here we use the `other` field in the `ethers-rs` `Transaction` type because
        // `ethers-rs` does not yet support SSZ and therefore the blobs transaction type.

        // maxFeePerDataGas
        let max_fee_per_data_gas = Uint256::from_str_radix(
            other
                .get("maxFeePerDataGas")
                .ok_or(BlobTxConversionError::MaxFeePerDataGasMissing)?
                .as_str()
                .ok_or(BlobTxConversionError::MaxFeePerDataGasMissing)?,
            16,
        )
        .map_err(BlobTxConversionError::FromStrRadix)?;

        // blobVersionedHashes
        let blob_versioned_hashes = other
            .get("blobVersionedHashes")
            .ok_or(BlobTxConversionError::BlobVersionedHashesMissing)?
            .as_array()
            .ok_or(BlobTxConversionError::BlobVersionedHashesMissing)?
            .iter()
            .map(|versioned_hash| {
                let hash_bytes = eth2_serde_utils::hex::decode(
                    versioned_hash
                        .as_str()
                        .ok_or(BlobTxConversionError::BlobVersionedHashesMissing)?,
                )
                .map_err(BlobTxConversionError::FromHex)?;
                if hash_bytes.len() != Hash256::ssz_fixed_len() {
                    Err(BlobTxConversionError::InvalidVersionedHashBytesLen)
                } else {
                    Ok(Hash256::from_slice(&hash_bytes))
                }
            })
            .collect::<Result<Vec<VersionedHash>, BlobTxConversionError>>()?;
        let message = BlobTransaction {
            chain_id,
            nonce,
            max_priority_fee_per_gas,
            max_fee_per_gas,
            gas,
            to,
            value,
            data,
            access_list,
            max_fee_per_data_gas,
            blob_versioned_hashes: VariableList::new(blob_versioned_hashes)?,
        };

        // ******************** EcdsaSignature fields ********************

        let y_parity = if v == U64::zero() {
            false
        } else if v == U64::one() {
            true
        } else {
            return Err(BlobTxConversionError::InvalidYParity);
        };
        let signature = EcdsaSignature { y_parity, r, s };

        // The `BLOB_TX_TYPE` should prepend the SSZ encoded `SignedBlobTransaction`.
        let mut signed_tx = SignedBlobTransaction { message, signature }.as_ssz_bytes();
        signed_tx.insert(0, BLOB_TX_TYPE);
        signed_tx
    } else {
        transaction.rlp().to_vec()
    };
    VariableList::new(tx).map_err(Into::into)
}

fn noop<T: EthSpec>(
    _: &ExecutionLayer<T>,
    _: ExecutionPayloadRef<T>,
) -> Option<ExecutionPayload<T>> {
    None
}

#[cfg(test)]
mod test {
    use super::*;
    use crate::test_utils::MockExecutionLayer as GenericMockExecutionLayer;
    use task_executor::test_utils::TestRuntime;
    use types::MainnetEthSpec;

    type MockExecutionLayer = GenericMockExecutionLayer<MainnetEthSpec>;

    #[tokio::test]
    async fn produce_three_valid_pos_execution_blocks() {
        let runtime = TestRuntime::default();
        MockExecutionLayer::default_params(runtime.task_executor.clone())
            .move_to_terminal_block()
            .produce_valid_execution_payload_on_head()
            .await
            .produce_valid_execution_payload_on_head()
            .await
            .produce_valid_execution_payload_on_head()
            .await;
    }

    #[tokio::test]
    async fn test_forked_terminal_block() {
        let runtime = TestRuntime::default();
        let (mock, block_hash) = MockExecutionLayer::default_params(runtime.task_executor.clone())
            .move_to_terminal_block()
            .produce_forked_pow_block();
        assert!(mock
            .el
            .is_valid_terminal_pow_block_hash(block_hash, &mock.spec)
            .await
            .unwrap()
            .unwrap());
    }

    #[tokio::test]
    async fn finds_valid_terminal_block_hash() {
        let runtime = TestRuntime::default();
        MockExecutionLayer::default_params(runtime.task_executor.clone())
            .move_to_block_prior_to_terminal_block()
            .with_terminal_block(|spec, el, _| async move {
                el.engine().upcheck().await;
                assert_eq!(
                    el.get_terminal_pow_block_hash(&spec, timestamp_now())
                        .await
                        .unwrap(),
                    None
                )
            })
            .await
            .move_to_terminal_block()
            .with_terminal_block(|spec, el, terminal_block| async move {
                assert_eq!(
                    el.get_terminal_pow_block_hash(&spec, timestamp_now())
                        .await
                        .unwrap(),
                    Some(terminal_block.unwrap().block_hash)
                )
            })
            .await;
    }

    #[tokio::test]
    async fn rejects_terminal_block_with_equal_timestamp() {
        let runtime = TestRuntime::default();
        MockExecutionLayer::default_params(runtime.task_executor.clone())
            .move_to_block_prior_to_terminal_block()
            .with_terminal_block(|spec, el, _| async move {
                el.engine().upcheck().await;
                assert_eq!(
                    el.get_terminal_pow_block_hash(&spec, timestamp_now())
                        .await
                        .unwrap(),
                    None
                )
            })
            .await
            .move_to_terminal_block()
            .with_terminal_block(|spec, el, terminal_block| async move {
                let timestamp = terminal_block.as_ref().map(|b| b.timestamp).unwrap();
                assert_eq!(
                    el.get_terminal_pow_block_hash(&spec, timestamp)
                        .await
                        .unwrap(),
                    None
                )
            })
            .await;
    }

    #[tokio::test]
    async fn verifies_valid_terminal_block_hash() {
        let runtime = TestRuntime::default();
        MockExecutionLayer::default_params(runtime.task_executor.clone())
            .move_to_terminal_block()
            .with_terminal_block(|spec, el, terminal_block| async move {
                el.engine().upcheck().await;
                assert_eq!(
                    el.is_valid_terminal_pow_block_hash(terminal_block.unwrap().block_hash, &spec)
                        .await
                        .unwrap(),
                    Some(true)
                )
            })
            .await;
    }

    #[tokio::test]
    async fn rejects_invalid_terminal_block_hash() {
        let runtime = TestRuntime::default();
        MockExecutionLayer::default_params(runtime.task_executor.clone())
            .move_to_terminal_block()
            .with_terminal_block(|spec, el, terminal_block| async move {
                el.engine().upcheck().await;
                let invalid_terminal_block = terminal_block.unwrap().parent_hash;

                assert_eq!(
                    el.is_valid_terminal_pow_block_hash(invalid_terminal_block, &spec)
                        .await
                        .unwrap(),
                    Some(false)
                )
            })
            .await;
    }

    #[tokio::test]
    async fn rejects_unknown_terminal_block_hash() {
        let runtime = TestRuntime::default();
        MockExecutionLayer::default_params(runtime.task_executor.clone())
            .move_to_terminal_block()
            .with_terminal_block(|spec, el, _| async move {
                el.engine().upcheck().await;
                let missing_terminal_block = ExecutionBlockHash::repeat_byte(42);

                assert_eq!(
                    el.is_valid_terminal_pow_block_hash(missing_terminal_block, &spec)
                        .await
                        .unwrap(),
                    None
                )
            })
            .await;
    }
}

#[cfg(test)]
/// Returns the duration since the unix epoch.
fn timestamp_now() -> u64 {
    SystemTime::now()
        .duration_since(UNIX_EPOCH)
        .unwrap_or_else(|_| Duration::from_secs(0))
        .as_secs()
}<|MERGE_RESOLUTION|>--- conflicted
+++ resolved
@@ -40,21 +40,19 @@
     time::sleep,
 };
 use tokio_stream::wrappers::WatchStream;
-<<<<<<< HEAD
-use types::execution_payload::{ExecutionPayloadAndBlobsSidecar, PayloadWrapper};
-use types::{AbstractExecPayload, BeaconStateError, Blob, ExecPayload, KzgCommitment};
-=======
 use tree_hash::TreeHash;
 use types::consts::eip4844::BLOB_TX_TYPE;
+use types::execution_payload::{ExecutionPayloadAndBlobsSidecar, PayloadWrapper};
 use types::transaction::{AccessTuple, BlobTransaction, EcdsaSignature, SignedBlobTransaction};
 use types::Withdrawals;
->>>>>>> 55753f8b
 use types::{
     blobs_sidecar::{Blobs, KzgCommitments},
     BlindedPayload, BlockType, ChainSpec, Epoch, ExecutionBlockHash, ExecutionPayload,
     ExecutionPayloadCapella, ExecutionPayloadEip4844, ExecutionPayloadMerge, ForkName,
 };
-use types::{AbstractExecPayload, BeaconStateError, ExecPayload, VersionedHash};
+use types::{
+    AbstractExecPayload, BeaconStateError, Blob, ExecPayload, KzgCommitment, VersionedHash,
+};
 use types::{
     ProposerPreparationData, PublicKeyBytes, Signature, SignedBeaconBlock, Slot, Transaction,
     Uint256,
@@ -869,18 +867,19 @@
                                 current_fork,
                                 spec,
                             ) {
-<<<<<<< HEAD
                                 Ok(()) => {
                                     Ok(ProvenancedPayload::Builder(match relay.version.unwrap() {
                                         ForkName::Base
                                         | ForkName::Altair
                                         | ForkName::Merge
-                                        | ForkName::Capella => {
-                                            BlockProposalContents::Payload(header)
-                                        }
+                                        | ForkName::Capella => BlockProposalContents::Payload {
+                                            payload: relay.data.message.header,
+                                            block_value: relay.data.message.value,
+                                        },
                                         ForkName::Eip4844 => {
                                             BlockProposalContents::PayloadAndBlobs {
-                                                payload: header,
+                                                payload: relay.data.message.header,
+                                                block_value: relay.data.message.value,
                                                 blobs: VariableList::default(),
                                                 kzg_commitments: relay
                                                     .data
@@ -892,14 +891,6 @@
                                         }
                                     }))
                                 }
-=======
-                                Ok(()) => Ok(ProvenancedPayload::Builder(
-                                    BlockProposalContents::Payload {
-                                        payload: relay.data.message.header,
-                                        block_value: relay.data.message.value,
-                                    },
-                                )),
->>>>>>> 55753f8b
                                 Err(reason) if !reason.payload_invalid() => {
                                     info!(
                                         self.log(),
@@ -948,18 +939,19 @@
                                 current_fork,
                                 spec,
                             ) {
-<<<<<<< HEAD
                                 Ok(()) => {
                                     Ok(ProvenancedPayload::Builder(match relay.version.unwrap() {
                                         ForkName::Base
                                         | ForkName::Altair
                                         | ForkName::Merge
-                                        | ForkName::Capella => {
-                                            BlockProposalContents::Payload(header)
-                                        }
+                                        | ForkName::Capella => BlockProposalContents::Payload {
+                                            payload: relay.data.message.header,
+                                            block_value: relay.data.message.value,
+                                        },
                                         ForkName::Eip4844 => {
                                             BlockProposalContents::PayloadAndBlobs {
-                                                payload: header,
+                                                payload: relay.data.message.header,
+                                                block_value: relay.data.message.value,
                                                 blobs: VariableList::default(),
                                                 kzg_commitments: relay
                                                     .data
@@ -978,12 +970,14 @@
                                         ForkName::Base
                                         | ForkName::Altair
                                         | ForkName::Merge
-                                        | ForkName::Capella => {
-                                            BlockProposalContents::Payload(header)
-                                        }
+                                        | ForkName::Capella => BlockProposalContents::Payload {
+                                            payload: relay.data.message.header,
+                                            block_value: relay.data.message.value,
+                                        },
                                         ForkName::Eip4844 => {
                                             BlockProposalContents::PayloadAndBlobs {
-                                                payload: header,
+                                                payload: relay.data.message.header,
+                                                block_value: relay.data.message.value,
                                                 blobs: VariableList::default(),
                                                 kzg_commitments: relay
                                                     .data
@@ -995,22 +989,6 @@
                                         }
                                     }))
                                 }
-=======
-                                Ok(()) => Ok(ProvenancedPayload::Builder(
-                                    BlockProposalContents::Payload {
-                                        payload: relay.data.message.header,
-                                        block_value: relay.data.message.value,
-                                    },
-                                )),
-                                // If the payload is valid then use it. The local EE failed
-                                // to produce a payload so we have no alternative.
-                                Err(e) if !e.payload_invalid() => Ok(ProvenancedPayload::Builder(
-                                    BlockProposalContents::Payload {
-                                        payload: relay.data.message.header,
-                                        block_value: relay.data.message.value,
-                                    },
-                                )),
->>>>>>> 55753f8b
                                 Err(reason) => {
                                     metrics::inc_counter_vec(
                                         &metrics::EXECUTION_LAYER_GET_PAYLOAD_BUILDER_REJECTIONS,
