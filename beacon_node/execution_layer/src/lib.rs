//! This crate provides an abstraction over one or more *execution engines*. An execution engine
//! was formerly known as an "eth1 node", like Geth, Nethermind, Erigon, etc.
//!
//! This crate only provides useful functionality for "The Merge", it does not provide any of the
//! deposit-contract functionality that the `beacon_node/eth1` crate already provides.

use crate::payload_cache::PayloadCache;
use auth::{strip_prefix, Auth, JwtKey};
use builder_client::BuilderHttpClient;
pub use engine_api::EngineCapabilities;
use engine_api::Error as ApiError;
pub use engine_api::*;
pub use engine_api::{http, http::deposit_methods, http::HttpJsonRpc};
use engines::{Engine, EngineError};
pub use engines::{EngineState, ForkchoiceState};
use eth2::types::SignedBlockContents;
use eth2::types::{builder_bid::SignedBuilderBid, ForkVersionedResponse};
use ethers_core::abi::ethereum_types::FromStrRadixErr;
use ethers_core::types::Transaction as EthersTransaction;
use fork_choice::ForkchoiceUpdateParameters;
use lru::LruCache;
use payload_status::process_payload_status;
pub use payload_status::PayloadStatus;
use sensitive_url::SensitiveUrl;
use serde::{Deserialize, Serialize};
use slog::{crit, debug, error, info, trace, warn, Logger};
use slot_clock::SlotClock;
use std::collections::HashMap;
use std::fmt;
use std::future::Future;
use std::io::Write;
use std::path::PathBuf;
use std::sync::Arc;
use std::time::{Duration, Instant, SystemTime, UNIX_EPOCH};
use strum::AsRefStr;
use task_executor::TaskExecutor;
use tokio::{
    sync::{Mutex, MutexGuard, RwLock},
    time::sleep,
};
use tokio_stream::wrappers::WatchStream;
use tree_hash::TreeHash;
use types::beacon_block_body::KzgCommitments;
<<<<<<< HEAD
use types::blob_sidecar::BlobsOrBlobRoots;
use types::builder_bid::BuilderBid;
use types::{AbstractExecPayload, BeaconStateError, ExecPayload, VersionedHash};
use types::{
    BlindedPayload, Blobs, BlockType, ChainSpec, Epoch, ExecutionBlockHash, ExecutionPayload,
    ExecutionPayloadCapella, ExecutionPayloadDeneb, ExecutionPayloadMerge, ForkName,
=======
use types::blob_sidecar::Blobs;
use types::KzgProofs;
use types::{
    AbstractExecPayload, BeaconStateError, ExecPayload, ExecutionPayloadDeneb, VersionedHash,
>>>>>>> 8c341bb9
};
use types::{
    BlindedPayload, BlockType, ChainSpec, Epoch, ExecutionPayloadCapella, ExecutionPayloadMerge,
};
use types::{ProposerPreparationData, PublicKeyBytes, Signature, Slot, Transaction};

mod block_hash;
mod engine_api;
pub mod engines;
mod keccak;
mod metrics;
pub mod payload_cache;
mod payload_status;
pub mod test_utils;

/// Indicates the default jwt authenticated execution endpoint.
pub const DEFAULT_EXECUTION_ENDPOINT: &str = "http://localhost:8551/";

/// Name for the default file used for the jwt secret.
pub const DEFAULT_JWT_FILE: &str = "jwt.hex";

/// Each time the `ExecutionLayer` retrieves a block from an execution node, it stores that block
/// in an LRU cache to avoid redundant lookups. This is the size of that cache.
const EXECUTION_BLOCKS_LRU_CACHE_SIZE: usize = 128;

/// A fee recipient address for use during block production. Only used as a very last resort if
/// there is no address provided by the user.
///
/// ## Note
///
/// This is *not* the zero-address, since Geth has been known to return errors for a coinbase of
/// 0x00..00.
const DEFAULT_SUGGESTED_FEE_RECIPIENT: [u8; 20] =
    [0, 0, 0, 0, 0, 0, 0, 0, 0, 0, 0, 0, 0, 0, 0, 0, 0, 0, 0, 1];

const CONFIG_POLL_INTERVAL: Duration = Duration::from_secs(60);

/// A payload alongside some information about where it came from.
pub enum ProvenancedPayload<P> {
    /// A good ol' fashioned farm-to-table payload from your local EE.
    Local(P),
    /// A payload from a builder (e.g. mev-boost).
    Builder(P),
}

impl<E: EthSpec, Payload: AbstractExecPayload<E>> From<BuilderBid<E, Payload>>
    for ProvenancedPayload<BlockProposalContents<E, Payload>>
{
    fn from(value: BuilderBid<E, Payload>) -> Self {
        let block_proposal_contents = match value {
            BuilderBid::Merge(builder_bid) => BlockProposalContents::Payload {
                payload: builder_bid.header,
                block_value: builder_bid.value,
            },
            BuilderBid::Capella(builder_bid) => BlockProposalContents::Payload {
                payload: builder_bid.header,
                block_value: builder_bid.value,
            },
            BuilderBid::Deneb(builder_bid) => BlockProposalContents::PayloadAndBlindedBlobs {
                payload: builder_bid.header,
                block_value: builder_bid.value,
                kzg_commitments: builder_bid.blinded_blobs_bundle.commitments,
                blob_roots: builder_bid.blinded_blobs_bundle.blob_roots,
                proofs: builder_bid.blinded_blobs_bundle.proofs,
            },
        };
        ProvenancedPayload::Builder(block_proposal_contents)
    }
}

#[derive(Debug)]
pub enum Error {
    NoEngine,
    NoPayloadBuilder,
    ApiError(ApiError),
    Builder(builder_client::Error),
    NoHeaderFromBuilder,
    CannotProduceHeader,
    EngineError(Box<EngineError>),
    NotSynced,
    ShuttingDown,
    FeeRecipientUnspecified,
    MissingLatestValidHash,
    BlockHashMismatch {
        computed: ExecutionBlockHash,
        payload: ExecutionBlockHash,
        transactions_root: Hash256,
    },
    InvalidJWTSecret(String),
    InvalidForkForPayload,
    InvalidPayloadBody(String),
    BeaconStateError(BeaconStateError),
}

impl From<BeaconStateError> for Error {
    fn from(e: BeaconStateError) -> Self {
        Error::BeaconStateError(e)
    }
}

impl From<ApiError> for Error {
    fn from(e: ApiError) -> Self {
        Error::ApiError(e)
    }
}

pub enum BlockProposalContents<T: EthSpec, Payload: AbstractExecPayload<T>> {
    Payload {
        payload: Payload,
        block_value: Uint256,
    },
    PayloadAndBlobs {
        payload: Payload,
        block_value: Uint256,
        kzg_commitments: KzgCommitments<T>,
        blobs: Blobs<T>,
        proofs: KzgProofs<T>,
    },
    PayloadAndBlindedBlobs {
        payload: Payload,
        block_value: Uint256,
        kzg_commitments: KzgCommitments<T>,
        blob_roots: VariableList<Hash256, T::MaxBlobsPerBlock>,
        proofs: KzgProofs<T>,
    },
}

impl<E: EthSpec, Payload: AbstractExecPayload<E>> From<GetPayloadResponse<E>>
    for BlockProposalContents<E, Payload>
{
    fn from(response: GetPayloadResponse<E>) -> Self {
        let (execution_payload, block_value, maybe_bundle) = response.into();
        match maybe_bundle {
            Some(bundle) => Self::PayloadAndBlobs {
                payload: execution_payload.into(),
                block_value,
                kzg_commitments: bundle.commitments,
                blobs: bundle.blobs,
                proofs: bundle.proofs,
            },
            None => Self::Payload {
                payload: execution_payload.into(),
                block_value,
            },
        }
    }
}

#[allow(clippy::type_complexity)]
impl<T: EthSpec, Payload: AbstractExecPayload<T>> BlockProposalContents<T, Payload> {
    pub fn deconstruct(
        self,
    ) -> (
        Payload,
        Option<KzgCommitments<T>>,
        Option<BlobsOrBlobRoots<T>>,
        Option<KzgProofs<T>>,
    ) {
        match self {
            Self::Payload {
                payload,
                block_value: _,
            } => (payload, None, None, None),
            Self::PayloadAndBlobs {
                payload,
                block_value: _,
                kzg_commitments,
                blobs,
                proofs,
            } => (
                payload,
                Some(kzg_commitments),
                Some(BlobsOrBlobRoots::Blobs(blobs)),
                Some(proofs),
            ),
            Self::PayloadAndBlindedBlobs {
                payload,
                block_value: _,
                kzg_commitments,
                blob_roots,
                proofs,
            } => (
                payload,
                Some(kzg_commitments),
                Some(BlobsOrBlobRoots::BlobRoots(blob_roots)),
                Some(proofs),
            ),
        }
    }

    pub fn payload(&self) -> &Payload {
        match self {
            Self::Payload { payload, .. } => payload,
            Self::PayloadAndBlobs { payload, .. } => payload,
            Self::PayloadAndBlindedBlobs { payload, .. } => payload,
        }
    }
    pub fn to_payload(self) -> Payload {
        match self {
            Self::Payload { payload, .. } => payload,
            Self::PayloadAndBlobs { payload, .. } => payload,
            Self::PayloadAndBlindedBlobs { payload, .. } => payload,
        }
    }
    pub fn block_value(&self) -> &Uint256 {
        match self {
            Self::Payload { block_value, .. } => block_value,
            Self::PayloadAndBlobs { block_value, .. } => block_value,
            Self::PayloadAndBlindedBlobs { block_value, .. } => block_value,
        }
    }
    pub fn default_at_fork(fork_name: ForkName) -> Result<Self, BeaconStateError> {
        Ok(match fork_name {
            ForkName::Base | ForkName::Altair | ForkName::Merge | ForkName::Capella => {
                BlockProposalContents::Payload {
                    payload: Payload::default_at_fork(fork_name)?,
                    block_value: Uint256::zero(),
                }
            }
            ForkName::Deneb => BlockProposalContents::PayloadAndBlobs {
                payload: Payload::default_at_fork(fork_name)?,
                block_value: Uint256::zero(),
                blobs: VariableList::default(),
                kzg_commitments: VariableList::default(),
                proofs: VariableList::default(),
            },
        })
    }
}

#[derive(Clone, PartialEq)]
pub struct ProposerPreparationDataEntry {
    update_epoch: Epoch,
    preparation_data: ProposerPreparationData,
}

#[derive(Hash, PartialEq, Eq)]
pub struct ProposerKey {
    slot: Slot,
    head_block_root: Hash256,
}

#[derive(PartialEq, Clone)]
pub struct Proposer {
    validator_index: u64,
    payload_attributes: PayloadAttributes,
}

/// Information from the beacon chain that is necessary for querying the builder API.
pub struct BuilderParams {
    pub pubkey: PublicKeyBytes,
    pub slot: Slot,
    pub chain_health: ChainHealth,
}

pub enum ChainHealth {
    Healthy,
    Unhealthy(FailedCondition),
    Optimistic,
    PreMerge,
}

#[derive(Debug)]
pub enum FailedCondition {
    Skips,
    SkipsPerEpoch,
    EpochsSinceFinalization,
}

struct Inner<E: EthSpec> {
    engine: Arc<Engine>,
    builder: Option<BuilderHttpClient>,
    execution_engine_forkchoice_lock: Mutex<()>,
    suggested_fee_recipient: Option<Address>,
    proposer_preparation_data: Mutex<HashMap<u64, ProposerPreparationDataEntry>>,
    execution_blocks: Mutex<LruCache<ExecutionBlockHash, ExecutionBlock>>,
    proposers: RwLock<HashMap<ProposerKey, Proposer>>,
    executor: TaskExecutor,
    payload_cache: PayloadCache<E>,
    builder_profit_threshold: Uint256,
    log: Logger,
    always_prefer_builder_payload: bool,
    /// Track whether the last `newPayload` call errored.
    ///
    /// This is used *only* in the informational sync status endpoint, so that a VC using this
    /// node can prefer another node with a healthier EL.
    last_new_payload_errored: RwLock<bool>,
}

#[derive(Debug, Default, Clone, Serialize, Deserialize)]
pub struct Config {
    /// Endpoint urls for EL nodes that are running the engine api.
    pub execution_endpoints: Vec<SensitiveUrl>,
    /// Endpoint urls for services providing the builder api.
    pub builder_url: Option<SensitiveUrl>,
    /// User agent to send with requests to the builder API.
    pub builder_user_agent: Option<String>,
    /// JWT secrets for the above endpoints running the engine api.
    pub secret_files: Vec<PathBuf>,
    /// The default fee recipient to use on the beacon node if none if provided from
    /// the validator client during block preparation.
    pub suggested_fee_recipient: Option<Address>,
    /// An optional id for the beacon node that will be passed to the EL in the JWT token claim.
    pub jwt_id: Option<String>,
    /// An optional client version for the beacon node that will be passed to the EL in the JWT token claim.
    pub jwt_version: Option<String>,
    /// Default directory for the jwt secret if not provided through cli.
    pub default_datadir: PathBuf,
    /// The minimum value of an external payload for it to be considered in a proposal.
    pub builder_profit_threshold: u128,
    pub execution_timeout_multiplier: Option<u32>,
    pub always_prefer_builder_payload: bool,
}

/// Provides access to one execution engine and provides a neat interface for consumption by the
/// `BeaconChain`.
#[derive(Clone)]
pub struct ExecutionLayer<T: EthSpec> {
    inner: Arc<Inner<T>>,
}

impl<T: EthSpec> ExecutionLayer<T> {
    /// Instantiate `Self` with an Execution engine specified in `Config`, using JSON-RPC via HTTP.
    pub fn from_config(config: Config, executor: TaskExecutor, log: Logger) -> Result<Self, Error> {
        let Config {
            execution_endpoints: urls,
            builder_url,
            builder_user_agent,
            secret_files,
            suggested_fee_recipient,
            jwt_id,
            jwt_version,
            default_datadir,
            builder_profit_threshold,
            execution_timeout_multiplier,
            always_prefer_builder_payload,
        } = config;

        if urls.len() > 1 {
            warn!(log, "Only the first execution engine url will be used");
        }
        let execution_url = urls.into_iter().next().ok_or(Error::NoEngine)?;

        // Use the default jwt secret path if not provided via cli.
        let secret_file = secret_files
            .into_iter()
            .next()
            .unwrap_or_else(|| default_datadir.join(DEFAULT_JWT_FILE));

        let jwt_key = if secret_file.exists() {
            // Read secret from file if it already exists
            std::fs::read_to_string(&secret_file)
                .map_err(|e| format!("Failed to read JWT secret file. Error: {:?}", e))
                .and_then(|ref s| {
                    let secret = JwtKey::from_slice(
                        &hex::decode(strip_prefix(s.trim_end()))
                            .map_err(|e| format!("Invalid hex string: {:?}", e))?,
                    )?;
                    Ok(secret)
                })
                .map_err(Error::InvalidJWTSecret)
        } else {
            // Create a new file and write a randomly generated secret to it if file does not exist
            warn!(log, "No JWT found on disk. Generating"; "path" => %secret_file.display());
            std::fs::File::options()
                .write(true)
                .create_new(true)
                .open(&secret_file)
                .map_err(|e| format!("Failed to open JWT secret file. Error: {:?}", e))
                .and_then(|mut f| {
                    let secret = auth::JwtKey::random();
                    f.write_all(secret.hex_string().as_bytes())
                        .map_err(|e| format!("Failed to write to JWT secret file: {:?}", e))?;
                    Ok(secret)
                })
                .map_err(Error::InvalidJWTSecret)
        }?;

        let engine: Engine = {
            let auth = Auth::new(jwt_key, jwt_id, jwt_version);
            debug!(log, "Loaded execution endpoint"; "endpoint" => %execution_url, "jwt_path" => ?secret_file.as_path());
            let api = HttpJsonRpc::new_with_auth(execution_url, auth, execution_timeout_multiplier)
                .map_err(Error::ApiError)?;
            Engine::new(api, executor.clone(), &log)
        };

        let builder = builder_url
            .map(|url| {
                let builder_client = BuilderHttpClient::new(url.clone(), builder_user_agent)
                    .map_err(Error::Builder)?;

                info!(
                    log,
                    "Using external block builder";
                    "builder_url" => ?url,
                    "builder_profit_threshold" => builder_profit_threshold,
                    "local_user_agent" => builder_client.get_user_agent(),
                );
                Ok::<_, Error>(builder_client)
            })
            .transpose()?;

        let inner = Inner {
            engine: Arc::new(engine),
            builder,
            execution_engine_forkchoice_lock: <_>::default(),
            suggested_fee_recipient,
            proposer_preparation_data: Mutex::new(HashMap::new()),
            proposers: RwLock::new(HashMap::new()),
            execution_blocks: Mutex::new(LruCache::new(EXECUTION_BLOCKS_LRU_CACHE_SIZE)),
            executor,
            payload_cache: PayloadCache::default(),
            builder_profit_threshold: Uint256::from(builder_profit_threshold),
            log,
            always_prefer_builder_payload,
            last_new_payload_errored: RwLock::new(false),
        };

        Ok(Self {
            inner: Arc::new(inner),
        })
    }
}

impl<T: EthSpec> ExecutionLayer<T> {
    fn engine(&self) -> &Arc<Engine> {
        &self.inner.engine
    }

    pub fn builder(&self) -> &Option<BuilderHttpClient> {
        &self.inner.builder
    }

    /// Cache a full payload, keyed on the `tree_hash_root` of the payload
    fn cache_payload(&self, payload: ExecutionPayloadRef<T>) -> Option<ExecutionPayload<T>> {
        self.inner.payload_cache.put(payload.clone_from_ref())
    }

    /// Attempt to retrieve a full payload from the payload cache by the payload root
    pub fn get_payload_by_root(&self, root: &Hash256) -> Option<ExecutionPayload<T>> {
        self.inner.payload_cache.get(root)
    }

    pub fn executor(&self) -> &TaskExecutor {
        &self.inner.executor
    }

    /// Get the current difficulty of the PoW chain.
    pub async fn get_current_difficulty(&self) -> Result<Uint256, ApiError> {
        let block = self
            .engine()
            .api
            .get_block_by_number(BlockByNumberQuery::Tag(LATEST_TAG))
            .await?
            .ok_or(ApiError::ExecutionHeadBlockNotFound)?;
        Ok(block.total_difficulty)
    }
    /// Note: this function returns a mutex guard, be careful to avoid deadlocks.
    async fn execution_blocks(
        &self,
    ) -> MutexGuard<'_, LruCache<ExecutionBlockHash, ExecutionBlock>> {
        self.inner.execution_blocks.lock().await
    }

    /// Gives access to a channel containing if the last engine state is online or not.
    ///
    /// This can be called several times.
    pub async fn get_responsiveness_watch(&self) -> WatchStream<EngineState> {
        self.engine().watch_state().await
    }

    /// Note: this function returns a mutex guard, be careful to avoid deadlocks.
    async fn proposer_preparation_data(
        &self,
    ) -> MutexGuard<'_, HashMap<u64, ProposerPreparationDataEntry>> {
        self.inner.proposer_preparation_data.lock().await
    }

    fn proposers(&self) -> &RwLock<HashMap<ProposerKey, Proposer>> {
        &self.inner.proposers
    }

    fn log(&self) -> &Logger {
        &self.inner.log
    }

    pub async fn execution_engine_forkchoice_lock(&self) -> MutexGuard<'_, ()> {
        self.inner.execution_engine_forkchoice_lock.lock().await
    }

    /// Convenience function to allow spawning a task without waiting for the result.
    pub fn spawn<F, U>(&self, generate_future: F, name: &'static str)
    where
        F: FnOnce(Self) -> U,
        U: Future<Output = ()> + Send + 'static,
    {
        self.executor().spawn(generate_future(self.clone()), name);
    }

    /// Spawns a routine which attempts to keep the execution engine online.
    pub fn spawn_watchdog_routine<S: SlotClock + 'static>(&self, slot_clock: S) {
        let watchdog = |el: ExecutionLayer<T>| async move {
            // Run one task immediately.
            el.watchdog_task().await;

            // Start the loop to periodically update.
            loop {
                el.spawn(
                    |el| async move { el.watchdog_task().await },
                    "exec_watchdog_task",
                );
                sleep(slot_clock.slot_duration()).await;
            }
        };

        self.spawn(watchdog, "exec_watchdog");
    }

    /// Performs a single execution of the watchdog routine.
    pub async fn watchdog_task(&self) {
        self.engine().upcheck().await;
    }

    /// Spawns a routine which cleans the cached proposer data periodically.
    pub fn spawn_clean_proposer_caches_routine<S: SlotClock + 'static>(&self, slot_clock: S) {
        let preparation_cleaner = |el: ExecutionLayer<T>| async move {
            // Start the loop to periodically clean proposer preparation cache.
            loop {
                if let Some(duration_to_next_epoch) =
                    slot_clock.duration_to_next_epoch(T::slots_per_epoch())
                {
                    // Wait for next epoch
                    sleep(duration_to_next_epoch).await;

                    match slot_clock
                        .now()
                        .map(|slot| slot.epoch(T::slots_per_epoch()))
                    {
                        Some(current_epoch) => el
                            .clean_proposer_caches(current_epoch)
                            .await
                            .map_err(|e| {
                                error!(
                                    el.log(),
                                    "Failed to clean proposer preparation cache";
                                    "error" => format!("{:?}", e)
                                )
                            })
                            .unwrap_or(()),
                        None => error!(el.log(), "Failed to get current epoch from slot clock"),
                    }
                } else {
                    error!(el.log(), "Failed to read slot clock");
                    // If we can't read the slot clock, just wait another slot and retry.
                    sleep(slot_clock.slot_duration()).await;
                }
            }
        };

        self.spawn(preparation_cleaner, "exec_preparation_cleanup");
    }

    /// Spawns a routine that polls the `exchange_transition_configuration` endpoint.
    pub fn spawn_transition_configuration_poll(&self, spec: ChainSpec) {
        let routine = |el: ExecutionLayer<T>| async move {
            loop {
                if let Err(e) = el.exchange_transition_configuration(&spec).await {
                    error!(
                        el.log(),
                        "Failed to check transition config";
                        "error" => ?e
                    );
                }
                sleep(CONFIG_POLL_INTERVAL).await;
            }
        };

        self.spawn(routine, "exec_config_poll");
    }

    /// Returns `true` if the execution engine is synced and reachable.
    pub async fn is_synced(&self) -> bool {
        self.engine().is_synced().await
    }

    /// Execution nodes return a "SYNCED" response when they do not have any peers.
    ///
    /// This function is a wrapper over `Self::is_synced` that makes an additional
    /// check for the execution layer sync status. Checks if the latest block has
    /// a `block_number != 0`.
    /// Returns the `Self::is_synced` response if unable to get latest block.
    pub async fn is_synced_for_notifier(&self) -> bool {
        let synced = self.is_synced().await;
        if synced {
            if let Ok(Some(block)) = self
                .engine()
                .api
                .get_block_by_number(BlockByNumberQuery::Tag(LATEST_TAG))
                .await
            {
                if block.block_number == 0 {
                    return false;
                }
            }
        }
        synced
    }

    /// Return `true` if the execution layer is offline or returning errors on `newPayload`.
    ///
    /// This function should never be used to prevent any operation in the beacon node, but can
    /// be used to give an indication on the HTTP API that the node's execution layer is struggling,
    /// which can in turn be used by the VC.
    pub async fn is_offline_or_erroring(&self) -> bool {
        self.engine().is_offline().await || *self.inner.last_new_payload_errored.read().await
    }

    /// Updates the proposer preparation data provided by validators
    pub async fn update_proposer_preparation(
        &self,
        update_epoch: Epoch,
        preparation_data: &[ProposerPreparationData],
    ) {
        let mut proposer_preparation_data = self.proposer_preparation_data().await;
        for preparation_entry in preparation_data {
            let new = ProposerPreparationDataEntry {
                update_epoch,
                preparation_data: preparation_entry.clone(),
            };

            let existing =
                proposer_preparation_data.insert(preparation_entry.validator_index, new.clone());

            if existing != Some(new) {
                metrics::inc_counter(&metrics::EXECUTION_LAYER_PROPOSER_DATA_UPDATED);
            }
        }
    }

    /// Removes expired entries from proposer_preparation_data and proposers caches
    async fn clean_proposer_caches(&self, current_epoch: Epoch) -> Result<(), Error> {
        let mut proposer_preparation_data = self.proposer_preparation_data().await;

        // Keep all entries that have been updated in the last 2 epochs
        let retain_epoch = current_epoch.saturating_sub(Epoch::new(2));
        proposer_preparation_data.retain(|_validator_index, preparation_entry| {
            preparation_entry.update_epoch >= retain_epoch
        });
        drop(proposer_preparation_data);

        let retain_slot = retain_epoch.start_slot(T::slots_per_epoch());
        self.proposers()
            .write()
            .await
            .retain(|proposer_key, _proposer| proposer_key.slot >= retain_slot);

        Ok(())
    }

    /// Returns `true` if there have been any validators registered via
    /// `Self::update_proposer_preparation`.
    pub async fn has_any_proposer_preparation_data(&self) -> bool {
        !self.proposer_preparation_data().await.is_empty()
    }

    /// Returns `true` if the `proposer_index` has registered as a local validator via
    /// `Self::update_proposer_preparation`.
    pub async fn has_proposer_preparation_data(&self, proposer_index: u64) -> bool {
        self.proposer_preparation_data()
            .await
            .contains_key(&proposer_index)
    }

    /// Check if a proposer is registered as a local validator, *from a synchronous context*.
    ///
    /// This method MUST NOT be called from an async task.
    pub fn has_proposer_preparation_data_blocking(&self, proposer_index: u64) -> bool {
        self.inner
            .proposer_preparation_data
            .blocking_lock()
            .contains_key(&proposer_index)
    }

    /// Returns the fee-recipient address that should be used to build a block
    pub async fn get_suggested_fee_recipient(&self, proposer_index: u64) -> Address {
        if let Some(preparation_data_entry) =
            self.proposer_preparation_data().await.get(&proposer_index)
        {
            // The values provided via the API have first priority.
            preparation_data_entry.preparation_data.fee_recipient
        } else if let Some(address) = self.inner.suggested_fee_recipient {
            // If there has been no fee recipient provided via the API, but the BN has been provided
            // with a global default address, use that.
            address
        } else {
            // If there is no user-provided fee recipient, use a junk value and complain loudly.
            crit!(
                self.log(),
                "Fee recipient unknown";
                "msg" => "the suggested_fee_recipient was unknown during block production. \
                a junk address was used, rewards were lost! \
                check the --suggested-fee-recipient flag and VC configuration.",
                "proposer_index" => ?proposer_index
            );

            Address::from_slice(&DEFAULT_SUGGESTED_FEE_RECIPIENT)
        }
    }

    /// Maps to the `engine_getPayload` JSON-RPC call.
    ///
    /// However, it will attempt to call `self.prepare_payload` if it cannot find an existing
    /// payload id for the given parameters.
    ///
    /// ## Fallback Behavior
    ///
    /// The result will be returned from the first node that returns successfully. No more nodes
    /// will be contacted.
    pub async fn get_payload<Payload: AbstractExecPayload<T>>(
        &self,
        parent_hash: ExecutionBlockHash,
        payload_attributes: &PayloadAttributes,
        forkchoice_update_params: ForkchoiceUpdateParameters,
        builder_params: BuilderParams,
        current_fork: ForkName,
        spec: &ChainSpec,
    ) -> Result<BlockProposalContents<T, Payload>, Error> {
        let payload_result = match Payload::block_type() {
            BlockType::Blinded => {
                let _timer = metrics::start_timer_vec(
                    &metrics::EXECUTION_LAYER_REQUEST_TIMES,
                    &[metrics::GET_BLINDED_PAYLOAD],
                );
                self.get_blinded_payload(
                    parent_hash,
                    payload_attributes,
                    forkchoice_update_params,
                    builder_params,
                    current_fork,
                    spec,
                )
                .await
            }
            BlockType::Full => {
                let _timer = metrics::start_timer_vec(
                    &metrics::EXECUTION_LAYER_REQUEST_TIMES,
                    &[metrics::GET_PAYLOAD],
                );
                self.get_full_payload(
                    parent_hash,
                    payload_attributes,
                    forkchoice_update_params,
                    current_fork,
                )
                .await
                .map(ProvenancedPayload::Local)
            }
        };

        // Track some metrics and return the result.
        match payload_result {
            Ok(ProvenancedPayload::Local(block_proposal_contents)) => {
                metrics::inc_counter_vec(
                    &metrics::EXECUTION_LAYER_GET_PAYLOAD_OUTCOME,
                    &[metrics::SUCCESS],
                );
                metrics::inc_counter_vec(
                    &metrics::EXECUTION_LAYER_GET_PAYLOAD_SOURCE,
                    &[metrics::LOCAL],
                );
                Ok(block_proposal_contents)
            }
            Ok(ProvenancedPayload::Builder(block_proposal_contents)) => {
                metrics::inc_counter_vec(
                    &metrics::EXECUTION_LAYER_GET_PAYLOAD_OUTCOME,
                    &[metrics::SUCCESS],
                );
                metrics::inc_counter_vec(
                    &metrics::EXECUTION_LAYER_GET_PAYLOAD_SOURCE,
                    &[metrics::BUILDER],
                );
                Ok(block_proposal_contents)
            }
            Err(e) => {
                metrics::inc_counter_vec(
                    &metrics::EXECUTION_LAYER_GET_PAYLOAD_OUTCOME,
                    &[metrics::FAILURE],
                );
                Err(e)
            }
        }
    }

    async fn get_blinded_payload<Payload: AbstractExecPayload<T>>(
        &self,
        parent_hash: ExecutionBlockHash,
        payload_attributes: &PayloadAttributes,
        forkchoice_update_params: ForkchoiceUpdateParameters,
        builder_params: BuilderParams,
        current_fork: ForkName,
        spec: &ChainSpec,
    ) -> Result<ProvenancedPayload<BlockProposalContents<T, Payload>>, Error> {
        if let Some(builder) = self.builder() {
            let slot = builder_params.slot;
            let pubkey = builder_params.pubkey;

            match builder_params.chain_health {
                ChainHealth::Healthy => {
                    info!(
                        self.log(),
                        "Requesting blinded header from connected builder";
                        "slot" => ?slot,
                        "pubkey" => ?pubkey,
                        "parent_hash" => ?parent_hash,
                    );

                    // Wait for the builder *and* local EL to produce a payload (or return an error).
                    let ((relay_result, relay_duration), (local_result, local_duration)) = tokio::join!(
                        timed_future(metrics::GET_BLINDED_PAYLOAD_BUILDER, async {
                            builder
                                .get_builder_header::<T, Payload>(slot, parent_hash, &pubkey)
                                .await
                        }),
                        timed_future(metrics::GET_BLINDED_PAYLOAD_LOCAL, async {
                            self.get_full_payload_caching::<Payload>(
                                parent_hash,
                                payload_attributes,
                                forkchoice_update_params,
                                current_fork,
                            )
                            .await
                        })
                    );

                    info!(
                        self.log(),
                        "Requested blinded execution payload";
                        "relay_fee_recipient" => match &relay_result {
                            Ok(Some(r)) => format!("{:?}", r.data.message.header().fee_recipient()),
                            Ok(None) => "empty response".to_string(),
                            Err(_) => "request failed".to_string(),
                        },
                        "relay_response_ms" => relay_duration.as_millis(),
                        "local_fee_recipient" => match &local_result {
                            Ok(proposal_contents) => format!("{:?}", proposal_contents.payload().fee_recipient()),
                            Err(_) => "request failed".to_string()
                        },
                        "local_response_ms" => local_duration.as_millis(),
                        "parent_hash" => ?parent_hash,
                    );

                    return match (relay_result, local_result) {
                        (Err(e), Ok(local)) => {
                            warn!(
                                self.log(),
                                "Builder error when requesting payload";
                                "info" => "falling back to local execution client",
                                "relay_error" => ?e,
                                "local_block_hash" => ?local.payload().block_hash(),
                                "parent_hash" => ?parent_hash,
                            );
                            Ok(ProvenancedPayload::Local(local))
                        }
                        (Ok(None), Ok(local)) => {
                            info!(
                                self.log(),
                                "Builder did not return a payload";
                                "info" => "falling back to local execution client",
                                "local_block_hash" => ?local.payload().block_hash(),
                                "parent_hash" => ?parent_hash,
                            );
                            Ok(ProvenancedPayload::Local(local))
                        }
                        (Ok(Some(relay)), Ok(local)) => {
                            let header = &relay.data.message.header();

                            info!(
                                self.log(),
                                "Received local and builder payloads";
                                "relay_block_hash" => ?header.block_hash(),
                                "local_block_hash" => ?local.payload().block_hash(),
                                "parent_hash" => ?parent_hash,
                            );

                            let relay_value = relay.data.message.value();
                            let local_value = *local.block_value();
                            if !self.inner.always_prefer_builder_payload {
                                if local_value >= *relay_value {
                                    info!(
                                        self.log(),
                                        "Local block is more profitable than relay block";
                                        "local_block_value" => %local_value,
                                        "relay_value" => %relay_value
                                    );
                                    return Ok(ProvenancedPayload::Local(local));
                                } else {
                                    info!(
                                        self.log(),
                                        "Relay block is more profitable than local block";
                                        "local_block_value" => %local_value,
                                        "relay_value" => %relay_value
                                    );
                                }
                            }

                            match verify_builder_bid(
                                &relay,
                                parent_hash,
                                payload_attributes,
                                Some(local.payload().block_number()),
                                self.inner.builder_profit_threshold,
                                current_fork,
                                spec,
                            ) {
                                Ok(()) => Ok(ProvenancedPayload::from(relay.data.message)),
                                Err(reason) if !reason.payload_invalid() => {
                                    info!(
                                        self.log(),
                                        "Builder payload ignored";
                                        "info" => "using local payload",
                                        "reason" => %reason,
                                        "relay_block_hash" => ?header.block_hash(),
                                        "parent_hash" => ?parent_hash,
                                    );
                                    Ok(ProvenancedPayload::Local(local))
                                }
                                Err(reason) => {
                                    metrics::inc_counter_vec(
                                        &metrics::EXECUTION_LAYER_GET_PAYLOAD_BUILDER_REJECTIONS,
                                        &[reason.as_ref().as_ref()],
                                    );
                                    warn!(
                                        self.log(),
                                        "Builder returned invalid payload";
                                        "info" => "using local payload",
                                        "reason" => %reason,
                                        "relay_block_hash" => ?header.block_hash(),
                                        "parent_hash" => ?parent_hash,
                                    );
                                    Ok(ProvenancedPayload::Local(local))
                                }
                            }
                        }
                        (Ok(Some(relay)), Err(local_error)) => {
                            let header = &relay.data.message.header();

                            info!(
                                self.log(),
                                "Received builder payload with local error";
                                "relay_block_hash" => ?header.block_hash(),
                                "local_error" => ?local_error,
                                "parent_hash" => ?parent_hash,
                            );

                            match verify_builder_bid(
                                &relay,
                                parent_hash,
                                payload_attributes,
                                None,
                                self.inner.builder_profit_threshold,
                                current_fork,
                                spec,
                            ) {
                                Ok(()) => Ok(ProvenancedPayload::from(relay.data.message)),
                                // If the payload is valid then use it. The local EE failed
                                // to produce a payload so we have no alternative.
                                Err(e) if !e.payload_invalid() => {
                                    Ok(ProvenancedPayload::from(relay.data.message))
                                }
                                Err(reason) => {
                                    metrics::inc_counter_vec(
                                        &metrics::EXECUTION_LAYER_GET_PAYLOAD_BUILDER_REJECTIONS,
                                        &[reason.as_ref().as_ref()],
                                    );
                                    crit!(
                                        self.log(),
                                        "Builder returned invalid payload";
                                        "info" => "no local payload either - unable to propose block",
                                        "reason" => %reason,
                                        "relay_block_hash" => ?header.block_hash(),
                                        "parent_hash" => ?parent_hash,
                                    );
                                    Err(Error::CannotProduceHeader)
                                }
                            }
                        }
                        (Err(relay_error), Err(local_error)) => {
                            crit!(
                                self.log(),
                                "Unable to produce execution payload";
                                "info" => "the local EL and builder both failed - unable to propose block",
                                "relay_error" => ?relay_error,
                                "local_error" => ?local_error,
                                "parent_hash" => ?parent_hash,
                            );

                            Err(Error::CannotProduceHeader)
                        }
                        (Ok(None), Err(local_error)) => {
                            crit!(
                                self.log(),
                                "Unable to produce execution payload";
                                "info" => "the local EL failed and the builder returned nothing - \
                                    the block proposal will be missed",
                                "local_error" => ?local_error,
                                "parent_hash" => ?parent_hash,
                            );

                            Err(Error::CannotProduceHeader)
                        }
                    };
                }
                ChainHealth::Unhealthy(condition) => info!(
                    self.log(),
                    "Chain is unhealthy, using local payload";
                    "info" => "this helps protect the network. the --builder-fallback flags \
                        can adjust the expected health conditions.",
                    "failed_condition" => ?condition
                ),
                // Intentional no-op, so we never attempt builder API proposals pre-merge.
                ChainHealth::PreMerge => (),
                ChainHealth::Optimistic => info!(
                    self.log(),
                    "Chain is optimistic; can't build payload";
                    "info" => "the local execution engine is syncing and the builder network \
                        cannot safely be used - unable to propose block"
                ),
            }
        }
        self.get_full_payload_caching(
            parent_hash,
            payload_attributes,
            forkchoice_update_params,
            current_fork,
        )
        .await
        .map(ProvenancedPayload::Local)
    }

    /// Get a full payload without caching its result in the execution layer's payload cache.
    async fn get_full_payload<Payload: AbstractExecPayload<T>>(
        &self,
        parent_hash: ExecutionBlockHash,
        payload_attributes: &PayloadAttributes,
        forkchoice_update_params: ForkchoiceUpdateParameters,
        current_fork: ForkName,
    ) -> Result<BlockProposalContents<T, Payload>, Error> {
        self.get_full_payload_with(
            parent_hash,
            payload_attributes,
            forkchoice_update_params,
            current_fork,
            noop,
        )
        .await
    }

    /// Get a full payload and cache its result in the execution layer's payload cache.
    async fn get_full_payload_caching<Payload: AbstractExecPayload<T>>(
        &self,
        parent_hash: ExecutionBlockHash,
        payload_attributes: &PayloadAttributes,
        forkchoice_update_params: ForkchoiceUpdateParameters,
        current_fork: ForkName,
    ) -> Result<BlockProposalContents<T, Payload>, Error> {
        self.get_full_payload_with(
            parent_hash,
            payload_attributes,
            forkchoice_update_params,
            current_fork,
            Self::cache_payload,
        )
        .await
    }

    async fn get_full_payload_with<Payload: AbstractExecPayload<T>>(
        &self,
        parent_hash: ExecutionBlockHash,
        payload_attributes: &PayloadAttributes,
        forkchoice_update_params: ForkchoiceUpdateParameters,
        current_fork: ForkName,
        f: fn(&ExecutionLayer<T>, ExecutionPayloadRef<T>) -> Option<ExecutionPayload<T>>,
    ) -> Result<BlockProposalContents<T, Payload>, Error> {
        self.engine()
            .request(move |engine| async move {
                let payload_id = if let Some(id) = engine
                    .get_payload_id(&parent_hash, payload_attributes)
                    .await
                {
                    // The payload id has been cached for this engine.
                    metrics::inc_counter_vec(
                        &metrics::EXECUTION_LAYER_PRE_PREPARED_PAYLOAD_ID,
                        &[metrics::HIT],
                    );
                    id
                } else {
                    // The payload id has *not* been cached. Trigger an artificial
                    // fork choice update to retrieve a payload ID.
                    metrics::inc_counter_vec(
                        &metrics::EXECUTION_LAYER_PRE_PREPARED_PAYLOAD_ID,
                        &[metrics::MISS],
                    );
                    let fork_choice_state = ForkchoiceState {
                        head_block_hash: parent_hash,
                        safe_block_hash: forkchoice_update_params
                            .justified_hash
                            .unwrap_or_else(ExecutionBlockHash::zero),
                        finalized_block_hash: forkchoice_update_params
                            .finalized_hash
                            .unwrap_or_else(ExecutionBlockHash::zero),
                    };

                    let response = engine
                        .notify_forkchoice_updated(
                            fork_choice_state,
                            Some(payload_attributes.clone()),
                            self.log(),
                        )
                        .await?;

                    match response.payload_id {
                        Some(payload_id) => payload_id,
                        None => {
                            error!(
                                self.log(),
                                "Exec engine unable to produce payload";
                                "msg" => "No payload ID, the engine is likely syncing. \
                                          This has the potential to cause a missed block proposal.",
                                "status" => ?response.payload_status
                            );
                            return Err(ApiError::PayloadIdUnavailable);
                        }
                    }
                };

                // TODO(jimmy): cache blobs bundle
                let payload_response = async {
                    debug!(
                        self.log(),
                        "Issuing engine_getPayload";
                        "suggested_fee_recipient" => ?payload_attributes.suggested_fee_recipient(),
                        "prev_randao" => ?payload_attributes.prev_randao(),
                        "timestamp" => payload_attributes.timestamp(),
                        "parent_hash" => ?parent_hash,
                    );
                    engine.api.get_payload::<T>(current_fork, payload_id).await
                }.await?;

                if payload_response.execution_payload_ref().fee_recipient() != payload_attributes.suggested_fee_recipient() {
                    error!(
                        self.log(),
                        "Inconsistent fee recipient";
                        "msg" => "The fee recipient returned from the Execution Engine differs \
                        from the suggested_fee_recipient set on the beacon node. This could \
                        indicate that fees are being diverted to another address. Please \
                        ensure that the value of suggested_fee_recipient is set correctly and \
                        that the Execution Engine is trusted.",
                        "fee_recipient" => ?payload_response.execution_payload_ref().fee_recipient(),
                        "suggested_fee_recipient" => ?payload_attributes.suggested_fee_recipient(),
                    );
                }
                if f(self, payload_response.execution_payload_ref()).is_some() {
                    warn!(
                        self.log(),
                        "Duplicate payload cached, this might indicate redundant proposal \
                             attempts."
                    );
                }

                Ok(payload_response.into())
            })
            .await
            .map_err(Box::new)
            .map_err(Error::EngineError)
    }

    /// Maps to the `engine_newPayload` JSON-RPC call.
    pub async fn notify_new_payload(
        &self,
        execution_payload: &ExecutionPayload<T>,
        versioned_hashes: Option<Vec<VersionedHash>>,
    ) -> Result<PayloadStatus, Error> {
        let _timer = metrics::start_timer_vec(
            &metrics::EXECUTION_LAYER_REQUEST_TIMES,
            &[metrics::NEW_PAYLOAD],
        );

        trace!(
            self.log(),
            "Issuing engine_newPayload";
            "parent_hash" => ?execution_payload.parent_hash(),
            "block_hash" => ?execution_payload.block_hash(),
            "block_number" => execution_payload.block_number(),
        );

        let result = self
            .engine()
            .request(|engine| {
                engine
                    .api
                    .new_payload(execution_payload.clone(), versioned_hashes)
            })
            .await;

        if let Ok(status) = &result {
            metrics::inc_counter_vec(
                &metrics::EXECUTION_LAYER_PAYLOAD_STATUS,
                &["new_payload", status.status.into()],
            );
        }
        *self.inner.last_new_payload_errored.write().await = result.is_err();

        process_payload_status(execution_payload.block_hash(), result, self.log())
            .map_err(Box::new)
            .map_err(Error::EngineError)
    }

    /// Update engine sync status.
    pub async fn upcheck(&self) {
        self.engine().upcheck().await;
    }

    /// Register that the given `validator_index` is going to produce a block at `slot`.
    ///
    /// The block will be built atop `head_block_root` and the EL will need to prepare an
    /// `ExecutionPayload` as defined by the given `payload_attributes`.
    pub async fn insert_proposer(
        &self,
        slot: Slot,
        head_block_root: Hash256,
        validator_index: u64,
        payload_attributes: PayloadAttributes,
    ) -> bool {
        let proposers_key = ProposerKey {
            slot,
            head_block_root,
        };

        let existing = self.proposers().write().await.insert(
            proposers_key,
            Proposer {
                validator_index,
                payload_attributes,
            },
        );

        if existing.is_none() {
            metrics::inc_counter(&metrics::EXECUTION_LAYER_PROPOSER_INSERTED);
        }

        existing.is_some()
    }

    /// If there has been a proposer registered via `Self::insert_proposer` with a matching `slot`
    /// `head_block_root`, then return the appropriate `PayloadAttributes` for inclusion in
    /// `forkchoiceUpdated` calls.
    pub async fn payload_attributes(
        &self,
        current_slot: Slot,
        head_block_root: Hash256,
    ) -> Option<PayloadAttributes> {
        let proposers_key = ProposerKey {
            slot: current_slot,
            head_block_root,
        };

        let proposer = self.proposers().read().await.get(&proposers_key).cloned()?;

        debug!(
            self.log(),
            "Beacon proposer found";
            "payload_attributes" => ?proposer.payload_attributes,
            "head_block_root" => ?head_block_root,
            "slot" => current_slot,
            "validator_index" => proposer.validator_index,
        );

        Some(proposer.payload_attributes)
    }

    /// Maps to the `engine_consensusValidated` JSON-RPC call.
    pub async fn notify_forkchoice_updated(
        &self,
        head_block_hash: ExecutionBlockHash,
        justified_block_hash: ExecutionBlockHash,
        finalized_block_hash: ExecutionBlockHash,
        current_slot: Slot,
        head_block_root: Hash256,
    ) -> Result<PayloadStatus, Error> {
        let _timer = metrics::start_timer_vec(
            &metrics::EXECUTION_LAYER_REQUEST_TIMES,
            &[metrics::FORKCHOICE_UPDATED],
        );

        debug!(
            self.log(),
            "Issuing engine_forkchoiceUpdated";
            "finalized_block_hash" => ?finalized_block_hash,
            "justified_block_hash" => ?justified_block_hash,
            "head_block_hash" => ?head_block_hash,
            "head_block_root" => ?head_block_root,
            "current_slot" => current_slot,
        );

        let next_slot = current_slot + 1;
        let payload_attributes = self.payload_attributes(next_slot, head_block_root).await;

        // Compute the "lookahead", the time between when the payload will be produced and now.
        if let Some(ref payload_attributes) = payload_attributes {
            if let Ok(now) = SystemTime::now().duration_since(UNIX_EPOCH) {
                let timestamp = Duration::from_secs(payload_attributes.timestamp());
                if let Some(lookahead) = timestamp.checked_sub(now) {
                    metrics::observe_duration(
                        &metrics::EXECUTION_LAYER_PAYLOAD_ATTRIBUTES_LOOKAHEAD,
                        lookahead,
                    );
                } else {
                    debug!(
                        self.log(),
                        "Late payload attributes";
                        "timestamp" => ?timestamp,
                        "now" => ?now,
                    )
                }
            }
        }

        let forkchoice_state = ForkchoiceState {
            head_block_hash,
            safe_block_hash: justified_block_hash,
            finalized_block_hash,
        };

        self.engine()
            .set_latest_forkchoice_state(forkchoice_state)
            .await;

        let result = self
            .engine()
            .request(|engine| async move {
                engine
                    .notify_forkchoice_updated(forkchoice_state, payload_attributes, self.log())
                    .await
            })
            .await;

        if let Ok(status) = &result {
            metrics::inc_counter_vec(
                &metrics::EXECUTION_LAYER_PAYLOAD_STATUS,
                &["forkchoice_updated", status.payload_status.status.into()],
            );
        }

        process_payload_status(
            head_block_hash,
            result.map(|response| response.payload_status),
            self.log(),
        )
        .map_err(Box::new)
        .map_err(Error::EngineError)
    }

    pub async fn exchange_transition_configuration(&self, spec: &ChainSpec) -> Result<(), Error> {
        let local = TransitionConfigurationV1 {
            terminal_total_difficulty: spec.terminal_total_difficulty,
            terminal_block_hash: spec.terminal_block_hash,
            terminal_block_number: 0,
        };

        let result = self
            .engine()
            .request(|engine| engine.api.exchange_transition_configuration_v1(local))
            .await;

        match result {
            Ok(remote) => {
                if local.terminal_total_difficulty != remote.terminal_total_difficulty
                    || local.terminal_block_hash != remote.terminal_block_hash
                {
                    error!(
                        self.log(),
                        "Execution client config mismatch";
                        "msg" => "ensure lighthouse and the execution client are up-to-date and \
                                  configured consistently",
                        "remote" => ?remote,
                        "local" => ?local,
                    );
                    Err(Error::EngineError(Box::new(EngineError::Api {
                        error: ApiError::TransitionConfigurationMismatch,
                    })))
                } else {
                    debug!(
                        self.log(),
                        "Execution client config is OK";
                    );
                    Ok(())
                }
            }
            Err(e) => {
                error!(
                    self.log(),
                    "Unable to get transition config";
                    "error" => ?e,
                );
                Err(Error::EngineError(Box::new(e)))
            }
        }
    }

    /// Returns the execution engine capabilities resulting from a call to
    /// engine_exchangeCapabilities. If the capabilities cache is not populated,
    /// or if it is populated with a cached result of age >= `age_limit`, this
    /// method will fetch the result from the execution engine and populate the
    /// cache before returning it. Otherwise it will return a cached result from
    /// a previous call.
    ///
    /// Set `age_limit` to `None` to always return the cached result
    /// Set `age_limit` to `Some(Duration::ZERO)` to force fetching from EE
    pub async fn get_engine_capabilities(
        &self,
        age_limit: Option<Duration>,
    ) -> Result<EngineCapabilities, Error> {
        self.engine()
            .request(|engine| engine.get_engine_capabilities(age_limit))
            .await
            .map_err(Box::new)
            .map_err(Error::EngineError)
    }

    /// Used during block production to determine if the merge has been triggered.
    ///
    /// ## Specification
    ///
    /// `get_terminal_pow_block_hash`
    ///
    /// https://github.com/ethereum/consensus-specs/blob/v1.1.5/specs/merge/validator.md
    pub async fn get_terminal_pow_block_hash(
        &self,
        spec: &ChainSpec,
        timestamp: u64,
    ) -> Result<Option<ExecutionBlockHash>, Error> {
        let _timer = metrics::start_timer_vec(
            &metrics::EXECUTION_LAYER_REQUEST_TIMES,
            &[metrics::GET_TERMINAL_POW_BLOCK_HASH],
        );

        let hash_opt = self
            .engine()
            .request(|engine| async move {
                let terminal_block_hash = spec.terminal_block_hash;
                if terminal_block_hash != ExecutionBlockHash::zero() {
                    if self
                        .get_pow_block(engine, terminal_block_hash)
                        .await?
                        .is_some()
                    {
                        return Ok(Some(terminal_block_hash));
                    } else {
                        return Ok(None);
                    }
                }

                let block = self.get_pow_block_at_total_difficulty(engine, spec).await?;
                if let Some(pow_block) = block {
                    // If `terminal_block.timestamp == transition_block.timestamp`,
                    // we violate the invariant that a block's timestamp must be
                    // strictly greater than its parent's timestamp.
                    // The execution layer will reject a fcu call with such payload
                    // attributes leading to a missed block.
                    // Hence, we return `None` in such a case.
                    if pow_block.timestamp >= timestamp {
                        return Ok(None);
                    }
                }
                Ok(block.map(|b| b.block_hash))
            })
            .await
            .map_err(Box::new)
            .map_err(Error::EngineError)?;

        if let Some(hash) = &hash_opt {
            info!(
                self.log(),
                "Found terminal block hash";
                "terminal_block_hash_override" => ?spec.terminal_block_hash,
                "terminal_total_difficulty" => ?spec.terminal_total_difficulty,
                "block_hash" => ?hash,
            );
        }

        Ok(hash_opt)
    }

    /// This function should remain internal. External users should use
    /// `self.get_terminal_pow_block` instead, since it checks against the terminal block hash
    /// override.
    ///
    /// ## Specification
    ///
    /// `get_pow_block_at_terminal_total_difficulty`
    ///
    /// https://github.com/ethereum/consensus-specs/blob/v1.1.5/specs/merge/validator.md
    async fn get_pow_block_at_total_difficulty(
        &self,
        engine: &Engine,
        spec: &ChainSpec,
    ) -> Result<Option<ExecutionBlock>, ApiError> {
        let mut block = engine
            .api
            .get_block_by_number(BlockByNumberQuery::Tag(LATEST_TAG))
            .await?
            .ok_or(ApiError::ExecutionHeadBlockNotFound)?;

        self.execution_blocks().await.put(block.block_hash, block);

        loop {
            let block_reached_ttd = block.total_difficulty >= spec.terminal_total_difficulty;
            if block_reached_ttd {
                if block.parent_hash == ExecutionBlockHash::zero() {
                    return Ok(Some(block));
                }
                let parent = self
                    .get_pow_block(engine, block.parent_hash)
                    .await?
                    .ok_or(ApiError::ExecutionBlockNotFound(block.parent_hash))?;
                let parent_reached_ttd = parent.total_difficulty >= spec.terminal_total_difficulty;

                if block_reached_ttd && !parent_reached_ttd {
                    return Ok(Some(block));
                } else {
                    block = parent;
                }
            } else {
                return Ok(None);
            }
        }
    }

    /// Used during block verification to check that a block correctly triggers the merge.
    ///
    /// ## Returns
    ///
    /// - `Some(true)` if the given `block_hash` is the terminal proof-of-work block.
    /// - `Some(false)` if the given `block_hash` is certainly *not* the terminal proof-of-work
    ///     block.
    /// - `None` if the `block_hash` or its parent were not present on the execution engine.
    /// - `Err(_)` if there was an error connecting to the execution engine.
    ///
    /// ## Fallback Behaviour
    ///
    /// The request will be broadcast to all nodes, simultaneously. It will await a response (or
    /// failure) from all nodes and then return based on the first of these conditions which
    /// returns true:
    ///
    /// - Terminal, if any node indicates it is terminal.
    /// - Not terminal, if any node indicates it is non-terminal.
    /// - Block not found, if any node cannot find the block.
    /// - An error, if all nodes return an error.
    ///
    /// ## Specification
    ///
    /// `is_valid_terminal_pow_block`
    ///
    /// https://github.com/ethereum/consensus-specs/blob/v1.1.0/specs/merge/fork-choice.md
    pub async fn is_valid_terminal_pow_block_hash(
        &self,
        block_hash: ExecutionBlockHash,
        spec: &ChainSpec,
    ) -> Result<Option<bool>, Error> {
        let _timer = metrics::start_timer_vec(
            &metrics::EXECUTION_LAYER_REQUEST_TIMES,
            &[metrics::IS_VALID_TERMINAL_POW_BLOCK_HASH],
        );

        self.engine()
            .request(|engine| async move {
                if let Some(pow_block) = self.get_pow_block(engine, block_hash).await? {
                    if let Some(pow_parent) =
                        self.get_pow_block(engine, pow_block.parent_hash).await?
                    {
                        return Ok(Some(
                            self.is_valid_terminal_pow_block(pow_block, pow_parent, spec),
                        ));
                    }
                }
                Ok(None)
            })
            .await
            .map_err(Box::new)
            .map_err(Error::EngineError)
    }

    /// This function should remain internal.
    ///
    /// External users should use `self.is_valid_terminal_pow_block_hash`.
    fn is_valid_terminal_pow_block(
        &self,
        block: ExecutionBlock,
        parent: ExecutionBlock,
        spec: &ChainSpec,
    ) -> bool {
        let is_total_difficulty_reached = block.total_difficulty >= spec.terminal_total_difficulty;
        let is_parent_total_difficulty_valid =
            parent.total_difficulty < spec.terminal_total_difficulty;
        is_total_difficulty_reached && is_parent_total_difficulty_valid
    }

    /// Maps to the `eth_getBlockByHash` JSON-RPC call.
    async fn get_pow_block(
        &self,
        engine: &Engine,
        hash: ExecutionBlockHash,
    ) -> Result<Option<ExecutionBlock>, ApiError> {
        if let Some(cached) = self.execution_blocks().await.get(&hash).copied() {
            // The block was in the cache, no need to request it from the execution
            // engine.
            return Ok(Some(cached));
        }

        // The block was *not* in the cache, request it from the execution
        // engine and cache it for future reference.
        if let Some(block) = engine.api.get_block_by_hash(hash).await? {
            self.execution_blocks().await.put(hash, block);
            Ok(Some(block))
        } else {
            Ok(None)
        }
    }

    pub async fn get_payload_bodies_by_hash(
        &self,
        hashes: Vec<ExecutionBlockHash>,
    ) -> Result<Vec<Option<ExecutionPayloadBodyV1<T>>>, Error> {
        self.engine()
            .request(|engine: &Engine| async move {
                engine.api.get_payload_bodies_by_hash_v1(hashes).await
            })
            .await
            .map_err(Box::new)
            .map_err(Error::EngineError)
    }

    pub async fn get_payload_bodies_by_range(
        &self,
        start: u64,
        count: u64,
    ) -> Result<Vec<Option<ExecutionPayloadBodyV1<T>>>, Error> {
        let _timer = metrics::start_timer(&metrics::EXECUTION_LAYER_GET_PAYLOAD_BODIES_BY_RANGE);
        self.engine()
            .request(|engine: &Engine| async move {
                engine
                    .api
                    .get_payload_bodies_by_range_v1(start, count)
                    .await
            })
            .await
            .map_err(Box::new)
            .map_err(Error::EngineError)
    }

    /// Fetch a full payload from the execution node.
    ///
    /// This will fail if the payload is not from the finalized portion of the chain.
    pub async fn get_payload_for_header(
        &self,
        header: &ExecutionPayloadHeader<T>,
        fork: ForkName,
    ) -> Result<Option<ExecutionPayload<T>>, Error> {
        let hash = header.block_hash();
        let block_number = header.block_number();

        // Handle default payload body.
        if header.block_hash() == ExecutionBlockHash::zero() {
            let payload = match fork {
                ForkName::Merge => ExecutionPayloadMerge::default().into(),
                ForkName::Capella => ExecutionPayloadCapella::default().into(),
                ForkName::Deneb => ExecutionPayloadDeneb::default().into(),
                ForkName::Base | ForkName::Altair => {
                    return Err(Error::InvalidForkForPayload);
                }
            };
            return Ok(Some(payload));
        }

        // Use efficient payload bodies by range method if supported.
        let capabilities = self.get_engine_capabilities(None).await?;
        if capabilities.get_payload_bodies_by_range_v1 {
            let mut payload_bodies = self.get_payload_bodies_by_range(block_number, 1).await?;

            if payload_bodies.len() != 1 {
                return Ok(None);
            }

            let opt_payload_body = payload_bodies.pop().flatten();
            opt_payload_body
                .map(|body| {
                    body.to_payload(header.clone())
                        .map_err(Error::InvalidPayloadBody)
                })
                .transpose()
        } else {
            // Fall back to eth_blockByHash.
            self.get_payload_by_hash_legacy(hash, fork).await
        }
    }

    pub async fn get_payload_by_hash_legacy(
        &self,
        hash: ExecutionBlockHash,
        fork: ForkName,
    ) -> Result<Option<ExecutionPayload<T>>, Error> {
        self.engine()
            .request(|engine| async move {
                self.get_payload_by_hash_from_engine(engine, hash, fork)
                    .await
            })
            .await
            .map_err(Box::new)
            .map_err(Error::EngineError)
    }

    async fn get_payload_by_hash_from_engine(
        &self,
        engine: &Engine,
        hash: ExecutionBlockHash,
        fork: ForkName,
    ) -> Result<Option<ExecutionPayload<T>>, ApiError> {
        let _timer = metrics::start_timer(&metrics::EXECUTION_LAYER_GET_PAYLOAD_BY_BLOCK_HASH);

        if hash == ExecutionBlockHash::zero() {
            return match fork {
                ForkName::Merge => Ok(Some(ExecutionPayloadMerge::default().into())),
                ForkName::Capella => Ok(Some(ExecutionPayloadCapella::default().into())),
                ForkName::Deneb => Ok(Some(ExecutionPayloadDeneb::default().into())),
                ForkName::Base | ForkName::Altair => Err(ApiError::UnsupportedForkVariant(
                    format!("called get_payload_by_hash_from_engine with {}", fork),
                )),
            };
        }

        let block = if let Some(block) = engine
            .api
            .get_block_by_hash_with_txns::<T>(hash, fork)
            .await?
        {
            block
        } else {
            return Ok(None);
        };

        let convert_transactions = |transactions: Vec<EthersTransaction>| {
            VariableList::new(
                transactions
                    .into_iter()
                    .map(ethers_tx_to_ssz::<T>)
                    .collect::<Result<Vec<_>, BlobTxConversionError>>()?,
            )
            .map_err(BlobTxConversionError::SszError)
        };

        let payload = match block {
            ExecutionBlockWithTransactions::Merge(merge_block) => {
                ExecutionPayload::Merge(ExecutionPayloadMerge {
                    parent_hash: merge_block.parent_hash,
                    fee_recipient: merge_block.fee_recipient,
                    state_root: merge_block.state_root,
                    receipts_root: merge_block.receipts_root,
                    logs_bloom: merge_block.logs_bloom,
                    prev_randao: merge_block.prev_randao,
                    block_number: merge_block.block_number,
                    gas_limit: merge_block.gas_limit,
                    gas_used: merge_block.gas_used,
                    timestamp: merge_block.timestamp,
                    extra_data: merge_block.extra_data,
                    base_fee_per_gas: merge_block.base_fee_per_gas,
                    block_hash: merge_block.block_hash,
                    transactions: convert_transactions(merge_block.transactions)?,
                })
            }
            ExecutionBlockWithTransactions::Capella(capella_block) => {
                let withdrawals = VariableList::new(
                    capella_block
                        .withdrawals
                        .into_iter()
                        .map(Into::into)
                        .collect(),
                )
                .map_err(ApiError::DeserializeWithdrawals)?;
                ExecutionPayload::Capella(ExecutionPayloadCapella {
                    parent_hash: capella_block.parent_hash,
                    fee_recipient: capella_block.fee_recipient,
                    state_root: capella_block.state_root,
                    receipts_root: capella_block.receipts_root,
                    logs_bloom: capella_block.logs_bloom,
                    prev_randao: capella_block.prev_randao,
                    block_number: capella_block.block_number,
                    gas_limit: capella_block.gas_limit,
                    gas_used: capella_block.gas_used,
                    timestamp: capella_block.timestamp,
                    extra_data: capella_block.extra_data,
                    base_fee_per_gas: capella_block.base_fee_per_gas,
                    block_hash: capella_block.block_hash,
                    transactions: convert_transactions(capella_block.transactions)?,
                    withdrawals,
                })
            }
            ExecutionBlockWithTransactions::Deneb(deneb_block) => {
                let withdrawals = VariableList::new(
                    deneb_block
                        .withdrawals
                        .into_iter()
                        .map(Into::into)
                        .collect(),
                )
                .map_err(ApiError::DeserializeWithdrawals)?;
                ExecutionPayload::Deneb(ExecutionPayloadDeneb {
                    parent_hash: deneb_block.parent_hash,
                    fee_recipient: deneb_block.fee_recipient,
                    state_root: deneb_block.state_root,
                    receipts_root: deneb_block.receipts_root,
                    logs_bloom: deneb_block.logs_bloom,
                    prev_randao: deneb_block.prev_randao,
                    block_number: deneb_block.block_number,
                    gas_limit: deneb_block.gas_limit,
                    gas_used: deneb_block.gas_used,
                    timestamp: deneb_block.timestamp,
                    extra_data: deneb_block.extra_data,
                    base_fee_per_gas: deneb_block.base_fee_per_gas,
                    block_hash: deneb_block.block_hash,
                    transactions: convert_transactions(deneb_block.transactions)?,
                    withdrawals,
                    data_gas_used: deneb_block.data_gas_used,
                    excess_data_gas: deneb_block.excess_data_gas,
                })
            }
        };

        Ok(Some(payload))
    }

    pub async fn propose_blinded_beacon_block(
        &self,
        block_root: Hash256,
        block: &SignedBlockContents<T, BlindedPayload<T>>,
    ) -> Result<ExecutionPayload<T>, Error> {
        debug!(
            self.log(),
            "Sending block to builder";
            "root" => ?block_root,
        );

        if let Some(builder) = self.builder() {
            let (payload_result, duration) =
                timed_future(metrics::POST_BLINDED_PAYLOAD_BUILDER, async {
                    builder
                        .post_builder_blinded_blocks(block)
                        .await
                        .map_err(Error::Builder)
                        .map(|d| d.data)
                })
                .await;

            match &payload_result {
                Ok(payload) => {
                    metrics::inc_counter_vec(
                        &metrics::EXECUTION_LAYER_BUILDER_REVEAL_PAYLOAD_OUTCOME,
                        &[metrics::SUCCESS],
                    );
                    info!(
                        self.log(),
                        "Builder successfully revealed payload";
                        "relay_response_ms" => duration.as_millis(),
                        "block_root" => ?block_root,
                        "fee_recipient" => ?payload.fee_recipient(),
                        "block_hash" => ?payload.block_hash(),
                        "parent_hash" => ?payload.parent_hash()
                    )
                }
                Err(e) => {
                    metrics::inc_counter_vec(
                        &metrics::EXECUTION_LAYER_BUILDER_REVEAL_PAYLOAD_OUTCOME,
                        &[metrics::FAILURE],
                    );
                    warn!(
                        self.log(),
                        "Builder failed to reveal payload";
                        "info" => "this is common behaviour for some builders and may not indicate an issue",
                        "error" => ?e,
                        "relay_response_ms" => duration.as_millis(),
                        "block_root" => ?block_root,
                        "parent_hash" => ?block
                            .signed_block()
                            .message()
                            .execution_payload()
                            .map(|payload| format!("{}", payload.parent_hash()))
                            .unwrap_or_else(|_| "unknown".to_string())
                    )
                }
            }

            payload_result
        } else {
            Err(Error::NoPayloadBuilder)
        }
    }
}

#[derive(AsRefStr)]
#[strum(serialize_all = "snake_case")]
enum InvalidBuilderPayload {
    LowValue {
        profit_threshold: Uint256,
        payload_value: Uint256,
    },
    ParentHash {
        payload: ExecutionBlockHash,
        expected: ExecutionBlockHash,
    },
    PrevRandao {
        payload: Hash256,
        expected: Hash256,
    },
    Timestamp {
        payload: u64,
        expected: u64,
    },
    BlockNumber {
        payload: u64,
        expected: Option<u64>,
    },
    Fork {
        payload: Option<ForkName>,
        expected: ForkName,
    },
    Signature {
        signature: Signature,
        pubkey: PublicKeyBytes,
    },
    WithdrawalsRoot {
        payload: Option<Hash256>,
        expected: Option<Hash256>,
    },
}

impl InvalidBuilderPayload {
    /// Returns `true` if a payload is objectively invalid and should never be included on chain.
    fn payload_invalid(&self) -> bool {
        match self {
            // A low-value payload isn't invalid, it should just be avoided if possible.
            InvalidBuilderPayload::LowValue { .. } => false,
            InvalidBuilderPayload::ParentHash { .. } => true,
            InvalidBuilderPayload::PrevRandao { .. } => true,
            InvalidBuilderPayload::Timestamp { .. } => true,
            InvalidBuilderPayload::BlockNumber { .. } => true,
            InvalidBuilderPayload::Fork { .. } => true,
            InvalidBuilderPayload::Signature { .. } => true,
            InvalidBuilderPayload::WithdrawalsRoot { .. } => true,
        }
    }
}

impl fmt::Display for InvalidBuilderPayload {
    fn fmt(&self, f: &mut fmt::Formatter<'_>) -> fmt::Result {
        match self {
            InvalidBuilderPayload::LowValue {
                profit_threshold,
                payload_value,
            } => write!(
                f,
                "payload value of {} does not meet user-configured profit-threshold of {}",
                payload_value, profit_threshold
            ),
            InvalidBuilderPayload::ParentHash { payload, expected } => {
                write!(f, "payload block hash was {} not {}", payload, expected)
            }
            InvalidBuilderPayload::PrevRandao { payload, expected } => {
                write!(f, "payload prev randao was {} not {}", payload, expected)
            }
            InvalidBuilderPayload::Timestamp { payload, expected } => {
                write!(f, "payload timestamp was {} not {}", payload, expected)
            }
            InvalidBuilderPayload::BlockNumber { payload, expected } => {
                write!(f, "payload block number was {} not {:?}", payload, expected)
            }
            InvalidBuilderPayload::Fork { payload, expected } => {
                write!(f, "payload fork was {:?} not {}", payload, expected)
            }
            InvalidBuilderPayload::Signature { signature, pubkey } => write!(
                f,
                "invalid payload signature {} for pubkey {}",
                signature, pubkey
            ),
            InvalidBuilderPayload::WithdrawalsRoot { payload, expected } => {
                let opt_string = |opt_hash: &Option<Hash256>| {
                    opt_hash
                        .map(|hash| hash.to_string())
                        .unwrap_or_else(|| "None".to_string())
                };
                write!(
                    f,
                    "payload withdrawals root was {} not {}",
                    opt_string(payload),
                    opt_string(expected)
                )
            }
        }
    }
}

/// Perform some cursory, non-exhaustive validation of the bid returned from the builder.
fn verify_builder_bid<T: EthSpec, Payload: AbstractExecPayload<T>>(
    bid: &ForkVersionedResponse<SignedBuilderBid<T, Payload>>,
    parent_hash: ExecutionBlockHash,
    payload_attributes: &PayloadAttributes,
    block_number: Option<u64>,
    profit_threshold: Uint256,
    current_fork: ForkName,
    spec: &ChainSpec,
) -> Result<(), Box<InvalidBuilderPayload>> {
    let is_signature_valid = bid.data.verify_signature(spec);
    let header = &bid.data.message.header();
    let payload_value = bid.data.message.value();

    // Avoid logging values that we can't represent with our Prometheus library.
    let payload_value_gwei = bid.data.message.value() / 1_000_000_000;
    if payload_value_gwei <= Uint256::from(i64::max_value()) {
        metrics::set_gauge_vec(
            &metrics::EXECUTION_LAYER_PAYLOAD_BIDS,
            &[metrics::BUILDER],
            payload_value_gwei.low_u64() as i64,
        );
    }

    let expected_withdrawals_root = payload_attributes
        .withdrawals()
        .ok()
        .cloned()
        .map(|withdrawals| Withdrawals::<T>::from(withdrawals).tree_hash_root());
    let payload_withdrawals_root = header.withdrawals_root().ok();

    if *payload_value < profit_threshold {
        Err(Box::new(InvalidBuilderPayload::LowValue {
            profit_threshold,
            payload_value: *payload_value,
        }))
    } else if header.parent_hash() != parent_hash {
        Err(Box::new(InvalidBuilderPayload::ParentHash {
            payload: header.parent_hash(),
            expected: parent_hash,
        }))
    } else if header.prev_randao() != payload_attributes.prev_randao() {
        Err(Box::new(InvalidBuilderPayload::PrevRandao {
            payload: header.prev_randao(),
            expected: payload_attributes.prev_randao(),
        }))
    } else if header.timestamp() != payload_attributes.timestamp() {
        Err(Box::new(InvalidBuilderPayload::Timestamp {
            payload: header.timestamp(),
            expected: payload_attributes.timestamp(),
        }))
    } else if block_number.map_or(false, |n| n != header.block_number()) {
        Err(Box::new(InvalidBuilderPayload::BlockNumber {
            payload: header.block_number(),
            expected: block_number,
        }))
    } else if bid.version != Some(current_fork) {
        Err(Box::new(InvalidBuilderPayload::Fork {
            payload: bid.version,
            expected: current_fork,
        }))
    } else if !is_signature_valid {
        Err(Box::new(InvalidBuilderPayload::Signature {
            signature: bid.data.signature.clone(),
            pubkey: *bid.data.message.pubkey(),
        }))
    } else if payload_withdrawals_root != expected_withdrawals_root {
        Err(Box::new(InvalidBuilderPayload::WithdrawalsRoot {
            payload: payload_withdrawals_root,
            expected: expected_withdrawals_root,
        }))
    } else {
        Ok(())
    }
}

/// A helper function to record the time it takes to execute a future.
async fn timed_future<F: Future<Output = T>, T>(metric: &str, future: F) -> (T, Duration) {
    let start = Instant::now();
    let result = future.await;
    let duration = start.elapsed();
    metrics::observe_timer_vec(&metrics::EXECUTION_LAYER_REQUEST_TIMES, &[metric], duration);
    (result, duration)
}

#[cfg(test)]
/// Returns the duration since the unix epoch.
fn timestamp_now() -> u64 {
    SystemTime::now()
        .duration_since(UNIX_EPOCH)
        .unwrap_or_else(|_| Duration::from_secs(0))
        .as_secs()
}

#[derive(Debug)]
pub enum BlobTxConversionError {
    /// The transaction type was not set.
    NoTransactionType,
    /// The transaction chain ID was not set.
    NoChainId,
    /// The transaction nonce was too large to fit in a `u64`.
    NonceTooLarge,
    /// The transaction gas was too large to fit in a `u64`.
    GasTooHigh,
    /// Missing the `max_fee_per_gas` field.
    MaxFeePerGasMissing,
    /// Missing the `max_priority_fee_per_gas` field.
    MaxPriorityFeePerGasMissing,
    /// Missing the `access_list` field.
    AccessListMissing,
    /// Missing the `max_fee_per_data_gas` field.
    MaxFeePerDataGasMissing,
    /// Missing the `versioned_hashes` field.
    VersionedHashesMissing,
    /// `y_parity` field was greater than one.
    InvalidYParity,
    /// There was an error converting the transaction to SSZ.
    SszError(ssz_types::Error),
    /// There was an error converting the transaction from JSON.
    SerdeJson(serde_json::Error),
    /// There was an error converting the transaction from hex.
    FromHex(String),
    /// There was an error converting the transaction from hex.
    FromStrRadix(FromStrRadixErr),
    /// A `versioned_hash` did not contain 32 bytes.
    InvalidVersionedHashBytesLen,
}

impl From<ssz_types::Error> for BlobTxConversionError {
    fn from(value: ssz_types::Error) -> Self {
        Self::SszError(value)
    }
}

impl From<serde_json::Error> for BlobTxConversionError {
    fn from(value: serde_json::Error) -> Self {
        Self::SerdeJson(value)
    }
}

fn random_valid_tx<T: EthSpec>(
) -> Result<Transaction<T::MaxBytesPerTransaction>, BlobTxConversionError> {
    // Calculate transaction bytes. We don't care about the contents of the transaction.
    let transaction: EthersTransaction = serde_json::from_str(
        r#"{
            "blockHash":"0x1d59ff54b1eb26b013ce3cb5fc9dab3705b415a67127a003c3e61eb445bb8df2",
            "blockNumber":"0x5daf3b",
            "from":"0xa7d9ddbe1f17865597fbd27ec712455208b6b76d",
            "gas":"0xc350",
            "gasPrice":"0x4a817c800",
            "hash":"0x88df016429689c079f3b2f6ad39fa052532c56795b733da78a91ebe6a713944b",
            "input":"0x68656c6c6f21",
            "nonce":"0x15",
            "to":"0xf02c1c8e6114b1dbe8937a39260b5b0a374432bb",
            "transactionIndex":"0x41",
            "value":"0xf3dbb76162000",
            "v":"0x25",
            "r":"0x1b5e176d927f8e9ab405058b2d2457392da3e20f328b16ddabcebc33eaac5fea",
            "s":"0x4ba69724e8f69de52f0125ad8b3c5c2cef33019bac3249e2c0a2192766d1721c"
         }"#,
    )
    .unwrap();
    ethers_tx_to_ssz::<T>(transaction)
}

fn ethers_tx_to_ssz<T: EthSpec>(
    tx: EthersTransaction,
) -> Result<Transaction<T::MaxBytesPerTransaction>, BlobTxConversionError> {
    VariableList::new(tx.rlp().to_vec()).map_err(Into::into)
}

fn noop<T: EthSpec>(
    _: &ExecutionLayer<T>,
    _: ExecutionPayloadRef<T>,
) -> Option<ExecutionPayload<T>> {
    None
}

#[cfg(test)]
mod test {
    use super::*;
    use crate::test_utils::MockExecutionLayer as GenericMockExecutionLayer;
    use task_executor::test_utils::TestRuntime;
    use types::MainnetEthSpec;

    type MockExecutionLayer = GenericMockExecutionLayer<MainnetEthSpec>;

    #[tokio::test]
    async fn produce_three_valid_pos_execution_blocks() {
        let runtime = TestRuntime::default();
        MockExecutionLayer::default_params(runtime.task_executor.clone())
            .move_to_terminal_block()
            .produce_valid_execution_payload_on_head()
            .await
            .produce_valid_execution_payload_on_head()
            .await
            .produce_valid_execution_payload_on_head()
            .await;
    }

    #[tokio::test]
    async fn test_forked_terminal_block() {
        let runtime = TestRuntime::default();
        let (mock, block_hash) = MockExecutionLayer::default_params(runtime.task_executor.clone())
            .move_to_terminal_block()
            .produce_forked_pow_block();
        assert!(mock
            .el
            .is_valid_terminal_pow_block_hash(block_hash, &mock.spec)
            .await
            .unwrap()
            .unwrap());
    }

    #[tokio::test]
    async fn finds_valid_terminal_block_hash() {
        let runtime = TestRuntime::default();
        MockExecutionLayer::default_params(runtime.task_executor.clone())
            .move_to_block_prior_to_terminal_block()
            .with_terminal_block(|spec, el, _| async move {
                el.engine().upcheck().await;
                assert_eq!(
                    el.get_terminal_pow_block_hash(&spec, timestamp_now())
                        .await
                        .unwrap(),
                    None
                )
            })
            .await
            .move_to_terminal_block()
            .with_terminal_block(|spec, el, terminal_block| async move {
                assert_eq!(
                    el.get_terminal_pow_block_hash(&spec, timestamp_now())
                        .await
                        .unwrap(),
                    Some(terminal_block.unwrap().block_hash)
                )
            })
            .await;
    }

    #[tokio::test]
    async fn rejects_terminal_block_with_equal_timestamp() {
        let runtime = TestRuntime::default();
        MockExecutionLayer::default_params(runtime.task_executor.clone())
            .move_to_block_prior_to_terminal_block()
            .with_terminal_block(|spec, el, _| async move {
                el.engine().upcheck().await;
                assert_eq!(
                    el.get_terminal_pow_block_hash(&spec, timestamp_now())
                        .await
                        .unwrap(),
                    None
                )
            })
            .await
            .move_to_terminal_block()
            .with_terminal_block(|spec, el, terminal_block| async move {
                let timestamp = terminal_block.as_ref().map(|b| b.timestamp).unwrap();
                assert_eq!(
                    el.get_terminal_pow_block_hash(&spec, timestamp)
                        .await
                        .unwrap(),
                    None
                )
            })
            .await;
    }

    #[tokio::test]
    async fn verifies_valid_terminal_block_hash() {
        let runtime = TestRuntime::default();
        MockExecutionLayer::default_params(runtime.task_executor.clone())
            .move_to_terminal_block()
            .with_terminal_block(|spec, el, terminal_block| async move {
                el.engine().upcheck().await;
                assert_eq!(
                    el.is_valid_terminal_pow_block_hash(terminal_block.unwrap().block_hash, &spec)
                        .await
                        .unwrap(),
                    Some(true)
                )
            })
            .await;
    }

    #[tokio::test]
    async fn rejects_invalid_terminal_block_hash() {
        let runtime = TestRuntime::default();
        MockExecutionLayer::default_params(runtime.task_executor.clone())
            .move_to_terminal_block()
            .with_terminal_block(|spec, el, terminal_block| async move {
                el.engine().upcheck().await;
                let invalid_terminal_block = terminal_block.unwrap().parent_hash;

                assert_eq!(
                    el.is_valid_terminal_pow_block_hash(invalid_terminal_block, &spec)
                        .await
                        .unwrap(),
                    Some(false)
                )
            })
            .await;
    }

    #[tokio::test]
    async fn rejects_unknown_terminal_block_hash() {
        let runtime = TestRuntime::default();
        MockExecutionLayer::default_params(runtime.task_executor.clone())
            .move_to_terminal_block()
            .with_terminal_block(|spec, el, _| async move {
                el.engine().upcheck().await;
                let missing_terminal_block = ExecutionBlockHash::repeat_byte(42);

                assert_eq!(
                    el.is_valid_terminal_pow_block_hash(missing_terminal_block, &spec)
                        .await
                        .unwrap(),
                    None
                )
            })
            .await;
    }
}<|MERGE_RESOLUTION|>--- conflicted
+++ resolved
@@ -13,8 +13,8 @@
 pub use engine_api::{http, http::deposit_methods, http::HttpJsonRpc};
 use engines::{Engine, EngineError};
 pub use engines::{EngineState, ForkchoiceState};
-use eth2::types::SignedBlockContents;
 use eth2::types::{builder_bid::SignedBuilderBid, ForkVersionedResponse};
+use eth2::types::{BlindedBlockProposal, SignedBlockContents};
 use ethers_core::abi::ethereum_types::FromStrRadixErr;
 use ethers_core::types::Transaction as EthersTransaction;
 use fork_choice::ForkchoiceUpdateParameters;
@@ -41,19 +41,11 @@
 use tokio_stream::wrappers::WatchStream;
 use tree_hash::TreeHash;
 use types::beacon_block_body::KzgCommitments;
-<<<<<<< HEAD
 use types::blob_sidecar::BlobsOrBlobRoots;
 use types::builder_bid::BuilderBid;
-use types::{AbstractExecPayload, BeaconStateError, ExecPayload, VersionedHash};
-use types::{
-    BlindedPayload, Blobs, BlockType, ChainSpec, Epoch, ExecutionBlockHash, ExecutionPayload,
-    ExecutionPayloadCapella, ExecutionPayloadDeneb, ExecutionPayloadMerge, ForkName,
-=======
-use types::blob_sidecar::Blobs;
 use types::KzgProofs;
 use types::{
-    AbstractExecPayload, BeaconStateError, ExecPayload, ExecutionPayloadDeneb, VersionedHash,
->>>>>>> 8c341bb9
+    AbstractExecPayload, BeaconStateError, Blobs, ExecPayload, ExecutionPayloadDeneb, VersionedHash,
 };
 use types::{
     BlindedPayload, BlockType, ChainSpec, Epoch, ExecutionPayloadCapella, ExecutionPayloadMerge,
@@ -1897,7 +1889,7 @@
     pub async fn propose_blinded_beacon_block(
         &self,
         block_root: Hash256,
-        block: &SignedBlockContents<T, BlindedPayload<T>>,
+        block: &SignedBlockContents<T, BlindedBlockProposal>,
     ) -> Result<ExecutionPayload<T>, Error> {
         debug!(
             self.log(),
