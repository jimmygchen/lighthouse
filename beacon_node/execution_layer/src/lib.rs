--- conflicted
+++ resolved
@@ -35,12 +35,8 @@
     time::sleep,
 };
 use tokio_stream::wrappers::WatchStream;
-<<<<<<< HEAD
 use types::execution_payload::{ExecutionPayloadAndBlobsSidecar, PayloadWrapper};
-use types::{AbstractExecPayload, Blob, ExecPayload, KzgCommitment};
-=======
 use types::{AbstractExecPayload, BeaconStateError, Blob, ExecPayload, KzgCommitment};
->>>>>>> f7f35178
 use types::{
     BlindedPayload, BlockType, ChainSpec, Epoch, ExecutionBlockHash, ForkName,
     ProposerPreparationData, PublicKeyBytes, Signature, SignedBeaconBlock, Slot, Uint256,
@@ -816,7 +812,6 @@
                                 self.inner.builder_profit_threshold,
                                 spec,
                             ) {
-<<<<<<< HEAD
                                 Ok(()) => {
                                     Ok(ProvenancedPayload::Builder(match relay.version.unwrap() {
                                         ForkName::Base
@@ -839,11 +834,6 @@
                                         }
                                     }))
                                 }
-=======
-                                Ok(()) => Ok(ProvenancedPayload::Builder(
-                                    BlockProposalContents::Payload(relay.data.message.header),
-                                )),
->>>>>>> f7f35178
                                 Err(reason) if !reason.payload_invalid() => {
                                     info!(
                                         self.log(),
@@ -892,7 +882,6 @@
                                 self.inner.builder_profit_threshold,
                                 spec,
                             ) {
-<<<<<<< HEAD
                                 Ok(()) => {
                                     Ok(ProvenancedPayload::Builder(match relay.version.unwrap() {
                                         ForkName::Base
@@ -939,16 +928,6 @@
                                         }
                                     }))
                                 }
-=======
-                                Ok(()) => Ok(ProvenancedPayload::Builder(
-                                    BlockProposalContents::Payload(relay.data.message.header),
-                                )),
-                                // If the payload is valid then use it. The local EE failed
-                                // to produce a payload so we have no alternative.
-                                Err(e) if !e.payload_invalid() => Ok(ProvenancedPayload::Builder(
-                                    BlockProposalContents::Payload(relay.data.message.header),
-                                )),
->>>>>>> f7f35178
                                 Err(reason) => {
                                     metrics::inc_counter_vec(
                                         &metrics::EXECUTION_LAYER_GET_PAYLOAD_BUILDER_REJECTIONS,
