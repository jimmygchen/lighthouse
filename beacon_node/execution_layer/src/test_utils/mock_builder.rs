--- conflicted
+++ resolved
@@ -30,7 +30,8 @@
 use tempfile::NamedTempFile;
 use tree_hash::TreeHash;
 use types::{
-    Address, BeaconState, BlindedPayload, ChainSpec, EthSpec, ExecPayload, Hash256, Slot, Uint256,
+    Address, BeaconState, BlindedPayload, ChainSpec, EthSpec, ExecPayload, ForkName, Hash256, Slot,
+    Uint256,
 };
 
 #[derive(Clone)]
@@ -426,25 +427,13 @@
             finalized_hash: Some(finalized_execution_hash),
         };
 
-<<<<<<< HEAD
-        let payload_attributes =
-            PayloadAttributes::new(timestamp, *prev_randao, fee_recipient, None);
-
-        let fork_name = self.spec.fork_name_at_slot::<E>(slot);
-
-=======
->>>>>>> 55753f8b
         let payload = self
             .el
             .get_full_payload_caching::<BlindedPayload<E>>(
                 head_execution_hash,
                 &payload_attributes,
                 forkchoice_update_params,
-<<<<<<< HEAD
-                fork_name,
-=======
                 fork,
->>>>>>> 55753f8b
             )
             .await
             .map_err(convert_err)?
