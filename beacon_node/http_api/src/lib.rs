//! This crate contains a HTTP server which serves the endpoints listed here:
//!
//! https://github.com/ethereum/beacon-APIs
//!
//! There are also some additional, non-standard endpoints behind the `/lighthouse/` path which are
//! used for development.

mod attestation_performance;
mod attester_duties;
mod block_id;
mod block_packing_efficiency;
mod block_rewards;
<<<<<<< HEAD
mod build_block_contents;
=======
mod builder_states;
>>>>>>> e2b753f1
mod database;
mod metrics;
mod proposer_duties;
mod publish_blocks;
mod standard_block_rewards;
mod state_id;
mod sync_committee_rewards;
mod sync_committees;
pub mod test_utils;
mod ui;
mod validator_inclusion;
mod version;

use beacon_chain::{
    attestation_verification::VerifiedAttestation, observed_operations::ObservationOutcome,
    validator_monitor::timestamp_now, AttestationError as AttnError, BeaconChain, BeaconChainError,
    BeaconChainTypes, ProduceBlockVerification, WhenSlotSkipped,
};
pub use block_id::BlockId;
use builder_states::get_next_withdrawals;
use directory::DEFAULT_ROOT_DIR;
use eth2::types::{
    self as api_types, BroadcastValidation, EndpointVersion, ForkChoice, ForkChoiceNode,
    SignedBlockContents, SkipRandaoVerification, ValidatorId, ValidatorStatus,
};
use lighthouse_network::{types::SyncState, EnrExt, NetworkGlobals, PeerId, PubsubMessage};
use lighthouse_version::version_with_platform;
use logging::SSELoggingComponents;
use network::{NetworkMessage, NetworkSenders, ValidatorSubscriptionMessage};
use operation_pool::ReceivedPreCapella;
use parking_lot::RwLock;
pub use publish_blocks::{
    publish_blinded_block, publish_block, reconstruct_block, ProvenancedBlock,
};
use serde::{Deserialize, Serialize};
use slog::{crit, debug, error, info, warn, Logger};
use slot_clock::SlotClock;
use ssz::Encode;
pub use state_id::StateId;
use std::borrow::Cow;
use std::future::Future;
use std::net::{IpAddr, Ipv4Addr, SocketAddr};
use std::path::PathBuf;
use std::pin::Pin;
use std::sync::Arc;
use sysinfo::{System, SystemExt};
use system_health::observe_system_health_bn;
use tokio::sync::mpsc::{Sender, UnboundedSender};
use tokio_stream::{wrappers::BroadcastStream, StreamExt};
use types::{
    Attestation, AttestationData, AttestationShufflingId, AttesterSlashing, BeaconStateError,
    BlindedPayload, CommitteeCache, ConfigAndPreset, Epoch, EthSpec, ForkName, FullPayload,
    ProposerPreparationData, ProposerSlashing, RelativeEpoch, SignedAggregateAndProof,
    SignedBlsToExecutionChange, SignedContributionAndProof, SignedValidatorRegistrationData,
    SignedVoluntaryExit, Slot, SyncCommitteeMessage, SyncContributionData,
};
use version::{
    add_consensus_version_header, execution_optimistic_finalized_fork_versioned_response,
    fork_versioned_response, inconsistent_fork_rejection, unsupported_version_rejection, V1, V2,
};
use warp::http::StatusCode;
use warp::sse::Event;
use warp::Reply;
use warp::{http::Response, Filter};
use warp_utils::{
    query::multi_key_query,
    task::{blocking_json_task, blocking_response_task},
    uor::UnifyingOrFilter,
};

const API_PREFIX: &str = "eth";

/// If the node is within this many epochs from the head, we declare it to be synced regardless of
/// the network sync state.
///
/// This helps prevent attacks where nodes can convince us that we're syncing some non-existent
/// finalized head.
const SYNC_TOLERANCE_EPOCHS: u64 = 8;

/// A custom type which allows for both unsecured and TLS-enabled HTTP servers.
type HttpServer = (SocketAddr, Pin<Box<dyn Future<Output = ()> + Send>>);

/// Alias for readability.
pub type ExecutionOptimistic = bool;

/// Configuration used when serving the HTTP server over TLS.
#[derive(PartialEq, Debug, Clone, Serialize, Deserialize)]
pub struct TlsConfig {
    pub cert: PathBuf,
    pub key: PathBuf,
}

/// A wrapper around all the items required to spawn the HTTP server.
///
/// The server will gracefully handle the case where any fields are `None`.
pub struct Context<T: BeaconChainTypes> {
    pub config: Config,
    pub chain: Option<Arc<BeaconChain<T>>>,
    pub network_senders: Option<NetworkSenders<T::EthSpec>>,
    pub network_globals: Option<Arc<NetworkGlobals<T::EthSpec>>>,
    pub eth1_service: Option<eth1::Service>,
    pub sse_logging_components: Option<SSELoggingComponents>,
    pub log: Logger,
}

/// Configuration for the HTTP server.
#[derive(PartialEq, Debug, Clone, Serialize, Deserialize)]
pub struct Config {
    pub enabled: bool,
    pub listen_addr: IpAddr,
    pub listen_port: u16,
    pub allow_origin: Option<String>,
    pub tls_config: Option<TlsConfig>,
    pub allow_sync_stalled: bool,
    pub spec_fork_name: Option<ForkName>,
    pub data_dir: PathBuf,
}

impl Default for Config {
    fn default() -> Self {
        Self {
            enabled: false,
            listen_addr: IpAddr::V4(Ipv4Addr::new(127, 0, 0, 1)),
            listen_port: 5052,
            allow_origin: None,
            tls_config: None,
            allow_sync_stalled: false,
            spec_fork_name: None,
            data_dir: PathBuf::from(DEFAULT_ROOT_DIR),
        }
    }
}

#[derive(Debug)]
pub enum Error {
    Warp(warp::Error),
    Other(String),
}

impl From<warp::Error> for Error {
    fn from(e: warp::Error) -> Self {
        Error::Warp(e)
    }
}

impl From<String> for Error {
    fn from(e: String) -> Self {
        Error::Other(e)
    }
}

/// Creates a `warp` logging wrapper which we use to create `slog` logs.
pub fn slog_logging(
    log: Logger,
) -> warp::filters::log::Log<impl Fn(warp::filters::log::Info) + Clone> {
    warp::log::custom(move |info| {
        match info.status() {
            status
                if status == StatusCode::OK
                    || status == StatusCode::NOT_FOUND
                    || status == StatusCode::PARTIAL_CONTENT =>
            {
                debug!(
                    log,
                    "Processed HTTP API request";
                    "elapsed" => format!("{:?}", info.elapsed()),
                    "status" => status.to_string(),
                    "path" => info.path(),
                    "method" => info.method().to_string(),
                );
            }
            status => {
                warn!(
                    log,
                    "Error processing HTTP API request";
                    "elapsed" => format!("{:?}", info.elapsed()),
                    "status" => status.to_string(),
                    "path" => info.path(),
                    "method" => info.method().to_string(),
                );
            }
        };
    })
}

/// Creates a `warp` logging wrapper which we use for Prometheus metrics (not necessarily logging,
/// per say).
pub fn prometheus_metrics() -> warp::filters::log::Log<impl Fn(warp::filters::log::Info) + Clone> {
    warp::log::custom(move |info| {
        // Here we restrict the `info.path()` value to some predefined values. Without this, we end
        // up with a new metric type each time someone includes something unique in the path (e.g.,
        // a block hash).
        let path = {
            let equals = |s: &'static str| -> Option<&'static str> {
                if info.path() == format!("/{}/{}", API_PREFIX, s) {
                    Some(s)
                } else {
                    None
                }
            };

            let starts_with = |s: &'static str| -> Option<&'static str> {
                if info.path().starts_with(&format!("/{}/{}", API_PREFIX, s)) {
                    Some(s)
                } else {
                    None
                }
            };

            // First line covers `POST /v1/beacon/blocks` only
            equals("v1/beacon/blocks")
                .or_else(|| starts_with("v1/validator/blocks"))
                .or_else(|| starts_with("v2/validator/blocks"))
                .or_else(|| starts_with("v1/validator/blinded_blocks"))
                .or_else(|| starts_with("v1/validator/duties/attester"))
                .or_else(|| starts_with("v1/validator/duties/proposer"))
                .or_else(|| starts_with("v1/validator/duties/sync"))
                .or_else(|| starts_with("v1/validator/attestation_data"))
                .or_else(|| starts_with("v1/validator/aggregate_attestation"))
                .or_else(|| starts_with("v1/validator/aggregate_and_proofs"))
                .or_else(|| starts_with("v1/validator/sync_committee_contribution"))
                .or_else(|| starts_with("v1/validator/contribution_and_proofs"))
                .or_else(|| starts_with("v1/validator/beacon_committee_subscriptions"))
                .or_else(|| starts_with("v1/validator/sync_committee_subscriptions"))
                .or_else(|| starts_with("v1/beacon/pool/attestations"))
                .or_else(|| starts_with("v1/beacon/pool/sync_committees"))
                .or_else(|| starts_with("v1/beacon/blocks/head/root"))
                .or_else(|| starts_with("v1/validator/prepare_beacon_proposer"))
                .or_else(|| starts_with("v1/validator/register_validator"))
                .or_else(|| starts_with("v1/beacon/"))
                .or_else(|| starts_with("v2/beacon/"))
                .or_else(|| starts_with("v1/config/"))
                .or_else(|| starts_with("v1/debug/"))
                .or_else(|| starts_with("v2/debug/"))
                .or_else(|| starts_with("v1/events/"))
                .or_else(|| starts_with("v1/node/"))
                .or_else(|| starts_with("v1/validator/"))
                .unwrap_or("other")
        };

        metrics::inc_counter_vec(&metrics::HTTP_API_PATHS_TOTAL, &[path]);
        metrics::inc_counter_vec(
            &metrics::HTTP_API_STATUS_CODES_TOTAL,
            &[&info.status().to_string()],
        );
        metrics::observe_timer_vec(&metrics::HTTP_API_PATHS_TIMES, &[path], info.elapsed());
    })
}

/// Creates a server that will serve requests using information from `ctx`.
///
/// The server will shut down gracefully when the `shutdown` future resolves.
///
/// ## Returns
///
/// This function will bind the server to the provided address and then return a tuple of:
///
/// - `SocketAddr`: the address that the HTTP server will listen on.
/// - `Future`: the actual server future that will need to be awaited.
///
/// ## Errors
///
/// Returns an error if the server is unable to bind or there is another error during
/// configuration.
pub fn serve<T: BeaconChainTypes>(
    ctx: Arc<Context<T>>,
    shutdown: impl Future<Output = ()> + Send + Sync + 'static,
) -> Result<HttpServer, Error> {
    let config = ctx.config.clone();
    let allow_sync_stalled = config.allow_sync_stalled;
    let log = ctx.log.clone();

    // Configure CORS.
    let cors_builder = {
        let builder = warp::cors()
            .allow_methods(vec!["GET", "POST"])
            .allow_headers(vec!["Content-Type"]);

        warp_utils::cors::set_builder_origins(
            builder,
            config.allow_origin.as_deref(),
            (config.listen_addr, config.listen_port),
        )?
    };

    // Sanity check.
    if !config.enabled {
        crit!(log, "Cannot start disabled HTTP server");
        return Err(Error::Other(
            "A disabled server should not be started".to_string(),
        ));
    }

    // Create a filter that extracts the endpoint version.
    let any_version = warp::path(API_PREFIX).and(warp::path::param::<EndpointVersion>().or_else(
        |_| async move {
            Err(warp_utils::reject::custom_bad_request(
                "Invalid version identifier".to_string(),
            ))
        },
    ));

    // Filter that enforces a single endpoint version and then discards the `EndpointVersion`.
    let single_version = |reqd: EndpointVersion| {
        any_version
            .and_then(move |version| async move {
                if version == reqd {
                    Ok(())
                } else {
                    Err(unsupported_version_rejection(version))
                }
            })
            .untuple_one()
    };

    let eth_v1 = single_version(V1);
    let eth_v2 = single_version(V2);

    // Create a `warp` filter that provides access to the network globals.
    let inner_network_globals = ctx.network_globals.clone();
    let network_globals = warp::any()
        .map(move || inner_network_globals.clone())
        .and_then(|network_globals| async move {
            match network_globals {
                Some(globals) => Ok(globals),
                None => Err(warp_utils::reject::custom_not_found(
                    "network globals are not initialized.".to_string(),
                )),
            }
        });

    // Create a `warp` filter for the data_dir.
    let inner_data_dir = ctx.config.data_dir.clone();
    let data_dir_filter = warp::any().map(move || inner_data_dir.clone());

    // Create a `warp` filter that provides access to the beacon chain.
    let inner_ctx = ctx.clone();
    let chain_filter =
        warp::any()
            .map(move || inner_ctx.chain.clone())
            .and_then(|chain| async move {
                match chain {
                    Some(chain) => Ok(chain),
                    None => Err(warp_utils::reject::custom_not_found(
                        "Beacon chain genesis has not yet been observed.".to_string(),
                    )),
                }
            });

    // Create a `warp` filter that provides access to the network sender channel.
    let network_tx = ctx
        .network_senders
        .as_ref()
        .map(|senders| senders.network_send());
    let network_tx_filter =
        warp::any()
            .map(move || network_tx.clone())
            .and_then(|network_tx| async move {
                match network_tx {
                    Some(network_tx) => Ok(network_tx),
                    None => Err(warp_utils::reject::custom_not_found(
                        "The networking stack has not yet started (network_tx).".to_string(),
                    )),
                }
            });

    // Create a `warp` filter that provides access to the network attestation subscription channel.
    let validator_subscriptions_tx = ctx
        .network_senders
        .as_ref()
        .map(|senders| senders.validator_subscription_send());
    let validator_subscription_tx_filter = warp::any()
        .map(move || validator_subscriptions_tx.clone())
        .and_then(|validator_subscriptions_tx| async move {
            match validator_subscriptions_tx {
                Some(validator_subscriptions_tx) => Ok(validator_subscriptions_tx),
                None => Err(warp_utils::reject::custom_not_found(
                    "The networking stack has not yet started (validator_subscription_tx)."
                        .to_string(),
                )),
            }
        });

    // Create a `warp` filter that provides access to the Eth1 service.
    let inner_ctx = ctx.clone();
    let eth1_service_filter = warp::any()
        .map(move || inner_ctx.eth1_service.clone())
        .and_then(|eth1_service| async move {
            match eth1_service {
                Some(eth1_service) => Ok(eth1_service),
                None => Err(warp_utils::reject::custom_not_found(
                    "The Eth1 service is not started. Use --eth1 on the CLI.".to_string(),
                )),
            }
        });

    // Create a `warp` filter that rejects requests whilst the node is syncing.
    let not_while_syncing_filter =
        warp::any()
            .and(network_globals.clone())
            .and(chain_filter.clone())
            .and_then(
                move |network_globals: Arc<NetworkGlobals<T::EthSpec>>,
                      chain: Arc<BeaconChain<T>>| async move {
                    match *network_globals.sync_state.read() {
                        SyncState::SyncingFinalized { .. } => {
                            let head_slot = chain.canonical_head.cached_head().head_slot();

                            let current_slot =
                                chain.slot_clock.now_or_genesis().ok_or_else(|| {
                                    warp_utils::reject::custom_server_error(
                                        "unable to read slot clock".to_string(),
                                    )
                                })?;

                            let tolerance = SYNC_TOLERANCE_EPOCHS * T::EthSpec::slots_per_epoch();

                            if head_slot + tolerance >= current_slot {
                                Ok(())
                            } else {
                                Err(warp_utils::reject::not_synced(format!(
                                    "head slot is {}, current slot is {}",
                                    head_slot, current_slot
                                )))
                            }
                        }
                        SyncState::SyncingHead { .. }
                        | SyncState::SyncTransition
                        | SyncState::BackFillSyncing { .. } => Ok(()),
                        SyncState::Synced => Ok(()),
                        SyncState::Stalled if allow_sync_stalled => Ok(()),
                        SyncState::Stalled => Err(warp_utils::reject::not_synced(
                            "sync is stalled".to_string(),
                        )),
                    }
                },
            )
            .untuple_one();

    // Create a `warp` filter that provides access to the logger.
    let inner_ctx = ctx.clone();
    let log_filter = warp::any().map(move || inner_ctx.log.clone());

    let inner_components = ctx.sse_logging_components.clone();
    let sse_component_filter = warp::any().map(move || inner_components.clone());

    // Create a `warp` filter that provides access to local system information.
    let system_info = Arc::new(RwLock::new(sysinfo::System::new()));
    {
        // grab write access for initialisation
        let mut system_info = system_info.write();
        system_info.refresh_disks_list();
        system_info.refresh_networks_list();
        system_info.refresh_cpu_specifics(sysinfo::CpuRefreshKind::everything());
        system_info.refresh_cpu();
    } // end lock

    let system_info_filter =
        warp::any()
            .map(move || system_info.clone())
            .map(|sysinfo: Arc<RwLock<System>>| {
                {
                    // refresh stats
                    let mut sysinfo_lock = sysinfo.write();
                    sysinfo_lock.refresh_memory();
                    sysinfo_lock.refresh_cpu_specifics(sysinfo::CpuRefreshKind::everything());
                    sysinfo_lock.refresh_cpu();
                    sysinfo_lock.refresh_system();
                    sysinfo_lock.refresh_networks();
                    sysinfo_lock.refresh_disks();
                } // end lock
                sysinfo
            });

    let app_start = std::time::Instant::now();
    let app_start_filter = warp::any().map(move || app_start);

    /*
     *
     * Start of HTTP method definitions.
     *
     */

    // GET beacon/genesis
    let get_beacon_genesis = eth_v1
        .and(warp::path("beacon"))
        .and(warp::path("genesis"))
        .and(warp::path::end())
        .and(chain_filter.clone())
        .and_then(|chain: Arc<BeaconChain<T>>| {
            blocking_json_task(move || {
                let genesis_data = api_types::GenesisData {
                    genesis_time: chain.genesis_time,
                    genesis_validators_root: chain.genesis_validators_root,
                    genesis_fork_version: chain.spec.genesis_fork_version,
                };
                Ok(api_types::GenericResponse::from(genesis_data))
            })
        });

    /*
     * beacon/states/{state_id}
     */

    let beacon_states_path = eth_v1
        .and(warp::path("beacon"))
        .and(warp::path("states"))
        .and(warp::path::param::<StateId>().or_else(|_| async {
            Err(warp_utils::reject::custom_bad_request(
                "Invalid state ID".to_string(),
            ))
        }))
        .and(chain_filter.clone());

    // GET beacon/states/{state_id}/root
    let get_beacon_state_root = beacon_states_path
        .clone()
        .and(warp::path("root"))
        .and(warp::path::end())
        .and_then(|state_id: StateId, chain: Arc<BeaconChain<T>>| {
            blocking_json_task(move || {
                let (root, execution_optimistic, finalized) = state_id.root(&chain)?;
                Ok(root)
                    .map(api_types::RootData::from)
                    .map(api_types::GenericResponse::from)
                    .map(|resp| {
                        resp.add_execution_optimistic_finalized(execution_optimistic, finalized)
                    })
            })
        });

    // GET beacon/states/{state_id}/fork
    let get_beacon_state_fork = beacon_states_path
        .clone()
        .and(warp::path("fork"))
        .and(warp::path::end())
        .and_then(|state_id: StateId, chain: Arc<BeaconChain<T>>| {
            blocking_json_task(move || {
                let (fork, execution_optimistic, finalized) =
                    state_id.fork_and_execution_optimistic_and_finalized(&chain)?;
                Ok(api_types::ExecutionOptimisticFinalizedResponse {
                    data: fork,
                    execution_optimistic: Some(execution_optimistic),
                    finalized: Some(finalized),
                })
            })
        });

    // GET beacon/states/{state_id}/finality_checkpoints
    let get_beacon_state_finality_checkpoints = beacon_states_path
        .clone()
        .and(warp::path("finality_checkpoints"))
        .and(warp::path::end())
        .and_then(|state_id: StateId, chain: Arc<BeaconChain<T>>| {
            blocking_json_task(move || {
                let (data, execution_optimistic, finalized) = state_id
                    .map_state_and_execution_optimistic_and_finalized(
                        &chain,
                        |state, execution_optimistic, finalized| {
                            Ok((
                                api_types::FinalityCheckpointsData {
                                    previous_justified: state.previous_justified_checkpoint(),
                                    current_justified: state.current_justified_checkpoint(),
                                    finalized: state.finalized_checkpoint(),
                                },
                                execution_optimistic,
                                finalized,
                            ))
                        },
                    )?;

                Ok(api_types::ExecutionOptimisticFinalizedResponse {
                    data,
                    execution_optimistic: Some(execution_optimistic),
                    finalized: Some(finalized),
                })
            })
        });

    // GET beacon/states/{state_id}/validator_balances?id
    let get_beacon_state_validator_balances = beacon_states_path
        .clone()
        .and(warp::path("validator_balances"))
        .and(warp::path::end())
        .and(multi_key_query::<api_types::ValidatorBalancesQuery>())
        .and_then(
            |state_id: StateId,
             chain: Arc<BeaconChain<T>>,
             query_res: Result<api_types::ValidatorBalancesQuery, warp::Rejection>| {
                blocking_json_task(move || {
                    let query = query_res?;
                    let (data, execution_optimistic, finalized) = state_id
                        .map_state_and_execution_optimistic_and_finalized(
                            &chain,
                            |state, execution_optimistic, finalized| {
                                Ok((
                                    state
                                        .validators()
                                        .iter()
                                        .zip(state.balances().iter())
                                        .enumerate()
                                        // filter by validator id(s) if provided
                                        .filter(|(index, (validator, _))| {
                                            query.id.as_ref().map_or(true, |ids| {
                                                ids.iter().any(|id| match id {
                                                    ValidatorId::PublicKey(pubkey) => {
                                                        &validator.pubkey == pubkey
                                                    }
                                                    ValidatorId::Index(param_index) => {
                                                        *param_index == *index as u64
                                                    }
                                                })
                                            })
                                        })
                                        .map(|(index, (_, balance))| {
                                            Some(api_types::ValidatorBalanceData {
                                                index: index as u64,
                                                balance: *balance,
                                            })
                                        })
                                        .collect::<Vec<_>>(),
                                    execution_optimistic,
                                    finalized,
                                ))
                            },
                        )?;

                    Ok(api_types::ExecutionOptimisticFinalizedResponse {
                        data,
                        execution_optimistic: Some(execution_optimistic),
                        finalized: Some(finalized),
                    })
                })
            },
        );

    // GET beacon/states/{state_id}/validators?id,status
    let get_beacon_state_validators = beacon_states_path
        .clone()
        .and(warp::path("validators"))
        .and(warp::path::end())
        .and(multi_key_query::<api_types::ValidatorsQuery>())
        .and_then(
            |state_id: StateId,
             chain: Arc<BeaconChain<T>>,
             query_res: Result<api_types::ValidatorsQuery, warp::Rejection>| {
                blocking_json_task(move || {
                    let query = query_res?;
                    let (data, execution_optimistic, finalized) = state_id
                        .map_state_and_execution_optimistic_and_finalized(
                            &chain,
                            |state, execution_optimistic, finalized| {
                                let epoch = state.current_epoch();
                                let far_future_epoch = chain.spec.far_future_epoch;

                                Ok((
                                    state
                                        .validators()
                                        .iter()
                                        .zip(state.balances().iter())
                                        .enumerate()
                                        // filter by validator id(s) if provided
                                        .filter(|(index, (validator, _))| {
                                            query.id.as_ref().map_or(true, |ids| {
                                                ids.iter().any(|id| match id {
                                                    ValidatorId::PublicKey(pubkey) => {
                                                        &validator.pubkey == pubkey
                                                    }
                                                    ValidatorId::Index(param_index) => {
                                                        *param_index == *index as u64
                                                    }
                                                })
                                            })
                                        })
                                        // filter by status(es) if provided and map the result
                                        .filter_map(|(index, (validator, balance))| {
                                            let status = api_types::ValidatorStatus::from_validator(
                                                validator,
                                                epoch,
                                                far_future_epoch,
                                            );

                                            let status_matches =
                                                query.status.as_ref().map_or(true, |statuses| {
                                                    statuses.contains(&status)
                                                        || statuses.contains(&status.superstatus())
                                                });

                                            if status_matches {
                                                Some(api_types::ValidatorData {
                                                    index: index as u64,
                                                    balance: *balance,
                                                    status,
                                                    validator: validator.clone(),
                                                })
                                            } else {
                                                None
                                            }
                                        })
                                        .collect::<Vec<_>>(),
                                    execution_optimistic,
                                    finalized,
                                ))
                            },
                        )?;

                    Ok(api_types::ExecutionOptimisticFinalizedResponse {
                        data,
                        execution_optimistic: Some(execution_optimistic),
                        finalized: Some(finalized),
                    })
                })
            },
        );

    // GET beacon/states/{state_id}/validators/{validator_id}
    let get_beacon_state_validators_id = beacon_states_path
        .clone()
        .and(warp::path("validators"))
        .and(warp::path::param::<ValidatorId>().or_else(|_| async {
            Err(warp_utils::reject::custom_bad_request(
                "Invalid validator ID".to_string(),
            ))
        }))
        .and(warp::path::end())
        .and_then(
            |state_id: StateId, chain: Arc<BeaconChain<T>>, validator_id: ValidatorId| {
                blocking_json_task(move || {
                    let (data, execution_optimistic, finalized) = state_id
                        .map_state_and_execution_optimistic_and_finalized(
                            &chain,
                            |state, execution_optimistic, finalized| {
                                let index_opt = match &validator_id {
                                    ValidatorId::PublicKey(pubkey) => {
                                        state.validators().iter().position(|v| v.pubkey == *pubkey)
                                    }
                                    ValidatorId::Index(index) => Some(*index as usize),
                                };

                                Ok((
                                    index_opt
                                        .and_then(|index| {
                                            let validator = state.validators().get(index)?;
                                            let balance = *state.balances().get(index)?;
                                            let epoch = state.current_epoch();
                                            let far_future_epoch = chain.spec.far_future_epoch;

                                            Some(api_types::ValidatorData {
                                                index: index as u64,
                                                balance,
                                                status: api_types::ValidatorStatus::from_validator(
                                                    validator,
                                                    epoch,
                                                    far_future_epoch,
                                                ),
                                                validator: validator.clone(),
                                            })
                                        })
                                        .ok_or_else(|| {
                                            warp_utils::reject::custom_not_found(format!(
                                                "unknown validator: {}",
                                                validator_id
                                            ))
                                        })?,
                                    execution_optimistic,
                                    finalized,
                                ))
                            },
                        )?;

                    Ok(api_types::ExecutionOptimisticFinalizedResponse {
                        data,
                        execution_optimistic: Some(execution_optimistic),
                        finalized: Some(finalized),
                    })
                })
            },
        );

    // GET beacon/states/{state_id}/committees?slot,index,epoch
    let get_beacon_state_committees = beacon_states_path
        .clone()
        .and(warp::path("committees"))
        .and(warp::query::<api_types::CommitteesQuery>())
        .and(warp::path::end())
        .and_then(
            |state_id: StateId, chain: Arc<BeaconChain<T>>, query: api_types::CommitteesQuery| {
                blocking_json_task(move || {
                    let (data, execution_optimistic, finalized) = state_id
                        .map_state_and_execution_optimistic_and_finalized(
                            &chain,
                            |state, execution_optimistic, finalized| {
                                let current_epoch = state.current_epoch();
                                let epoch = query.epoch.unwrap_or(current_epoch);

                                // Attempt to obtain the committee_cache from the beacon chain
                                let decision_slot = (epoch.saturating_sub(2u64))
                                    .end_slot(T::EthSpec::slots_per_epoch());
                                // Find the decision block and skip to another method on any kind
                                // of failure
                                let shuffling_id = if let Ok(Some(shuffling_decision_block)) =
                                    chain.block_root_at_slot(decision_slot, WhenSlotSkipped::Prev)
                                {
                                    Some(AttestationShufflingId {
                                        shuffling_epoch: epoch,
                                        shuffling_decision_block,
                                    })
                                } else {
                                    None
                                };

                                // Attempt to read from the chain cache if there exists a
                                // shuffling_id
                                let maybe_cached_shuffling = if let Some(shuffling_id) =
                                    shuffling_id.as_ref()
                                {
                                    chain
                                        .shuffling_cache
                                        .try_write_for(std::time::Duration::from_secs(1))
                                        .and_then(|mut cache_write| cache_write.get(shuffling_id))
                                        .and_then(|cache_item| cache_item.wait().ok())
                                } else {
                                    None
                                };

                                let committee_cache = if let Some(ref shuffling) =
                                    maybe_cached_shuffling
                                {
                                    Cow::Borrowed(&**shuffling)
                                } else {
                                    let possibly_built_cache =
                                        match RelativeEpoch::from_epoch(current_epoch, epoch) {
                                            Ok(relative_epoch)
                                                if state.committee_cache_is_initialized(
                                                    relative_epoch,
                                                ) =>
                                            {
                                                state
                                                    .committee_cache(relative_epoch)
                                                    .map(Cow::Borrowed)
                                            }
                                            _ => CommitteeCache::initialized(
                                                state,
                                                epoch,
                                                &chain.spec,
                                            )
                                            .map(Cow::Owned),
                                        }
                                        .map_err(|e| {
                                            match e {
                                                BeaconStateError::EpochOutOfBounds => {
                                                    let max_sprp =
                                                        T::EthSpec::slots_per_historical_root()
                                                            as u64;
                                                    let first_subsequent_restore_point_slot =
                                                        ((epoch.start_slot(
                                                            T::EthSpec::slots_per_epoch(),
                                                        ) / max_sprp)
                                                            + 1)
                                                            * max_sprp;
                                                    if epoch < current_epoch {
                                                        warp_utils::reject::custom_bad_request(
                                                            format!(
                                                                "epoch out of bounds, \
                                                                 try state at slot {}",
                                                                first_subsequent_restore_point_slot,
                                                            ),
                                                        )
                                                    } else {
                                                        warp_utils::reject::custom_bad_request(
                                                            "epoch out of bounds, \
                                                             too far in future"
                                                                .into(),
                                                        )
                                                    }
                                                }
                                                _ => {
                                                    warp_utils::reject::beacon_chain_error(e.into())
                                                }
                                            }
                                        })?;

                                    // Attempt to write to the beacon cache (only if the cache
                                    // size is not the default value).
                                    if chain.config.shuffling_cache_size
                                        != beacon_chain::shuffling_cache::DEFAULT_CACHE_SIZE
                                    {
                                        if let Some(shuffling_id) = shuffling_id {
                                            if let Some(mut cache_write) = chain
                                                .shuffling_cache
                                                .try_write_for(std::time::Duration::from_secs(1))
                                            {
                                                cache_write.insert_committee_cache(
                                                    shuffling_id,
                                                    &*possibly_built_cache,
                                                );
                                            }
                                        }
                                    }
                                    possibly_built_cache
                                };

                                // Use either the supplied slot or all slots in the epoch.
                                let slots =
                                    query.slot.map(|slot| vec![slot]).unwrap_or_else(|| {
                                        epoch.slot_iter(T::EthSpec::slots_per_epoch()).collect()
                                    });

                                // Use either the supplied committee index or all available indices.
                                let indices =
                                    query.index.map(|index| vec![index]).unwrap_or_else(|| {
                                        (0..committee_cache.committees_per_slot()).collect()
                                    });

                                let mut response = Vec::with_capacity(slots.len() * indices.len());

                                for slot in slots {
                                    // It is not acceptable to query with a slot that is not within the
                                    // specified epoch.
                                    if slot.epoch(T::EthSpec::slots_per_epoch()) != epoch {
                                        return Err(warp_utils::reject::custom_bad_request(
                                            format!("{} is not in epoch {}", slot, epoch),
                                        ));
                                    }

                                    for &index in &indices {
                                        let committee = committee_cache
                                            .get_beacon_committee(slot, index)
                                            .ok_or_else(|| {
                                                warp_utils::reject::custom_bad_request(format!(
                                                    "committee index {} does not exist in epoch {}",
                                                    index, epoch
                                                ))
                                            })?;

                                        response.push(api_types::CommitteeData {
                                            index,
                                            slot,
                                            validators: committee
                                                .committee
                                                .iter()
                                                .map(|i| *i as u64)
                                                .collect(),
                                        });
                                    }
                                }

                                Ok((response, execution_optimistic, finalized))
                            },
                        )?;
                    Ok(api_types::ExecutionOptimisticFinalizedResponse {
                        data,
                        execution_optimistic: Some(execution_optimistic),
                        finalized: Some(finalized),
                    })
                })
            },
        );

    // GET beacon/states/{state_id}/sync_committees?epoch
    let get_beacon_state_sync_committees = beacon_states_path
        .clone()
        .and(warp::path("sync_committees"))
        .and(warp::query::<api_types::SyncCommitteesQuery>())
        .and(warp::path::end())
        .and_then(
            |state_id: StateId,
             chain: Arc<BeaconChain<T>>,
             query: api_types::SyncCommitteesQuery| {
                blocking_json_task(move || {
                    let (sync_committee, execution_optimistic, finalized) = state_id
                        .map_state_and_execution_optimistic_and_finalized(
                            &chain,
                            |state, execution_optimistic, finalized| {
                                let current_epoch = state.current_epoch();
                                let epoch = query.epoch.unwrap_or(current_epoch);
                                Ok((
                                    state
                                        .get_built_sync_committee(epoch, &chain.spec)
                                        .map(|committee| committee.clone())
                                        .map_err(|e| match e {
                                            BeaconStateError::SyncCommitteeNotKnown { .. } => {
                                                warp_utils::reject::custom_bad_request(format!(
                                                    "state at epoch {} has no \
                                                     sync committee for epoch {}",
                                                    current_epoch, epoch
                                                ))
                                            }
                                            BeaconStateError::IncorrectStateVariant => {
                                                warp_utils::reject::custom_bad_request(format!(
                                                    "state at epoch {} is not activated for Altair",
                                                    current_epoch,
                                                ))
                                            }
                                            e => warp_utils::reject::beacon_state_error(e),
                                        })?,
                                    execution_optimistic,
                                    finalized,
                                ))
                            },
                        )?;

                    let validators = chain
                        .validator_indices(sync_committee.pubkeys.iter())
                        .map_err(warp_utils::reject::beacon_chain_error)?;

                    let validator_aggregates = validators
                        .chunks_exact(T::EthSpec::sync_subcommittee_size())
                        .map(|indices| api_types::SyncSubcommittee {
                            indices: indices.to_vec(),
                        })
                        .collect();

                    let response = api_types::SyncCommitteeByValidatorIndices {
                        validators,
                        validator_aggregates,
                    };

                    Ok(api_types::GenericResponse::from(response)
                        .add_execution_optimistic_finalized(execution_optimistic, finalized))
                })
            },
        );

    // GET beacon/states/{state_id}/randao?epoch
    let get_beacon_state_randao = beacon_states_path
        .clone()
        .and(warp::path("randao"))
        .and(warp::query::<api_types::RandaoQuery>())
        .and(warp::path::end())
        .and_then(
            |state_id: StateId, chain: Arc<BeaconChain<T>>, query: api_types::RandaoQuery| {
                blocking_json_task(move || {
                    let (randao, execution_optimistic, finalized) = state_id
                        .map_state_and_execution_optimistic_and_finalized(
                            &chain,
                            |state, execution_optimistic, finalized| {
                                let epoch = query.epoch.unwrap_or_else(|| state.current_epoch());
                                let randao = *state.get_randao_mix(epoch).map_err(|e| {
                                    warp_utils::reject::custom_bad_request(format!(
                                        "epoch out of range: {e:?}"
                                    ))
                                })?;
                                Ok((randao, execution_optimistic, finalized))
                            },
                        )?;

                    Ok(
                        api_types::GenericResponse::from(api_types::RandaoMix { randao })
                            .add_execution_optimistic_finalized(execution_optimistic, finalized),
                    )
                })
            },
        );

    // GET beacon/headers
    //
    // Note: this endpoint only returns information about blocks in the canonical chain. Given that
    // there's a `canonical` flag on the response, I assume it should also return non-canonical
    // things. Returning non-canonical things is hard for us since we don't already have a
    // mechanism for arbitrary forwards block iteration, we only support iterating forwards along
    // the canonical chain.
    let get_beacon_headers = eth_v1
        .and(warp::path("beacon"))
        .and(warp::path("headers"))
        .and(warp::query::<api_types::HeadersQuery>())
        .and(warp::path::end())
        .and(chain_filter.clone())
        .and_then(
            |query: api_types::HeadersQuery, chain: Arc<BeaconChain<T>>| {
                blocking_json_task(move || {
                    let (root, block, execution_optimistic, finalized) =
                        match (query.slot, query.parent_root) {
                            // No query parameters, return the canonical head block.
                            (None, None) => {
                                let (cached_head, execution_status) = chain
                                    .canonical_head
                                    .head_and_execution_status()
                                    .map_err(warp_utils::reject::beacon_chain_error)?;
                                (
                                    cached_head.head_block_root(),
                                    cached_head.snapshot.beacon_block.clone_as_blinded(),
                                    execution_status.is_optimistic_or_invalid(),
                                    false,
                                )
                            }
                            // Only the parent root parameter, do a forwards-iterator lookup.
                            (None, Some(parent_root)) => {
                                let (parent, execution_optimistic, _parent_finalized) =
                                    BlockId::from_root(parent_root).blinded_block(&chain)?;
                                let (root, _slot) = chain
                                    .forwards_iter_block_roots(parent.slot())
                                    .map_err(warp_utils::reject::beacon_chain_error)?
                                    // Ignore any skip-slots immediately following the parent.
                                    .find(|res| {
                                        res.as_ref().map_or(false, |(root, _)| *root != parent_root)
                                    })
                                    .transpose()
                                    .map_err(warp_utils::reject::beacon_chain_error)?
                                    .ok_or_else(|| {
                                        warp_utils::reject::custom_not_found(format!(
                                            "child of block with root {}",
                                            parent_root
                                        ))
                                    })?;

                                BlockId::from_root(root)
                                    .blinded_block(&chain)
                                    // Ignore this `execution_optimistic` since the first value has
                                    // more information about the original request.
                                    .map(|(block, _execution_optimistic, finalized)| {
                                        (root, block, execution_optimistic, finalized)
                                    })?
                            }
                            // Slot is supplied, search by slot and optionally filter by
                            // parent root.
                            (Some(slot), parent_root_opt) => {
                                let (root, execution_optimistic, finalized) =
                                    BlockId::from_slot(slot).root(&chain)?;
                                // Ignore the second `execution_optimistic`, the first one is the
                                // most relevant since it knows that we queried by slot.
                                let (block, _execution_optimistic, _finalized) =
                                    BlockId::from_root(root).blinded_block(&chain)?;

                                // If the parent root was supplied, check that it matches the block
                                // obtained via a slot lookup.
                                if let Some(parent_root) = parent_root_opt {
                                    if block.parent_root() != parent_root {
                                        return Err(warp_utils::reject::custom_not_found(format!(
                                            "no canonical block at slot {} with parent root {}",
                                            slot, parent_root
                                        )));
                                    }
                                }

                                (root, block, execution_optimistic, finalized)
                            }
                        };

                    let data = api_types::BlockHeaderData {
                        root,
                        canonical: true,
                        header: api_types::BlockHeaderAndSignature {
                            message: block.message().block_header(),
                            signature: block.signature().clone().into(),
                        },
                    };

                    Ok(api_types::GenericResponse::from(vec![data])
                        .add_execution_optimistic_finalized(execution_optimistic, finalized))
                })
            },
        );

    // GET beacon/headers/{block_id}
    let get_beacon_headers_block_id = eth_v1
        .and(warp::path("beacon"))
        .and(warp::path("headers"))
        .and(warp::path::param::<BlockId>().or_else(|_| async {
            Err(warp_utils::reject::custom_bad_request(
                "Invalid block ID".to_string(),
            ))
        }))
        .and(warp::path::end())
        .and(chain_filter.clone())
        .and_then(|block_id: BlockId, chain: Arc<BeaconChain<T>>| {
            blocking_json_task(move || {
                let (root, execution_optimistic, finalized) = block_id.root(&chain)?;
                // Ignore the second `execution_optimistic` since the first one has more
                // information about the original request.
                let (block, _execution_optimistic, _finalized) =
                    BlockId::from_root(root).blinded_block(&chain)?;

                let canonical = chain
                    .block_root_at_slot(block.slot(), WhenSlotSkipped::None)
                    .map_err(warp_utils::reject::beacon_chain_error)?
                    .map_or(false, |canonical| root == canonical);

                let data = api_types::BlockHeaderData {
                    root,
                    canonical,
                    header: api_types::BlockHeaderAndSignature {
                        message: block.message().block_header(),
                        signature: block.signature().clone().into(),
                    },
                };

                Ok(api_types::ExecutionOptimisticFinalizedResponse {
                    execution_optimistic: Some(execution_optimistic),
                    finalized: Some(finalized),
                    data,
                })
            })
        });

    /*
     * beacon/blocks
     */

    // POST beacon/blocks
    let post_beacon_blocks = eth_v1
        .and(warp::path("beacon"))
        .and(warp::path("blocks"))
        .and(warp::path::end())
        .and(warp::body::json())
        .and(chain_filter.clone())
        .and(network_tx_filter.clone())
        .and(log_filter.clone())
        .and_then(
            |block_contents: SignedBlockContents<T::EthSpec>,
             chain: Arc<BeaconChain<T>>,
             network_tx: UnboundedSender<NetworkMessage<T::EthSpec>>,
             log: Logger| async move {
                publish_blocks::publish_block(
                    None,
                    ProvenancedBlock::local(block_contents),
                    chain,
                    &network_tx,
                    log,
                    BroadcastValidation::default(),
                )
                .await
                .map(|()| warp::reply().into_response())
            },
        );

    let post_beacon_blocks_v2 = eth_v2
        .and(warp::path("beacon"))
        .and(warp::path("blocks"))
        .and(warp::query::<api_types::BroadcastValidationQuery>())
        .and(warp::path::end())
        .and(warp::body::json())
        .and(chain_filter.clone())
        .and(network_tx_filter.clone())
        .and(log_filter.clone())
        .then(
            |validation_level: api_types::BroadcastValidationQuery,
             block_contents: SignedBlockContents<T::EthSpec>,
             chain: Arc<BeaconChain<T>>,
             network_tx: UnboundedSender<NetworkMessage<T::EthSpec>>,
             log: Logger| async move {
                match publish_blocks::publish_block(
                    None,
                    ProvenancedBlock::local(block_contents),
                    chain,
                    &network_tx,
                    log,
                    validation_level.broadcast_validation,
                )
                .await
                {
                    Ok(()) => warp::reply().into_response(),
                    Err(e) => match warp_utils::reject::handle_rejection(e).await {
                        Ok(reply) => reply.into_response(),
                        Err(_) => warp::reply::with_status(
                            StatusCode::INTERNAL_SERVER_ERROR,
                            eth2::StatusCode::INTERNAL_SERVER_ERROR,
                        )
                        .into_response(),
                    },
                }
            },
        );

    /*
     * beacon/blocks
     */

    // POST beacon/blinded_blocks
    let post_beacon_blinded_blocks = eth_v1
        .and(warp::path("beacon"))
        .and(warp::path("blinded_blocks"))
        .and(warp::path::end())
        .and(warp::body::json())
        .and(chain_filter.clone())
        .and(network_tx_filter.clone())
        .and(log_filter.clone())
        .and_then(
            |block: SignedBlockContents<T::EthSpec, BlindedPayload<_>>,
             chain: Arc<BeaconChain<T>>,
             network_tx: UnboundedSender<NetworkMessage<T::EthSpec>>,
             log: Logger| async move {
                publish_blocks::publish_blinded_block(
                    block,
                    chain,
                    &network_tx,
                    log,
                    BroadcastValidation::default(),
                )
                .await
                .map(|()| warp::reply().into_response())
            },
        );

    let post_beacon_blinded_blocks_v2 = eth_v2
        .and(warp::path("beacon"))
        .and(warp::path("blinded_blocks"))
        .and(warp::query::<api_types::BroadcastValidationQuery>())
        .and(warp::path::end())
        .and(warp::body::json())
        .and(chain_filter.clone())
        .and(network_tx_filter.clone())
        .and(log_filter.clone())
        .then(
            |validation_level: api_types::BroadcastValidationQuery,
             block_contents: SignedBlockContents<T::EthSpec, BlindedPayload<_>>,
             chain: Arc<BeaconChain<T>>,
             network_tx: UnboundedSender<NetworkMessage<T::EthSpec>>,
             log: Logger| async move {
                match publish_blocks::publish_blinded_block(
                    block_contents,
                    chain,
                    &network_tx,
                    log,
                    validation_level.broadcast_validation,
                )
                .await
                {
                    Ok(()) => warp::reply().into_response(),
                    Err(e) => match warp_utils::reject::handle_rejection(e).await {
                        Ok(reply) => reply.into_response(),
                        Err(_) => warp::reply::with_status(
                            StatusCode::INTERNAL_SERVER_ERROR,
                            eth2::StatusCode::INTERNAL_SERVER_ERROR,
                        )
                        .into_response(),
                    },
                }
            },
        );

    let block_id_or_err = warp::path::param::<BlockId>().or_else(|_| async {
        Err(warp_utils::reject::custom_bad_request(
            "Invalid block ID".to_string(),
        ))
    });

    let beacon_blocks_path_v1 = eth_v1
        .and(warp::path("beacon"))
        .and(warp::path("blocks"))
        .and(block_id_or_err)
        .and(chain_filter.clone());

    let beacon_blocks_path_any = any_version
        .and(warp::path("beacon"))
        .and(warp::path("blocks"))
        .and(block_id_or_err)
        .and(chain_filter.clone());

    // GET beacon/blocks/{block_id}
    let get_beacon_block = beacon_blocks_path_any
        .clone()
        .and(warp::path::end())
        .and(warp::header::optional::<api_types::Accept>("accept"))
        .and_then(
            |endpoint_version: EndpointVersion,
             block_id: BlockId,
             chain: Arc<BeaconChain<T>>,
             accept_header: Option<api_types::Accept>| {
                async move {
                    let (block, execution_optimistic, finalized) =
                        block_id.full_block(&chain).await?;
                    let fork_name = block
                        .fork_name(&chain.spec)
                        .map_err(inconsistent_fork_rejection)?;

                    match accept_header {
                        Some(api_types::Accept::Ssz) => Response::builder()
                            .status(200)
                            .header("Content-Type", "application/octet-stream")
                            .body(block.as_ssz_bytes().into())
                            .map_err(|e| {
                                warp_utils::reject::custom_server_error(format!(
                                    "failed to create response: {}",
                                    e
                                ))
                            }),
                        _ => execution_optimistic_finalized_fork_versioned_response(
                            endpoint_version,
                            fork_name,
                            execution_optimistic,
                            finalized,
                            block,
                        )
                        .map(|res| warp::reply::json(&res).into_response()),
                    }
                    .map(|resp| add_consensus_version_header(resp, fork_name))
                }
            },
        );

    // GET beacon/blocks/{block_id}/root
    let get_beacon_block_root = beacon_blocks_path_v1
        .clone()
        .and(warp::path("root"))
        .and(warp::path::end())
        .and_then(|block_id: BlockId, chain: Arc<BeaconChain<T>>| {
            blocking_json_task(move || {
                let (block, execution_optimistic, finalized) = block_id.blinded_block(&chain)?;
                Ok(api_types::GenericResponse::from(api_types::RootData::from(
                    block.canonical_root(),
                ))
                .add_execution_optimistic_finalized(execution_optimistic, finalized))
            })
        });

    // GET beacon/blocks/{block_id}/attestations
    let get_beacon_block_attestations = beacon_blocks_path_v1
        .clone()
        .and(warp::path("attestations"))
        .and(warp::path::end())
        .and_then(|block_id: BlockId, chain: Arc<BeaconChain<T>>| {
            blocking_json_task(move || {
                let (block, execution_optimistic, finalized) = block_id.blinded_block(&chain)?;
                Ok(
                    api_types::GenericResponse::from(block.message().body().attestations().clone())
                        .add_execution_optimistic_finalized(execution_optimistic, finalized),
                )
            })
        });

    // GET beacon/blinded_blocks/{block_id}
    let get_beacon_blinded_block = eth_v1
        .and(warp::path("beacon"))
        .and(warp::path("blinded_blocks"))
        .and(block_id_or_err)
        .and(chain_filter.clone())
        .and(warp::path::end())
        .and(warp::header::optional::<api_types::Accept>("accept"))
        .and_then(
            |block_id: BlockId,
             chain: Arc<BeaconChain<T>>,
             accept_header: Option<api_types::Accept>| {
                blocking_response_task(move || {
                    let (block, execution_optimistic, finalized) =
                        block_id.blinded_block(&chain)?;
                    let fork_name = block
                        .fork_name(&chain.spec)
                        .map_err(inconsistent_fork_rejection)?;

                    match accept_header {
                        Some(api_types::Accept::Ssz) => Response::builder()
                            .status(200)
                            .header("Content-Type", "application/octet-stream")
                            .body(block.as_ssz_bytes().into())
                            .map_err(|e| {
                                warp_utils::reject::custom_server_error(format!(
                                    "failed to create response: {}",
                                    e
                                ))
                            }),
                        _ => {
                            // Post as a V2 endpoint so we return the fork version.
                            execution_optimistic_finalized_fork_versioned_response(
                                V2,
                                fork_name,
                                execution_optimistic,
                                finalized,
                                block,
                            )
                            .map(|res| warp::reply::json(&res).into_response())
                        }
                    }
                    .map(|resp| add_consensus_version_header(resp, fork_name))
                })
            },
        );

    /*
     * beacon/blobs
     */

    // GET beacon/blob_sidecars/{block_id}
    let get_blobs = eth_v1
        .and(warp::path("beacon"))
        .and(warp::path("blob_sidecars"))
        .and(block_id_or_err)
        .and(warp::path::end())
        .and(chain_filter.clone())
        .and(warp::header::optional::<api_types::Accept>("accept"))
        .and_then(
            |block_id: BlockId,
             chain: Arc<BeaconChain<T>>,
             accept_header: Option<api_types::Accept>| {
                async move {
                    let blob_sidecar_list = block_id.blob_sidecar_list(&chain).await?;

                    match accept_header {
                        Some(api_types::Accept::Ssz) => Response::builder()
                            .status(200)
                            .header("Content-Type", "application/octet-stream")
                            .body(blob_sidecar_list.as_ssz_bytes().into())
                            .map_err(|e| {
                                warp_utils::reject::custom_server_error(format!(
                                    "failed to create response: {}",
                                    e
                                ))
                            }),
                        _ => Ok(warp::reply::json(&api_types::GenericResponse::from(
                            blob_sidecar_list,
                        ))
                        .into_response()),
                    }
                }
            },
        );

    /*
     * beacon/pool
     */

    let beacon_pool_path = eth_v1
        .and(warp::path("beacon"))
        .and(warp::path("pool"))
        .and(chain_filter.clone());

    // POST beacon/pool/attestations
    let post_beacon_pool_attestations = beacon_pool_path
        .clone()
        .and(warp::path("attestations"))
        .and(warp::path::end())
        .and(warp::body::json())
        .and(network_tx_filter.clone())
        .and(log_filter.clone())
        .and_then(
            |chain: Arc<BeaconChain<T>>,
             attestations: Vec<Attestation<T::EthSpec>>,
             network_tx: UnboundedSender<NetworkMessage<T::EthSpec>>,
             log: Logger| {
                blocking_json_task(move || {
                    let seen_timestamp = timestamp_now();
                    let mut failures = Vec::new();
                    let mut num_already_known = 0;

                    for (index, attestation) in attestations.as_slice().iter().enumerate() {
                        let attestation = match chain
                            .verify_unaggregated_attestation_for_gossip(attestation, None)
                        {
                            Ok(attestation) => attestation,
                            Err(AttnError::PriorAttestationKnown { .. }) => {
                                num_already_known += 1;

                                // Skip to the next attestation since an attestation for this
                                // validator is already known in this epoch.
                                //
                                // There's little value for the network in validating a second
                                // attestation for another validator since it is either:
                                //
                                // 1. A duplicate.
                                // 2. Slashable.
                                // 3. Invalid.
                                //
                                // We are likely to get duplicates in the case where a VC is using
                                // fallback BNs. If the first BN actually publishes some/all of a
                                // batch of attestations but fails to respond in a timely fashion,
                                // the VC is likely to try publishing the attestations on another
                                // BN. That second BN may have already seen the attestations from
                                // the first BN and therefore indicate that the attestations are
                                // "already seen". An attestation that has already been seen has
                                // been published on the network so there's no actual error from
                                // the perspective of the user.
                                //
                                // It's better to prevent slashable attestations from ever
                                // appearing on the network than trying to slash validators,
                                // especially those validators connected to the local API.
                                //
                                // There might be *some* value in determining that this attestation
                                // is invalid, but since a valid attestation already it exists it
                                // appears that this validator is capable of producing valid
                                // attestations and there's no immediate cause for concern.
                                continue;
                            }
                            Err(e) => {
                                error!(log,
                                    "Failure verifying attestation for gossip";
                                    "error" => ?e,
                                    "request_index" => index,
                                    "committee_index" => attestation.data.index,
                                    "attestation_slot" => attestation.data.slot,
                                );
                                failures.push(api_types::Failure::new(
                                    index,
                                    format!("Verification: {:?}", e),
                                ));
                                // skip to the next attestation so we do not publish this one to gossip
                                continue;
                            }
                        };

                        // Notify the validator monitor.
                        chain
                            .validator_monitor
                            .read()
                            .register_api_unaggregated_attestation(
                                seen_timestamp,
                                attestation.indexed_attestation(),
                                &chain.slot_clock,
                            );

                        publish_pubsub_message(
                            &network_tx,
                            PubsubMessage::Attestation(Box::new((
                                attestation.subnet_id(),
                                attestation.attestation().clone(),
                            ))),
                        )?;

                        let committee_index = attestation.attestation().data.index;
                        let slot = attestation.attestation().data.slot;

                        if let Err(e) = chain.apply_attestation_to_fork_choice(&attestation) {
                            error!(log,
                                "Failure applying verified attestation to fork choice";
                                "error" => ?e,
                                "request_index" => index,
                                "committee_index" => committee_index,
                                "slot" => slot,
                            );
                            failures.push(api_types::Failure::new(
                                index,
                                format!("Fork choice: {:?}", e),
                            ));
                        };

                        if let Err(e) = chain.add_to_naive_aggregation_pool(&attestation) {
                            error!(log,
                                "Failure adding verified attestation to the naive aggregation pool";
                                "error" => ?e,
                                "request_index" => index,
                                "committee_index" => committee_index,
                                "slot" => slot,
                            );
                            failures.push(api_types::Failure::new(
                                index,
                                format!("Naive aggregation pool: {:?}", e),
                            ));
                        }
                    }

                    if num_already_known > 0 {
                        debug!(
                            log,
                            "Some unagg attestations already known";
                            "count" => num_already_known
                        );
                    }

                    if failures.is_empty() {
                        Ok(())
                    } else {
                        Err(warp_utils::reject::indexed_bad_request(
                            "error processing attestations".to_string(),
                            failures,
                        ))
                    }
                })
            },
        );

    // GET beacon/pool/attestations?committee_index,slot
    let get_beacon_pool_attestations = beacon_pool_path
        .clone()
        .and(warp::path("attestations"))
        .and(warp::path::end())
        .and(warp::query::<api_types::AttestationPoolQuery>())
        .and_then(
            |chain: Arc<BeaconChain<T>>, query: api_types::AttestationPoolQuery| {
                blocking_json_task(move || {
                    let query_filter = |data: &AttestationData| {
                        query.slot.map_or(true, |slot| slot == data.slot)
                            && query
                                .committee_index
                                .map_or(true, |index| index == data.index)
                    };

                    let mut attestations = chain.op_pool.get_filtered_attestations(query_filter);
                    attestations.extend(
                        chain
                            .naive_aggregation_pool
                            .read()
                            .iter()
                            .cloned()
                            .filter(|att| query_filter(&att.data)),
                    );
                    Ok(api_types::GenericResponse::from(attestations))
                })
            },
        );

    // POST beacon/pool/attester_slashings
    let post_beacon_pool_attester_slashings = beacon_pool_path
        .clone()
        .and(warp::path("attester_slashings"))
        .and(warp::path::end())
        .and(warp::body::json())
        .and(network_tx_filter.clone())
        .and_then(
            |chain: Arc<BeaconChain<T>>,
             slashing: AttesterSlashing<T::EthSpec>,
             network_tx: UnboundedSender<NetworkMessage<T::EthSpec>>| {
                blocking_json_task(move || {
                    let outcome = chain
                        .verify_attester_slashing_for_gossip(slashing.clone())
                        .map_err(|e| {
                            warp_utils::reject::object_invalid(format!(
                                "gossip verification failed: {:?}",
                                e
                            ))
                        })?;

                    // Notify the validator monitor.
                    chain
                        .validator_monitor
                        .read()
                        .register_api_attester_slashing(&slashing);

                    if let ObservationOutcome::New(slashing) = outcome {
                        publish_pubsub_message(
                            &network_tx,
                            PubsubMessage::AttesterSlashing(Box::new(
                                slashing.clone().into_inner(),
                            )),
                        )?;

                        chain.import_attester_slashing(slashing);
                    }

                    Ok(())
                })
            },
        );

    // GET beacon/pool/attester_slashings
    let get_beacon_pool_attester_slashings = beacon_pool_path
        .clone()
        .and(warp::path("attester_slashings"))
        .and(warp::path::end())
        .and_then(|chain: Arc<BeaconChain<T>>| {
            blocking_json_task(move || {
                let attestations = chain.op_pool.get_all_attester_slashings();
                Ok(api_types::GenericResponse::from(attestations))
            })
        });

    // POST beacon/pool/proposer_slashings
    let post_beacon_pool_proposer_slashings = beacon_pool_path
        .clone()
        .and(warp::path("proposer_slashings"))
        .and(warp::path::end())
        .and(warp::body::json())
        .and(network_tx_filter.clone())
        .and_then(
            |chain: Arc<BeaconChain<T>>,
             slashing: ProposerSlashing,
             network_tx: UnboundedSender<NetworkMessage<T::EthSpec>>| {
                blocking_json_task(move || {
                    let outcome = chain
                        .verify_proposer_slashing_for_gossip(slashing.clone())
                        .map_err(|e| {
                            warp_utils::reject::object_invalid(format!(
                                "gossip verification failed: {:?}",
                                e
                            ))
                        })?;

                    // Notify the validator monitor.
                    chain
                        .validator_monitor
                        .read()
                        .register_api_proposer_slashing(&slashing);

                    if let ObservationOutcome::New(slashing) = outcome {
                        publish_pubsub_message(
                            &network_tx,
                            PubsubMessage::ProposerSlashing(Box::new(
                                slashing.clone().into_inner(),
                            )),
                        )?;

                        chain.import_proposer_slashing(slashing);
                    }

                    Ok(())
                })
            },
        );

    // GET beacon/pool/proposer_slashings
    let get_beacon_pool_proposer_slashings = beacon_pool_path
        .clone()
        .and(warp::path("proposer_slashings"))
        .and(warp::path::end())
        .and_then(|chain: Arc<BeaconChain<T>>| {
            blocking_json_task(move || {
                let attestations = chain.op_pool.get_all_proposer_slashings();
                Ok(api_types::GenericResponse::from(attestations))
            })
        });

    // POST beacon/pool/voluntary_exits
    let post_beacon_pool_voluntary_exits = beacon_pool_path
        .clone()
        .and(warp::path("voluntary_exits"))
        .and(warp::path::end())
        .and(warp::body::json())
        .and(network_tx_filter.clone())
        .and_then(
            |chain: Arc<BeaconChain<T>>,
             exit: SignedVoluntaryExit,
             network_tx: UnboundedSender<NetworkMessage<T::EthSpec>>| {
                blocking_json_task(move || {
                    let outcome = chain
                        .verify_voluntary_exit_for_gossip(exit.clone())
                        .map_err(|e| {
                            warp_utils::reject::object_invalid(format!(
                                "gossip verification failed: {:?}",
                                e
                            ))
                        })?;

                    // Notify the validator monitor.
                    chain
                        .validator_monitor
                        .read()
                        .register_api_voluntary_exit(&exit.message);

                    if let ObservationOutcome::New(exit) = outcome {
                        publish_pubsub_message(
                            &network_tx,
                            PubsubMessage::VoluntaryExit(Box::new(exit.clone().into_inner())),
                        )?;

                        chain.import_voluntary_exit(exit);
                    }

                    Ok(())
                })
            },
        );

    // GET beacon/pool/voluntary_exits
    let get_beacon_pool_voluntary_exits = beacon_pool_path
        .clone()
        .and(warp::path("voluntary_exits"))
        .and(warp::path::end())
        .and_then(|chain: Arc<BeaconChain<T>>| {
            blocking_json_task(move || {
                let attestations = chain.op_pool.get_all_voluntary_exits();
                Ok(api_types::GenericResponse::from(attestations))
            })
        });

    // POST beacon/pool/sync_committees
    let post_beacon_pool_sync_committees = beacon_pool_path
        .clone()
        .and(warp::path("sync_committees"))
        .and(warp::path::end())
        .and(warp::body::json())
        .and(network_tx_filter.clone())
        .and(log_filter.clone())
        .and_then(
            |chain: Arc<BeaconChain<T>>,
             signatures: Vec<SyncCommitteeMessage>,
             network_tx: UnboundedSender<NetworkMessage<T::EthSpec>>,
             log: Logger| {
                blocking_json_task(move || {
                    sync_committees::process_sync_committee_signatures(
                        signatures, network_tx, &chain, log,
                    )?;
                    Ok(api_types::GenericResponse::from(()))
                })
            },
        );

    // GET beacon/pool/bls_to_execution_changes
    let get_beacon_pool_bls_to_execution_changes = beacon_pool_path
        .clone()
        .and(warp::path("bls_to_execution_changes"))
        .and(warp::path::end())
        .and_then(|chain: Arc<BeaconChain<T>>| {
            blocking_json_task(move || {
                let address_changes = chain.op_pool.get_all_bls_to_execution_changes();
                Ok(api_types::GenericResponse::from(address_changes))
            })
        });

    // POST beacon/pool/bls_to_execution_changes
    let post_beacon_pool_bls_to_execution_changes = beacon_pool_path
        .clone()
        .and(warp::path("bls_to_execution_changes"))
        .and(warp::path::end())
        .and(warp::body::json())
        .and(network_tx_filter.clone())
        .and(log_filter.clone())
        .and_then(
            |chain: Arc<BeaconChain<T>>,
             address_changes: Vec<SignedBlsToExecutionChange>,
             network_tx: UnboundedSender<NetworkMessage<T::EthSpec>>,
             log: Logger| {
                blocking_json_task(move || {
                    let mut failures = vec![];

                    for (index, address_change) in address_changes.into_iter().enumerate() {
                        let validator_index = address_change.message.validator_index;

                        match chain.verify_bls_to_execution_change_for_http_api(address_change) {
                            Ok(ObservationOutcome::New(verified_address_change)) => {
                                let validator_index =
                                    verified_address_change.as_inner().message.validator_index;
                                let address = verified_address_change
                                    .as_inner()
                                    .message
                                    .to_execution_address;

                                // New to P2P *and* op pool, gossip immediately if post-Capella.
                                let received_pre_capella = if chain.current_slot_is_post_capella().unwrap_or(false) {
                                    ReceivedPreCapella::No
                                } else {
                                    ReceivedPreCapella::Yes
                                };
                                if matches!(received_pre_capella, ReceivedPreCapella::No) {
                                    publish_pubsub_message(
                                        &network_tx,
                                        PubsubMessage::BlsToExecutionChange(Box::new(
                                            verified_address_change.as_inner().clone(),
                                        )),
                                    )?;
                                }

                                // Import to op pool (may return `false` if there's a race).
                                let imported =
                                    chain.import_bls_to_execution_change(verified_address_change, received_pre_capella);

                                info!(
                                    log,
                                    "Processed BLS to execution change";
                                    "validator_index" => validator_index,
                                    "address" => ?address,
                                    "published" => matches!(received_pre_capella, ReceivedPreCapella::No),
                                    "imported" => imported,
                                );
                            }
                            Ok(ObservationOutcome::AlreadyKnown) => {
                                debug!(
                                    log,
                                    "BLS to execution change already known";
                                    "validator_index" => validator_index,
                                );
                            }
                            Err(e) => {
                                warn!(
                                    log,
                                    "Invalid BLS to execution change";
                                    "validator_index" => validator_index,
                                    "reason" => ?e,
                                    "source" => "HTTP",
                                );
                                failures.push(api_types::Failure::new(
                                    index,
                                    format!("invalid: {e:?}"),
                                ));
                            }
                        }
                    }

                    if failures.is_empty() {
                        Ok(())
                    } else {
                        Err(warp_utils::reject::indexed_bad_request(
                            "some BLS to execution changes failed to verify".into(),
                            failures,
                        ))
                    }
                })
            },
        );

    // GET beacon/deposit_snapshot
    let get_beacon_deposit_snapshot = eth_v1
        .and(warp::path("beacon"))
        .and(warp::path("deposit_snapshot"))
        .and(warp::path::end())
        .and(warp::header::optional::<api_types::Accept>("accept"))
        .and(eth1_service_filter.clone())
        .and_then(
            |accept_header: Option<api_types::Accept>, eth1_service: eth1::Service| {
                blocking_response_task(move || match accept_header {
                    Some(api_types::Accept::Json) | None => {
                        let snapshot = eth1_service.get_deposit_snapshot();
                        Ok(
                            warp::reply::json(&api_types::GenericResponse::from(snapshot))
                                .into_response(),
                        )
                    }
                    _ => eth1_service
                        .get_deposit_snapshot()
                        .map(|snapshot| {
                            Response::builder()
                                .status(200)
                                .header("Content-Type", "application/octet-stream")
                                .body(snapshot.as_ssz_bytes().into())
                                .map_err(|e| {
                                    warp_utils::reject::custom_server_error(format!(
                                        "failed to create response: {}",
                                        e
                                    ))
                                })
                        })
                        .unwrap_or_else(|| {
                            Response::builder()
                                .status(503)
                                .header("Content-Type", "application/octet-stream")
                                .body(Vec::new().into())
                                .map_err(|e| {
                                    warp_utils::reject::custom_server_error(format!(
                                        "failed to create response: {}",
                                        e
                                    ))
                                })
                        }),
                })
            },
        );

    let beacon_rewards_path = eth_v1
        .and(warp::path("beacon"))
        .and(warp::path("rewards"))
        .and(chain_filter.clone());

    // GET beacon/rewards/blocks/{block_id}
    let get_beacon_rewards_blocks = beacon_rewards_path
        .clone()
        .and(warp::path("blocks"))
        .and(block_id_or_err)
        .and(warp::path::end())
        .and_then(|chain: Arc<BeaconChain<T>>, block_id: BlockId| {
            blocking_json_task(move || {
                let (rewards, execution_optimistic, finalized) =
                    standard_block_rewards::compute_beacon_block_rewards(chain, block_id)?;
                Ok(rewards)
                    .map(api_types::GenericResponse::from)
                    .map(|resp| {
                        resp.add_execution_optimistic_finalized(execution_optimistic, finalized)
                    })
            })
        });

    /*
     * builder/states
     */

    let builder_states_path = eth_v1
        .and(warp::path("builder"))
        .and(warp::path("states"))
        .and(chain_filter.clone());

    // GET builder/states/{state_id}/expected_withdrawals
    let get_expected_withdrawals = builder_states_path
        .clone()
        .and(warp::path::param::<StateId>())
        .and(warp::path("expected_withdrawals"))
        .and(warp::query::<api_types::ExpectedWithdrawalsQuery>())
        .and(warp::path::end())
        .and(warp::header::optional::<api_types::Accept>("accept"))
        .and_then(
            |chain: Arc<BeaconChain<T>>,
             state_id: StateId,
             query: api_types::ExpectedWithdrawalsQuery,
             accept_header: Option<api_types::Accept>| {
                blocking_response_task(move || {
                    let (state, execution_optimistic, finalized) = state_id.state(&chain)?;
                    let proposal_slot = query.proposal_slot.unwrap_or(state.slot() + 1);
                    let withdrawals =
                        get_next_withdrawals::<T>(&chain, state, state_id, proposal_slot)?;

                    match accept_header {
                        Some(api_types::Accept::Ssz) => Response::builder()
                            .status(200)
                            .header("Content-Type", "application/octet-stream")
                            .body(withdrawals.as_ssz_bytes().into())
                            .map_err(|e| {
                                warp_utils::reject::custom_server_error(format!(
                                    "failed to create response: {}",
                                    e
                                ))
                            }),
                        _ => Ok(warp::reply::json(&api_types::NextWithdrawalsResponse {
                            data: withdrawals,
                            execution_optimistic,
                            finalized,
                        })
                        .into_response()),
                    }
                })
            },
        );

    /*
     * beacon/rewards
     */

    let beacon_rewards_path = eth_v1
        .and(warp::path("beacon"))
        .and(warp::path("rewards"))
        .and(chain_filter.clone());

    // POST beacon/rewards/attestations/{epoch}
    let post_beacon_rewards_attestations = beacon_rewards_path
        .clone()
        .and(warp::path("attestations"))
        .and(warp::path::param::<Epoch>())
        .and(warp::path::end())
        .and(warp::body::json())
        .and(log_filter.clone())
        .and_then(
            |chain: Arc<BeaconChain<T>>,
             epoch: Epoch,
             validators: Vec<ValidatorId>,
             log: Logger| {
                blocking_json_task(move || {
                    let attestation_rewards = chain
                        .compute_attestation_rewards(epoch, validators, log)
                        .map_err(|e| match e {
                            BeaconChainError::MissingBeaconState(root) => {
                                warp_utils::reject::custom_not_found(format!(
                                    "missing state {root:?}",
                                ))
                            }
                            BeaconChainError::NoStateForSlot(slot) => {
                                warp_utils::reject::custom_not_found(format!(
                                    "missing state at slot {slot}"
                                ))
                            }
                            BeaconChainError::BeaconStateError(
                                BeaconStateError::UnknownValidator(validator_index),
                            ) => warp_utils::reject::custom_bad_request(format!(
                                "validator is unknown: {validator_index}"
                            )),
                            BeaconChainError::ValidatorPubkeyUnknown(pubkey) => {
                                warp_utils::reject::custom_bad_request(format!(
                                    "validator pubkey is unknown: {pubkey:?}"
                                ))
                            }
                            e => warp_utils::reject::custom_server_error(format!(
                                "unexpected error: {:?}",
                                e
                            )),
                        })?;
                    let execution_optimistic =
                        chain.is_optimistic_or_invalid_head().unwrap_or_default();

                    Ok(attestation_rewards)
                        .map(api_types::GenericResponse::from)
                        .map(|resp| resp.add_execution_optimistic(execution_optimistic))
                })
            },
        );

    // POST beacon/rewards/sync_committee/{block_id}
    let post_beacon_rewards_sync_committee = beacon_rewards_path
        .clone()
        .and(warp::path("sync_committee"))
        .and(block_id_or_err)
        .and(warp::path::end())
        .and(warp::body::json())
        .and(log_filter.clone())
        .and_then(
            |chain: Arc<BeaconChain<T>>,
             block_id: BlockId,
             validators: Vec<ValidatorId>,
             log: Logger| {
                blocking_json_task(move || {
                    let (rewards, execution_optimistic, finalized) =
                        sync_committee_rewards::compute_sync_committee_rewards(
                            chain, block_id, validators, log,
                        )?;

                    Ok(rewards)
                        .map(api_types::GenericResponse::from)
                        .map(|resp| {
                            resp.add_execution_optimistic_finalized(execution_optimistic, finalized)
                        })
                })
            },
        );

    /*
     * config
     */

    let config_path = eth_v1.and(warp::path("config"));

    // GET config/fork_schedule
    let get_config_fork_schedule = config_path
        .and(warp::path("fork_schedule"))
        .and(warp::path::end())
        .and(chain_filter.clone())
        .and_then(|chain: Arc<BeaconChain<T>>| {
            blocking_json_task(move || {
                let forks = ForkName::list_all()
                    .into_iter()
                    .filter_map(|fork_name| chain.spec.fork_for_name(fork_name))
                    .collect::<Vec<_>>();
                Ok(api_types::GenericResponse::from(forks))
            })
        });

    // GET config/spec
    let spec_fork_name = ctx.config.spec_fork_name;
    let get_config_spec = config_path
        .and(warp::path("spec"))
        .and(warp::path::end())
        .and(chain_filter.clone())
        .and_then(move |chain: Arc<BeaconChain<T>>| {
            blocking_json_task(move || {
                let config_and_preset =
                    ConfigAndPreset::from_chain_spec::<T::EthSpec>(&chain.spec, spec_fork_name);
                Ok(api_types::GenericResponse::from(config_and_preset))
            })
        });

    // GET config/deposit_contract
    let get_config_deposit_contract = config_path
        .and(warp::path("deposit_contract"))
        .and(warp::path::end())
        .and(chain_filter.clone())
        .and_then(|chain: Arc<BeaconChain<T>>| {
            blocking_json_task(move || {
                Ok(api_types::GenericResponse::from(
                    api_types::DepositContractData {
                        address: chain.spec.deposit_contract_address,
                        chain_id: chain.spec.deposit_chain_id,
                    },
                ))
            })
        });

    /*
     * debug
     */

    // GET debug/beacon/states/{state_id}
    let get_debug_beacon_states = any_version
        .and(warp::path("debug"))
        .and(warp::path("beacon"))
        .and(warp::path("states"))
        .and(warp::path::param::<StateId>().or_else(|_| async {
            Err(warp_utils::reject::custom_bad_request(
                "Invalid state ID".to_string(),
            ))
        }))
        .and(warp::path::end())
        .and(warp::header::optional::<api_types::Accept>("accept"))
        .and(chain_filter.clone())
        .and_then(
            |endpoint_version: EndpointVersion,
             state_id: StateId,
             accept_header: Option<api_types::Accept>,
             chain: Arc<BeaconChain<T>>| {
                blocking_response_task(move || match accept_header {
                    Some(api_types::Accept::Ssz) => {
                        // We can ignore the optimistic status for the "fork" since it's a
                        // specification constant that doesn't change across competing heads of the
                        // beacon chain.
                        let (state, _execution_optimistic, _finalized) = state_id.state(&chain)?;
                        let fork_name = state
                            .fork_name(&chain.spec)
                            .map_err(inconsistent_fork_rejection)?;
                        Response::builder()
                            .status(200)
                            .header("Content-Type", "application/octet-stream")
                            .body(state.as_ssz_bytes().into())
                            .map(|resp: warp::reply::Response| {
                                add_consensus_version_header(resp, fork_name)
                            })
                            .map_err(|e| {
                                warp_utils::reject::custom_server_error(format!(
                                    "failed to create response: {}",
                                    e
                                ))
                            })
                    }
                    _ => state_id.map_state_and_execution_optimistic_and_finalized(
                        &chain,
                        |state, execution_optimistic, finalized| {
                            let fork_name = state
                                .fork_name(&chain.spec)
                                .map_err(inconsistent_fork_rejection)?;
                            let res = execution_optimistic_finalized_fork_versioned_response(
                                endpoint_version,
                                fork_name,
                                execution_optimistic,
                                finalized,
                                &state,
                            )?;
                            Ok(add_consensus_version_header(
                                warp::reply::json(&res).into_response(),
                                fork_name,
                            ))
                        },
                    ),
                })
            },
        );

    // GET debug/beacon/heads
    let get_debug_beacon_heads = any_version
        .and(warp::path("debug"))
        .and(warp::path("beacon"))
        .and(warp::path("heads"))
        .and(warp::path::end())
        .and(chain_filter.clone())
        .and_then(
            |endpoint_version: EndpointVersion, chain: Arc<BeaconChain<T>>| {
                blocking_json_task(move || {
                    let heads = chain
                        .heads()
                        .into_iter()
                        .map(|(root, slot)| {
                            let execution_optimistic = if endpoint_version == V1 {
                                None
                            } else if endpoint_version == V2 {
                                chain
                                    .canonical_head
                                    .fork_choice_read_lock()
                                    .is_optimistic_or_invalid_block(&root)
                                    .ok()
                            } else {
                                return Err(unsupported_version_rejection(endpoint_version));
                            };
                            Ok(api_types::ChainHeadData {
                                slot,
                                root,
                                execution_optimistic,
                            })
                        })
                        .collect::<Result<Vec<_>, warp::Rejection>>();
                    Ok(api_types::GenericResponse::from(heads?))
                })
            },
        );

    // GET debug/fork_choice
    let get_debug_fork_choice = eth_v1
        .and(warp::path("debug"))
        .and(warp::path("fork_choice"))
        .and(warp::path::end())
        .and(chain_filter.clone())
        .and_then(|chain: Arc<BeaconChain<T>>| {
            blocking_json_task(move || {
                let beacon_fork_choice = chain.canonical_head.fork_choice_read_lock();

                let proto_array = beacon_fork_choice.proto_array().core_proto_array();

                let fork_choice_nodes = proto_array
                    .nodes
                    .iter()
                    .map(|node| {
                        let execution_status = if node.execution_status.is_execution_enabled() {
                            Some(node.execution_status.to_string())
                        } else {
                            None
                        };

                        ForkChoiceNode {
                            slot: node.slot,
                            block_root: node.root,
                            parent_root: node
                                .parent
                                .and_then(|index| proto_array.nodes.get(index))
                                .map(|parent| parent.root),
                            justified_epoch: node.justified_checkpoint.epoch,
                            finalized_epoch: node.finalized_checkpoint.epoch,
                            weight: node.weight,
                            validity: execution_status,
                            execution_block_hash: node
                                .execution_status
                                .block_hash()
                                .map(|block_hash| block_hash.into_root()),
                        }
                    })
                    .collect::<Vec<_>>();
                Ok(ForkChoice {
                    justified_checkpoint: proto_array.justified_checkpoint,
                    finalized_checkpoint: proto_array.finalized_checkpoint,
                    fork_choice_nodes,
                })
            })
        });

    /*
     * node
     */

    // GET node/identity
    let get_node_identity = eth_v1
        .and(warp::path("node"))
        .and(warp::path("identity"))
        .and(warp::path::end())
        .and(network_globals.clone())
        .and_then(|network_globals: Arc<NetworkGlobals<T::EthSpec>>| {
            blocking_json_task(move || {
                let enr = network_globals.local_enr();
                let p2p_addresses = enr.multiaddr_p2p_tcp();
                let discovery_addresses = enr.multiaddr_p2p_udp();
                let meta_data = network_globals.local_metadata.read();
                Ok(api_types::GenericResponse::from(api_types::IdentityData {
                    peer_id: network_globals.local_peer_id().to_base58(),
                    enr,
                    p2p_addresses,
                    discovery_addresses,
                    metadata: api_types::MetaData {
                        seq_number: *meta_data.seq_number(),
                        attnets: format!(
                            "0x{}",
                            hex::encode(meta_data.attnets().clone().into_bytes()),
                        ),
                        syncnets: format!(
                            "0x{}",
                            hex::encode(
                                meta_data
                                    .syncnets()
                                    .map(|x| x.clone())
                                    .unwrap_or_default()
                                    .into_bytes()
                            )
                        ),
                    },
                }))
            })
        });

    // GET node/version
    let get_node_version = eth_v1
        .and(warp::path("node"))
        .and(warp::path("version"))
        .and(warp::path::end())
        .and_then(|| {
            blocking_json_task(move || {
                Ok(api_types::GenericResponse::from(api_types::VersionData {
                    version: version_with_platform(),
                }))
            })
        });

    // GET node/syncing
    let get_node_syncing = eth_v1
        .and(warp::path("node"))
        .and(warp::path("syncing"))
        .and(warp::path::end())
        .and(network_globals.clone())
        .and(chain_filter.clone())
        .and_then(
            |network_globals: Arc<NetworkGlobals<T::EthSpec>>, chain: Arc<BeaconChain<T>>| {
                async move {
                    let el_offline = if let Some(el) = &chain.execution_layer {
                        el.is_offline_or_erroring().await
                    } else {
                        true
                    };

                    blocking_json_task(move || {
                        let head_slot = chain.canonical_head.cached_head().head_slot();
                        let current_slot = chain.slot_clock.now_or_genesis().ok_or_else(|| {
                            warp_utils::reject::custom_server_error(
                                "Unable to read slot clock".into(),
                            )
                        })?;

                        // Taking advantage of saturating subtraction on slot.
                        let sync_distance = current_slot - head_slot;

                        let is_optimistic = chain
                            .is_optimistic_or_invalid_head()
                            .map_err(warp_utils::reject::beacon_chain_error)?;

                        let syncing_data = api_types::SyncingData {
                            is_syncing: network_globals.sync_state.read().is_syncing(),
                            is_optimistic: Some(is_optimistic),
                            el_offline: Some(el_offline),
                            head_slot,
                            sync_distance,
                        };

                        Ok(api_types::GenericResponse::from(syncing_data))
                    })
                    .await
                }
            },
        );

    // GET node/health
    let get_node_health = eth_v1
        .and(warp::path("node"))
        .and(warp::path("health"))
        .and(warp::path::end())
        .and(network_globals.clone())
        .and(chain_filter.clone())
        .and_then(
            |network_globals: Arc<NetworkGlobals<T::EthSpec>>, chain: Arc<BeaconChain<T>>| {
                async move {
                    let el_offline = if let Some(el) = &chain.execution_layer {
                        el.is_offline_or_erroring().await
                    } else {
                        true
                    };

                    blocking_response_task(move || {
                        let is_optimistic = chain
                            .is_optimistic_or_invalid_head()
                            .map_err(warp_utils::reject::beacon_chain_error)?;

                        let is_syncing = !network_globals.sync_state.read().is_synced();

                        if el_offline {
                            Err(warp_utils::reject::not_synced("execution layer is offline".to_string()))
                        } else if is_syncing || is_optimistic {
                            Ok(warp::reply::with_status(
                                warp::reply(),
                                warp::http::StatusCode::PARTIAL_CONTENT,
                            ))
                        } else {
                            Ok(warp::reply::with_status(
                                warp::reply(),
                                warp::http::StatusCode::OK,
                            ))
                        }
                    })
                    .await
                }
            },
        );

    // GET node/peers/{peer_id}
    let get_node_peers_by_id = eth_v1
        .and(warp::path("node"))
        .and(warp::path("peers"))
        .and(warp::path::param::<String>())
        .and(warp::path::end())
        .and(network_globals.clone())
        .and_then(
            |requested_peer_id: String, network_globals: Arc<NetworkGlobals<T::EthSpec>>| {
                blocking_json_task(move || {
                    let peer_id = PeerId::from_bytes(
                        &bs58::decode(requested_peer_id.as_str())
                            .into_vec()
                            .map_err(|e| {
                                warp_utils::reject::custom_bad_request(format!(
                                    "invalid peer id: {}",
                                    e
                                ))
                            })?,
                    )
                    .map_err(|_| {
                        warp_utils::reject::custom_bad_request("invalid peer id.".to_string())
                    })?;

                    if let Some(peer_info) = network_globals.peers.read().peer_info(&peer_id) {
                        let address = if let Some(socket_addr) = peer_info.seen_addresses().next() {
                            let mut addr = lighthouse_network::Multiaddr::from(socket_addr.ip());
                            addr.push(lighthouse_network::multiaddr::Protocol::Tcp(
                                socket_addr.port(),
                            ));
                            addr.to_string()
                        } else if let Some(addr) = peer_info.listening_addresses().first() {
                            addr.to_string()
                        } else {
                            String::new()
                        };

                        // the eth2 API spec implies only peers we have been connected to at some point should be included.
                        if let Some(dir) = peer_info.connection_direction().as_ref() {
                            return Ok(api_types::GenericResponse::from(api_types::PeerData {
                                peer_id: peer_id.to_string(),
                                enr: peer_info.enr().map(|enr| enr.to_base64()),
                                last_seen_p2p_address: address,
                                direction: api_types::PeerDirection::from_connection_direction(dir),
                                state: api_types::PeerState::from_peer_connection_status(
                                    peer_info.connection_status(),
                                ),
                            }));
                        }
                    }
                    Err(warp_utils::reject::custom_not_found(
                        "peer not found.".to_string(),
                    ))
                })
            },
        );

    // GET node/peers
    let get_node_peers = eth_v1
        .and(warp::path("node"))
        .and(warp::path("peers"))
        .and(warp::path::end())
        .and(multi_key_query::<api_types::PeersQuery>())
        .and(network_globals.clone())
        .and_then(
            |query_res: Result<api_types::PeersQuery, warp::Rejection>,
             network_globals: Arc<NetworkGlobals<T::EthSpec>>| {
                blocking_json_task(move || {
                    let query = query_res?;
                    let mut peers: Vec<api_types::PeerData> = Vec::new();
                    network_globals
                        .peers
                        .read()
                        .peers()
                        .for_each(|(peer_id, peer_info)| {
                            let address =
                                if let Some(socket_addr) = peer_info.seen_addresses().next() {
                                    let mut addr =
                                        lighthouse_network::Multiaddr::from(socket_addr.ip());
                                    addr.push(lighthouse_network::multiaddr::Protocol::Tcp(
                                        socket_addr.port(),
                                    ));
                                    addr.to_string()
                                } else if let Some(addr) = peer_info.listening_addresses().first() {
                                    addr.to_string()
                                } else {
                                    String::new()
                                };

                            // the eth2 API spec implies only peers we have been connected to at some point should be included.
                            if let Some(dir) = peer_info.connection_direction() {
                                let direction =
                                    api_types::PeerDirection::from_connection_direction(dir);
                                let state = api_types::PeerState::from_peer_connection_status(
                                    peer_info.connection_status(),
                                );

                                let state_matches = query.state.as_ref().map_or(true, |states| {
                                    states.iter().any(|state_param| *state_param == state)
                                });
                                let direction_matches =
                                    query.direction.as_ref().map_or(true, |directions| {
                                        directions.iter().any(|dir_param| *dir_param == direction)
                                    });

                                if state_matches && direction_matches {
                                    peers.push(api_types::PeerData {
                                        peer_id: peer_id.to_string(),
                                        enr: peer_info.enr().map(|enr| enr.to_base64()),
                                        last_seen_p2p_address: address,
                                        direction,
                                        state,
                                    });
                                }
                            }
                        });
                    Ok(api_types::PeersData {
                        meta: api_types::PeersMetaData {
                            count: peers.len() as u64,
                        },
                        data: peers,
                    })
                })
            },
        );

    // GET node/peer_count
    let get_node_peer_count = eth_v1
        .and(warp::path("node"))
        .and(warp::path("peer_count"))
        .and(warp::path::end())
        .and(network_globals.clone())
        .and_then(|network_globals: Arc<NetworkGlobals<T::EthSpec>>| {
            blocking_json_task(move || {
                let mut connected: u64 = 0;
                let mut connecting: u64 = 0;
                let mut disconnected: u64 = 0;
                let mut disconnecting: u64 = 0;

                network_globals
                    .peers
                    .read()
                    .peers()
                    .for_each(|(_, peer_info)| {
                        let state = api_types::PeerState::from_peer_connection_status(
                            peer_info.connection_status(),
                        );
                        match state {
                            api_types::PeerState::Connected => connected += 1,
                            api_types::PeerState::Connecting => connecting += 1,
                            api_types::PeerState::Disconnected => disconnected += 1,
                            api_types::PeerState::Disconnecting => disconnecting += 1,
                        }
                    });

                Ok(api_types::GenericResponse::from(api_types::PeerCount {
                    connected,
                    connecting,
                    disconnected,
                    disconnecting,
                }))
            })
        });
    /*
     * validator
     */

    // GET validator/duties/proposer/{epoch}
    let get_validator_duties_proposer = eth_v1
        .and(warp::path("validator"))
        .and(warp::path("duties"))
        .and(warp::path("proposer"))
        .and(warp::path::param::<Epoch>().or_else(|_| async {
            Err(warp_utils::reject::custom_bad_request(
                "Invalid epoch".to_string(),
            ))
        }))
        .and(warp::path::end())
        .and(not_while_syncing_filter.clone())
        .and(chain_filter.clone())
        .and(log_filter.clone())
        .and_then(|epoch: Epoch, chain: Arc<BeaconChain<T>>, log: Logger| {
            blocking_json_task(move || proposer_duties::proposer_duties(epoch, &chain, &log))
        });

    // GET validator/blocks/{slot}
    let get_validator_blocks = any_version
        .and(warp::path("validator"))
        .and(warp::path("blocks"))
        .and(warp::path::param::<Slot>().or_else(|_| async {
            Err(warp_utils::reject::custom_bad_request(
                "Invalid slot".to_string(),
            ))
        }))
        .and(warp::path::end())
        .and(not_while_syncing_filter.clone())
        .and(warp::query::<api_types::ValidatorBlocksQuery>())
        .and(chain_filter.clone())
        .and(log_filter.clone())
        .and_then(
            |endpoint_version: EndpointVersion,
             slot: Slot,
             query: api_types::ValidatorBlocksQuery,
             chain: Arc<BeaconChain<T>>,
             log: Logger| async move {
                debug!(
                    log,
                    "Block production request from HTTP API";
                    "slot" => slot
                );

                let randao_reveal = query.randao_reveal.decompress().map_err(|e| {
                    warp_utils::reject::custom_bad_request(format!(
                        "randao reveal is not a valid BLS signature: {:?}",
                        e
                    ))
                })?;

                let randao_verification =
                    if query.skip_randao_verification == SkipRandaoVerification::Yes {
                        if !randao_reveal.is_infinity() {
                            return Err(warp_utils::reject::custom_bad_request(
                                "randao_reveal must be point-at-infinity if verification is skipped"
                                    .into(),
                            ));
                        }
                        ProduceBlockVerification::NoVerification
                    } else {
                        ProduceBlockVerification::VerifyRandao
                    };

                let (block, _) = chain
                    .produce_block_with_verification::<FullPayload<T::EthSpec>>(
                        randao_reveal,
                        slot,
                        query.graffiti.map(Into::into),
                        randao_verification,
                    )
                    .await
                    .map_err(warp_utils::reject::block_production_error)?;
                let fork_name = block
                    .to_ref()
                    .fork_name(&chain.spec)
                    .map_err(inconsistent_fork_rejection)?;

                let block_contents =
                    build_block_contents::build_block_contents(fork_name, chain, block);

                fork_versioned_response(endpoint_version, fork_name, block_contents?)
                    .map(|response| warp::reply::json(&response).into_response())
            },
        );

    // GET validator/blinded_blocks/{slot}
    let get_validator_blinded_blocks = eth_v1
        .and(warp::path("validator"))
        .and(warp::path("blinded_blocks"))
        .and(warp::path::param::<Slot>().or_else(|_| async {
            Err(warp_utils::reject::custom_bad_request(
                "Invalid slot".to_string(),
            ))
        }))
        .and(warp::path::end())
        .and(not_while_syncing_filter.clone())
        .and(warp::query::<api_types::ValidatorBlocksQuery>())
        .and(chain_filter.clone())
        .and_then(
            |slot: Slot,
             query: api_types::ValidatorBlocksQuery,
             chain: Arc<BeaconChain<T>>| async move {
                let randao_reveal = query.randao_reveal.decompress().map_err(|e| {
                    warp_utils::reject::custom_bad_request(format!(
                        "randao reveal is not a valid BLS signature: {:?}",
                        e
                    ))
                })?;

                let randao_verification =
                    if query.skip_randao_verification == SkipRandaoVerification::Yes {
                        if !randao_reveal.is_infinity() {
                            return Err(warp_utils::reject::custom_bad_request(
                                "randao_reveal must be point-at-infinity if verification is skipped"
                                    .into()
                            ));
                        }
                        ProduceBlockVerification::NoVerification
                    } else {
                        ProduceBlockVerification::VerifyRandao
                    };

                let (block, _) = chain
                    .produce_block_with_verification::<BlindedPayload<T::EthSpec>>(
                        randao_reveal,
                        slot,
                        query.graffiti.map(Into::into),
                        randao_verification,
                    )
                    .await
                    .map_err(warp_utils::reject::block_production_error)?;
                let fork_name = block
                    .to_ref()
                    .fork_name(&chain.spec)
                    .map_err(inconsistent_fork_rejection)?;

                // Pose as a V2 endpoint so we return the fork `version`.
                fork_versioned_response(V2, fork_name, block)
                    .map(|response| warp::reply::json(&response).into_response())
            },
        );

    // GET validator/attestation_data?slot,committee_index
    let get_validator_attestation_data = eth_v1
        .and(warp::path("validator"))
        .and(warp::path("attestation_data"))
        .and(warp::path::end())
        .and(warp::query::<api_types::ValidatorAttestationDataQuery>())
        .and(not_while_syncing_filter.clone())
        .and(chain_filter.clone())
        .and_then(
            |query: api_types::ValidatorAttestationDataQuery, chain: Arc<BeaconChain<T>>| {
                blocking_json_task(move || {
                    let current_slot = chain
                        .slot()
                        .map_err(warp_utils::reject::beacon_chain_error)?;

                    // allow a tolerance of one slot to account for clock skew
                    if query.slot > current_slot + 1 {
                        return Err(warp_utils::reject::custom_bad_request(format!(
                            "request slot {} is more than one slot past the current slot {}",
                            query.slot, current_slot
                        )));
                    }

                    chain
                        .produce_unaggregated_attestation(query.slot, query.committee_index)
                        .map(|attestation| attestation.data)
                        .map(api_types::GenericResponse::from)
                        .map_err(warp_utils::reject::beacon_chain_error)
                })
            },
        );

    // GET validator/aggregate_attestation?attestation_data_root,slot
    let get_validator_aggregate_attestation = eth_v1
        .and(warp::path("validator"))
        .and(warp::path("aggregate_attestation"))
        .and(warp::path::end())
        .and(warp::query::<api_types::ValidatorAggregateAttestationQuery>())
        .and(not_while_syncing_filter.clone())
        .and(chain_filter.clone())
        .and_then(
            |query: api_types::ValidatorAggregateAttestationQuery, chain: Arc<BeaconChain<T>>| {
                blocking_json_task(move || {
                    chain
                        .get_aggregated_attestation_by_slot_and_root(
                            query.slot,
                            &query.attestation_data_root,
                        )
                        .map_err(|e| {
                            warp_utils::reject::custom_bad_request(format!(
                                "unable to fetch aggregate: {:?}",
                                e
                            ))
                        })?
                        .map(api_types::GenericResponse::from)
                        .ok_or_else(|| {
                            warp_utils::reject::custom_not_found(
                                "no matching aggregate found".to_string(),
                            )
                        })
                })
            },
        );

    // POST validator/duties/attester/{epoch}
    let post_validator_duties_attester = eth_v1
        .and(warp::path("validator"))
        .and(warp::path("duties"))
        .and(warp::path("attester"))
        .and(warp::path::param::<Epoch>().or_else(|_| async {
            Err(warp_utils::reject::custom_bad_request(
                "Invalid epoch".to_string(),
            ))
        }))
        .and(warp::path::end())
        .and(not_while_syncing_filter.clone())
        .and(warp::body::json())
        .and(chain_filter.clone())
        .and_then(
            |epoch: Epoch, indices: api_types::ValidatorIndexData, chain: Arc<BeaconChain<T>>| {
                blocking_json_task(move || {
                    attester_duties::attester_duties(epoch, &indices.0, &chain)
                })
            },
        );

    // POST validator/duties/sync
    let post_validator_duties_sync = eth_v1
        .and(warp::path("validator"))
        .and(warp::path("duties"))
        .and(warp::path("sync"))
        .and(warp::path::param::<Epoch>().or_else(|_| async {
            Err(warp_utils::reject::custom_bad_request(
                "Invalid epoch".to_string(),
            ))
        }))
        .and(warp::path::end())
        .and(not_while_syncing_filter.clone())
        .and(warp::body::json())
        .and(chain_filter.clone())
        .and_then(
            |epoch: Epoch, indices: api_types::ValidatorIndexData, chain: Arc<BeaconChain<T>>| {
                blocking_json_task(move || {
                    sync_committees::sync_committee_duties(epoch, &indices.0, &chain)
                })
            },
        );

    // GET validator/sync_committee_contribution
    let get_validator_sync_committee_contribution = eth_v1
        .and(warp::path("validator"))
        .and(warp::path("sync_committee_contribution"))
        .and(warp::path::end())
        .and(warp::query::<SyncContributionData>())
        .and(not_while_syncing_filter.clone())
        .and(chain_filter.clone())
        .and_then(
            |sync_committee_data: SyncContributionData, chain: Arc<BeaconChain<T>>| {
                blocking_json_task(move || {
                    chain
                        .get_aggregated_sync_committee_contribution(&sync_committee_data)
                        .map_err(|e| {
                            warp_utils::reject::custom_bad_request(format!(
                                "unable to fetch sync contribution: {:?}",
                                e
                            ))
                        })?
                        .map(api_types::GenericResponse::from)
                        .ok_or_else(|| {
                            warp_utils::reject::custom_not_found(
                                "no matching sync contribution found".to_string(),
                            )
                        })
                })
            },
        );

    // POST validator/aggregate_and_proofs
    let post_validator_aggregate_and_proofs = eth_v1
        .and(warp::path("validator"))
        .and(warp::path("aggregate_and_proofs"))
        .and(warp::path::end())
        .and(not_while_syncing_filter.clone())
        .and(chain_filter.clone())
        .and(warp::body::json())
        .and(network_tx_filter.clone())
        .and(log_filter.clone())
        .and_then(
            |chain: Arc<BeaconChain<T>>,
             aggregates: Vec<SignedAggregateAndProof<T::EthSpec>>,
             network_tx: UnboundedSender<NetworkMessage<T::EthSpec>>, log: Logger| {
                blocking_json_task(move || {
                    let seen_timestamp = timestamp_now();
                    let mut verified_aggregates = Vec::with_capacity(aggregates.len());
                    let mut messages = Vec::with_capacity(aggregates.len());
                    let mut failures = Vec::new();

                    // Verify that all messages in the post are valid before processing further
                    for (index, aggregate) in aggregates.iter().enumerate() {
                        match chain.verify_aggregated_attestation_for_gossip(aggregate) {
                            Ok(verified_aggregate) => {
                                messages.push(PubsubMessage::AggregateAndProofAttestation(Box::new(
                                    verified_aggregate.aggregate().clone(),
                                )));

                                // Notify the validator monitor.
                                chain
                                    .validator_monitor
                                    .read()
                                    .register_api_aggregated_attestation(
                                        seen_timestamp,
                                        verified_aggregate.aggregate(),
                                        verified_aggregate.indexed_attestation(),
                                        &chain.slot_clock,
                                    );

                                verified_aggregates.push((index, verified_aggregate));
                            }
                            // If we already know the attestation, don't broadcast it or attempt to
                            // further verify it. Return success.
                            //
                            // It's reasonably likely that two different validators produce
                            // identical aggregates, especially if they're using the same beacon
                            // node.
                            Err(AttnError::AttestationSupersetKnown(_)) => continue,
                            // If we've already seen this aggregator produce an aggregate, just
                            // skip this one.
                            //
                            // We're likely to see this with VCs that use fallback BNs. The first
                            // BN might time-out *after* publishing the aggregate and then the
                            // second BN will indicate it's already seen the aggregate.
                            //
                            // There's no actual error for the user or the network since the
                            // aggregate has been successfully published by some other node.
                            Err(AttnError::AggregatorAlreadyKnown(_)) => continue,
                            Err(e) => {
                                error!(log,
                                    "Failure verifying aggregate and proofs";
                                    "error" => format!("{:?}", e),
                                    "request_index" => index,
                                    "aggregator_index" => aggregate.message.aggregator_index,
                                    "attestation_index" => aggregate.message.aggregate.data.index,
                                    "attestation_slot" => aggregate.message.aggregate.data.slot,
                                );
                                failures.push(api_types::Failure::new(index, format!("Verification: {:?}", e)));
                            }
                        }
                    }

                    // Publish aggregate attestations to the libp2p network
                    if !messages.is_empty() {
                        publish_network_message(&network_tx, NetworkMessage::Publish { messages })?;
                    }

                    // Import aggregate attestations
                    for (index, verified_aggregate) in verified_aggregates {
                        if let Err(e) = chain.apply_attestation_to_fork_choice(&verified_aggregate) {
                            error!(log,
                                    "Failure applying verified aggregate attestation to fork choice";
                                    "error" => format!("{:?}", e),
                                    "request_index" => index,
                                    "aggregator_index" => verified_aggregate.aggregate().message.aggregator_index,
                                    "attestation_index" => verified_aggregate.attestation().data.index,
                                    "attestation_slot" => verified_aggregate.attestation().data.slot,
                                );
                            failures.push(api_types::Failure::new(index, format!("Fork choice: {:?}", e)));
                        }
                        if let Err(e) = chain.add_to_block_inclusion_pool(verified_aggregate) {
                            warn!(
                                log,
                                "Could not add verified aggregate attestation to the inclusion pool";
                                "error" => ?e,
                                "request_index" => index,
                            );
                            failures.push(api_types::Failure::new(index, format!("Op pool: {:?}", e)));
                        }
                    }

                    if !failures.is_empty() {
                        Err(warp_utils::reject::indexed_bad_request("error processing aggregate and proofs".to_string(),
                                                                    failures,
                        ))
                    } else {
                        Ok(())
                    }
                })
            },
        );

    let post_validator_contribution_and_proofs = eth_v1
        .and(warp::path("validator"))
        .and(warp::path("contribution_and_proofs"))
        .and(warp::path::end())
        .and(not_while_syncing_filter.clone())
        .and(chain_filter.clone())
        .and(warp::body::json())
        .and(network_tx_filter)
        .and(log_filter.clone())
        .and_then(
            |chain: Arc<BeaconChain<T>>,
             contributions: Vec<SignedContributionAndProof<T::EthSpec>>,
             network_tx: UnboundedSender<NetworkMessage<T::EthSpec>>,
             log: Logger| {
                blocking_json_task(move || {
                    sync_committees::process_signed_contribution_and_proofs(
                        contributions,
                        network_tx,
                        &chain,
                        log,
                    )?;
                    Ok(api_types::GenericResponse::from(()))
                })
            },
        );

    // POST validator/beacon_committee_subscriptions
    let post_validator_beacon_committee_subscriptions = eth_v1
        .and(warp::path("validator"))
        .and(warp::path("beacon_committee_subscriptions"))
        .and(warp::path::end())
        .and(warp::body::json())
        .and(validator_subscription_tx_filter.clone())
        .and(chain_filter.clone())
        .and(log_filter.clone())
        .and_then(
            |subscriptions: Vec<api_types::BeaconCommitteeSubscription>,
             validator_subscription_tx: Sender<ValidatorSubscriptionMessage>,
             chain: Arc<BeaconChain<T>>,
             log: Logger| {
                blocking_json_task(move || {
                    for subscription in &subscriptions {
                        chain
                            .validator_monitor
                            .write()
                            .auto_register_local_validator(subscription.validator_index);

                        let validator_subscription = api_types::ValidatorSubscription {
                            validator_index: subscription.validator_index,
                            attestation_committee_index: subscription.committee_index,
                            slot: subscription.slot,
                            committee_count_at_slot: subscription.committees_at_slot,
                            is_aggregator: subscription.is_aggregator,
                        };

                        let message = ValidatorSubscriptionMessage::AttestationSubscribe {
                            subscriptions: vec![validator_subscription],
                        };
                        if let Err(e) = validator_subscription_tx.try_send(message) {
                            warn!(
                                log,
                                "Unable to process committee subscriptions";
                                "info" => "the host may be overloaded or resource-constrained",
                                "error" => ?e,
                            );
                            return Err(warp_utils::reject::custom_server_error(
                                "unable to queue subscription, host may be overloaded or shutting down".to_string(),
                            ));
                        }
                    }

                    Ok(())
                })
            },
        );

    // POST validator/prepare_beacon_proposer
    let post_validator_prepare_beacon_proposer = eth_v1
        .and(warp::path("validator"))
        .and(warp::path("prepare_beacon_proposer"))
        .and(warp::path::end())
        .and(not_while_syncing_filter.clone())
        .and(chain_filter.clone())
        .and(log_filter.clone())
        .and(warp::body::json())
        .and_then(
            |chain: Arc<BeaconChain<T>>,
             log: Logger,
             preparation_data: Vec<ProposerPreparationData>| async move {
                let execution_layer = chain
                    .execution_layer
                    .as_ref()
                    .ok_or(BeaconChainError::ExecutionLayerMissing)
                    .map_err(warp_utils::reject::beacon_chain_error)?;

                let current_slot = chain
                    .slot()
                    .map_err(warp_utils::reject::beacon_chain_error)?;
                let current_epoch = current_slot.epoch(T::EthSpec::slots_per_epoch());

                debug!(
                    log,
                    "Received proposer preparation data";
                    "count" => preparation_data.len(),
                );

                execution_layer
                    .update_proposer_preparation(current_epoch, &preparation_data)
                    .await;

                chain
                    .prepare_beacon_proposer(current_slot)
                    .await
                    .map_err(|e| {
                        warp_utils::reject::custom_bad_request(format!(
                            "error updating proposer preparations: {:?}",
                            e
                        ))
                    })?;

                Ok::<_, warp::reject::Rejection>(warp::reply::json(&()).into_response())
            },
        );

    // POST validator/register_validator
    let post_validator_register_validator = eth_v1
        .and(warp::path("validator"))
        .and(warp::path("register_validator"))
        .and(warp::path::end())
        .and(chain_filter.clone())
        .and(log_filter.clone())
        .and(warp::body::json())
        .and_then(
            |chain: Arc<BeaconChain<T>>,
             log: Logger,
             register_val_data: Vec<SignedValidatorRegistrationData>| async move {
                let execution_layer = chain
                    .execution_layer
                    .as_ref()
                    .ok_or(BeaconChainError::ExecutionLayerMissing)
                    .map_err(warp_utils::reject::beacon_chain_error)?;
                let current_slot = chain
                    .slot_clock
                    .now_or_genesis()
                    .ok_or(BeaconChainError::UnableToReadSlot)
                    .map_err(warp_utils::reject::beacon_chain_error)?;
                let current_epoch = current_slot.epoch(T::EthSpec::slots_per_epoch());

                debug!(
                    log,
                    "Received register validator request";
                    "count" => register_val_data.len(),
                );

                let head_snapshot = chain.head_snapshot();
                let spec = &chain.spec;

                let (preparation_data, filtered_registration_data): (
                    Vec<ProposerPreparationData>,
                    Vec<SignedValidatorRegistrationData>,
                ) = register_val_data
                    .into_iter()
                    .filter_map(|register_data| {
                        chain
                            .validator_index(&register_data.message.pubkey)
                            .ok()
                            .flatten()
                            .and_then(|validator_index| {
                                let validator = head_snapshot
                                    .beacon_state
                                    .get_validator(validator_index)
                                    .ok()?;
                                let validator_status = ValidatorStatus::from_validator(
                                    validator,
                                    current_epoch,
                                    spec.far_future_epoch,
                                )
                                .superstatus();
                                let is_active_or_pending =
                                    matches!(validator_status, ValidatorStatus::Pending)
                                        || matches!(validator_status, ValidatorStatus::Active);

                                // Filter out validators who are not 'active' or 'pending'.
                                is_active_or_pending.then_some({
                                    (
                                        ProposerPreparationData {
                                            validator_index: validator_index as u64,
                                            fee_recipient: register_data.message.fee_recipient,
                                        },
                                        register_data,
                                    )
                                })
                            })
                    })
                    .unzip();

                // Update the prepare beacon proposer cache based on this request.
                execution_layer
                    .update_proposer_preparation(current_epoch, &preparation_data)
                    .await;

                // Call prepare beacon proposer blocking with the latest update in order to make
                // sure we have a local payload to fall back to in the event of the blinded block
                // flow failing.
                chain
                    .prepare_beacon_proposer(current_slot)
                    .await
                    .map_err(|e| {
                        warp_utils::reject::custom_bad_request(format!(
                            "error updating proposer preparations: {:?}",
                            e
                        ))
                    })?;

                let builder = execution_layer
                    .builder()
                    .as_ref()
                    .ok_or(BeaconChainError::BuilderMissing)
                    .map_err(warp_utils::reject::beacon_chain_error)?;

                info!(
                    log,
                    "Forwarding register validator request to connected builder";
                    "count" => filtered_registration_data.len(),
                );

                builder
                    .post_builder_validators(&filtered_registration_data)
                    .await
                    .map(|resp| warp::reply::json(&resp).into_response())
                    .map_err(|e| {
                        warn!(
                            log,
                            "Relay error when registering validator(s)";
                            "num_registrations" => filtered_registration_data.len(),
                            "error" => ?e
                        );
                        // Forward the HTTP status code if we are able to, otherwise fall back
                        // to a server error.
                        if let eth2::Error::ServerMessage(message) = e {
                            if message.code == StatusCode::BAD_REQUEST.as_u16() {
                                return warp_utils::reject::custom_bad_request(message.message);
                            } else {
                                // According to the spec this response should only be a 400 or 500,
                                // so we fall back to a 500 here.
                                return warp_utils::reject::custom_server_error(message.message);
                            }
                        }
                        warp_utils::reject::custom_server_error(format!("{e:?}"))
                    })
            },
        );
    // POST validator/sync_committee_subscriptions
    let post_validator_sync_committee_subscriptions = eth_v1
        .and(warp::path("validator"))
        .and(warp::path("sync_committee_subscriptions"))
        .and(warp::path::end())
        .and(warp::body::json())
        .and(validator_subscription_tx_filter)
        .and(chain_filter.clone())
        .and(log_filter.clone())
        .and_then(
            |subscriptions: Vec<types::SyncCommitteeSubscription>,
             validator_subscription_tx: Sender<ValidatorSubscriptionMessage>,
             chain: Arc<BeaconChain<T>>,
             log: Logger
             | {
                blocking_json_task(move || {
                    for subscription in subscriptions {
                        chain
                            .validator_monitor
                            .write()
                            .auto_register_local_validator(subscription.validator_index);

                        let message = ValidatorSubscriptionMessage::SyncCommitteeSubscribe {
                                subscriptions: vec![subscription],
                            };
                        if let Err(e) = validator_subscription_tx.try_send(message) {
                            warn!(
                                log,
                                "Unable to process sync subscriptions";
                                "info" => "the host may be overloaded or resource-constrained",
                                "error" => ?e
                            );
                            return Err(warp_utils::reject::custom_server_error(
                                "unable to queue subscription, host may be overloaded or shutting down".to_string(),
                            ));
                        }
                    }

                    Ok(())
                })
            },
        );

    // POST lighthouse/liveness
    let post_lighthouse_liveness = warp::path("lighthouse")
        .and(warp::path("liveness"))
        .and(warp::path::end())
        .and(warp::body::json())
        .and(chain_filter.clone())
        .and_then(
            |request_data: api_types::LivenessRequestData, chain: Arc<BeaconChain<T>>| {
                blocking_json_task(move || {
                    // Ensure the request is for either the current, previous or next epoch.
                    let current_epoch = chain
                        .epoch()
                        .map_err(warp_utils::reject::beacon_chain_error)?;
                    let prev_epoch = current_epoch.saturating_sub(Epoch::new(1));
                    let next_epoch = current_epoch.saturating_add(Epoch::new(1));

                    if request_data.epoch < prev_epoch || request_data.epoch > next_epoch {
                        return Err(warp_utils::reject::custom_bad_request(format!(
                            "request epoch {} is more than one epoch from the current epoch {}",
                            request_data.epoch, current_epoch
                        )));
                    }

                    let liveness: Vec<api_types::LivenessResponseData> = request_data
                        .indices
                        .iter()
                        .cloned()
                        .map(|index| {
                            let is_live =
                                chain.validator_seen_at_epoch(index as usize, request_data.epoch);
                            api_types::LivenessResponseData {
                                index,
                                epoch: request_data.epoch,
                                is_live,
                            }
                        })
                        .collect();

                    Ok(api_types::GenericResponse::from(liveness))
                })
            },
        );

    // GET lighthouse/health
    let get_lighthouse_health = warp::path("lighthouse")
        .and(warp::path("health"))
        .and(warp::path::end())
        .and_then(|| {
            blocking_json_task(move || {
                eth2::lighthouse::Health::observe()
                    .map(api_types::GenericResponse::from)
                    .map_err(warp_utils::reject::custom_bad_request)
            })
        });

    // GET lighthouse/ui/health
    let get_lighthouse_ui_health = warp::path("lighthouse")
        .and(warp::path("ui"))
        .and(warp::path("health"))
        .and(warp::path::end())
        .and(system_info_filter)
        .and(app_start_filter)
        .and(data_dir_filter)
        .and(network_globals.clone())
        .and_then(
            |sysinfo, app_start: std::time::Instant, data_dir, network_globals| {
                blocking_json_task(move || {
                    let app_uptime = app_start.elapsed().as_secs();
                    Ok(api_types::GenericResponse::from(observe_system_health_bn(
                        sysinfo,
                        data_dir,
                        app_uptime,
                        network_globals,
                    )))
                })
            },
        );

    // GET lighthouse/ui/validator_count
    let get_lighthouse_ui_validator_count = warp::path("lighthouse")
        .and(warp::path("ui"))
        .and(warp::path("validator_count"))
        .and(warp::path::end())
        .and(chain_filter.clone())
        .and_then(|chain: Arc<BeaconChain<T>>| {
            blocking_json_task(move || {
                ui::get_validator_count(chain).map(api_types::GenericResponse::from)
            })
        });

    // POST lighthouse/ui/validator_metrics
    let post_lighthouse_ui_validator_metrics = warp::path("lighthouse")
        .and(warp::path("ui"))
        .and(warp::path("validator_metrics"))
        .and(warp::path::end())
        .and(warp::body::json())
        .and(chain_filter.clone())
        .and_then(
            |request_data: ui::ValidatorMetricsRequestData, chain: Arc<BeaconChain<T>>| {
                blocking_json_task(move || {
                    ui::post_validator_monitor_metrics(request_data, chain)
                        .map(api_types::GenericResponse::from)
                })
            },
        );

    // POST lighthouse/ui/validator_info
    let post_lighthouse_ui_validator_info = warp::path("lighthouse")
        .and(warp::path("ui"))
        .and(warp::path("validator_info"))
        .and(warp::path::end())
        .and(warp::body::json())
        .and(chain_filter.clone())
        .and_then(
            |request_data: ui::ValidatorInfoRequestData, chain: Arc<BeaconChain<T>>| {
                blocking_json_task(move || {
                    ui::get_validator_info(request_data, chain)
                        .map(api_types::GenericResponse::from)
                })
            },
        );

    // GET lighthouse/syncing
    let get_lighthouse_syncing = warp::path("lighthouse")
        .and(warp::path("syncing"))
        .and(warp::path::end())
        .and(network_globals.clone())
        .and_then(|network_globals: Arc<NetworkGlobals<T::EthSpec>>| {
            blocking_json_task(move || {
                Ok(api_types::GenericResponse::from(
                    network_globals.sync_state(),
                ))
            })
        });

    // GET lighthouse/nat
    let get_lighthouse_nat = warp::path("lighthouse")
        .and(warp::path("nat"))
        .and(warp::path::end())
        .and_then(|| {
            blocking_json_task(move || {
                Ok(api_types::GenericResponse::from(
                    lighthouse_network::metrics::NAT_OPEN
                        .as_ref()
                        .map(|v| v.get())
                        .unwrap_or(0)
                        != 0,
                ))
            })
        });

    // GET lighthouse/peers
    let get_lighthouse_peers = warp::path("lighthouse")
        .and(warp::path("peers"))
        .and(warp::path::end())
        .and(network_globals.clone())
        .and_then(|network_globals: Arc<NetworkGlobals<T::EthSpec>>| {
            blocking_json_task(move || {
                Ok(network_globals
                    .peers
                    .read()
                    .peers()
                    .map(|(peer_id, peer_info)| eth2::lighthouse::Peer {
                        peer_id: peer_id.to_string(),
                        peer_info: peer_info.clone(),
                    })
                    .collect::<Vec<_>>())
            })
        });

    // GET lighthouse/peers/connected
    let get_lighthouse_peers_connected = warp::path("lighthouse")
        .and(warp::path("peers"))
        .and(warp::path("connected"))
        .and(warp::path::end())
        .and(network_globals)
        .and_then(|network_globals: Arc<NetworkGlobals<T::EthSpec>>| {
            blocking_json_task(move || {
                Ok(network_globals
                    .peers
                    .read()
                    .connected_peers()
                    .map(|(peer_id, peer_info)| eth2::lighthouse::Peer {
                        peer_id: peer_id.to_string(),
                        peer_info: peer_info.clone(),
                    })
                    .collect::<Vec<_>>())
            })
        });

    // GET lighthouse/proto_array
    let get_lighthouse_proto_array = warp::path("lighthouse")
        .and(warp::path("proto_array"))
        .and(warp::path::end())
        .and(chain_filter.clone())
        .and_then(|chain: Arc<BeaconChain<T>>| {
            blocking_response_task(move || {
                Ok::<_, warp::Rejection>(warp::reply::json(&api_types::GenericResponseRef::from(
                    chain
                        .canonical_head
                        .fork_choice_read_lock()
                        .proto_array()
                        .core_proto_array(),
                )))
            })
        });

    // GET lighthouse/validator_inclusion/{epoch}/{validator_id}
    let get_lighthouse_validator_inclusion_global = warp::path("lighthouse")
        .and(warp::path("validator_inclusion"))
        .and(warp::path::param::<Epoch>())
        .and(warp::path::param::<ValidatorId>())
        .and(warp::path::end())
        .and(chain_filter.clone())
        .and_then(
            |epoch: Epoch, validator_id: ValidatorId, chain: Arc<BeaconChain<T>>| {
                blocking_json_task(move || {
                    validator_inclusion::validator_inclusion_data(epoch, &validator_id, &chain)
                        .map(api_types::GenericResponse::from)
                })
            },
        );

    // GET lighthouse/validator_inclusion/{epoch}/global
    let get_lighthouse_validator_inclusion = warp::path("lighthouse")
        .and(warp::path("validator_inclusion"))
        .and(warp::path::param::<Epoch>())
        .and(warp::path("global"))
        .and(warp::path::end())
        .and(chain_filter.clone())
        .and_then(|epoch: Epoch, chain: Arc<BeaconChain<T>>| {
            blocking_json_task(move || {
                validator_inclusion::global_validator_inclusion_data(epoch, &chain)
                    .map(api_types::GenericResponse::from)
            })
        });

    // GET lighthouse/eth1/syncing
    let get_lighthouse_eth1_syncing = warp::path("lighthouse")
        .and(warp::path("eth1"))
        .and(warp::path("syncing"))
        .and(warp::path::end())
        .and(chain_filter.clone())
        .and_then(|chain: Arc<BeaconChain<T>>| {
            blocking_json_task(move || {
                let current_slot_opt = chain.slot().ok();

                chain
                    .eth1_chain
                    .as_ref()
                    .ok_or_else(|| {
                        warp_utils::reject::custom_not_found(
                            "Eth1 sync is disabled. See the --eth1 CLI flag.".to_string(),
                        )
                    })
                    .and_then(|eth1| {
                        eth1.sync_status(chain.genesis_time, current_slot_opt, &chain.spec)
                            .ok_or_else(|| {
                                warp_utils::reject::custom_server_error(
                                    "Unable to determine Eth1 sync status".to_string(),
                                )
                            })
                    })
                    .map(api_types::GenericResponse::from)
            })
        });

    // GET lighthouse/eth1/block_cache
    let get_lighthouse_eth1_block_cache = warp::path("lighthouse")
        .and(warp::path("eth1"))
        .and(warp::path("block_cache"))
        .and(warp::path::end())
        .and(eth1_service_filter.clone())
        .and_then(|eth1_service: eth1::Service| {
            blocking_json_task(move || {
                Ok(api_types::GenericResponse::from(
                    eth1_service
                        .blocks()
                        .read()
                        .iter()
                        .cloned()
                        .collect::<Vec<_>>(),
                ))
            })
        });

    // GET lighthouse/eth1/deposit_cache
    let get_lighthouse_eth1_deposit_cache = warp::path("lighthouse")
        .and(warp::path("eth1"))
        .and(warp::path("deposit_cache"))
        .and(warp::path::end())
        .and(eth1_service_filter)
        .and_then(|eth1_service: eth1::Service| {
            blocking_json_task(move || {
                Ok(api_types::GenericResponse::from(
                    eth1_service
                        .deposits()
                        .read()
                        .cache
                        .iter()
                        .cloned()
                        .collect::<Vec<_>>(),
                ))
            })
        });

    // GET lighthouse/beacon/states/{state_id}/ssz
    let get_lighthouse_beacon_states_ssz = warp::path("lighthouse")
        .and(warp::path("beacon"))
        .and(warp::path("states"))
        .and(warp::path::param::<StateId>())
        .and(warp::path("ssz"))
        .and(warp::path::end())
        .and(chain_filter.clone())
        .and_then(|state_id: StateId, chain: Arc<BeaconChain<T>>| {
            blocking_response_task(move || {
                // This debug endpoint provides no indication of optimistic status.
                let (state, _execution_optimistic, _finalized) = state_id.state(&chain)?;
                Response::builder()
                    .status(200)
                    .header("Content-Type", "application/ssz")
                    .body(state.as_ssz_bytes())
                    .map_err(|e| {
                        warp_utils::reject::custom_server_error(format!(
                            "failed to create response: {}",
                            e
                        ))
                    })
            })
        });

    // GET lighthouse/staking
    let get_lighthouse_staking = warp::path("lighthouse")
        .and(warp::path("staking"))
        .and(warp::path::end())
        .and(chain_filter.clone())
        .and_then(|chain: Arc<BeaconChain<T>>| {
            blocking_json_task(move || {
                if chain.eth1_chain.is_some() {
                    Ok(())
                } else {
                    Err(warp_utils::reject::custom_not_found(
                        "staking is not enabled, \
                        see the --staking CLI flag"
                            .to_string(),
                    ))
                }
            })
        });

    let database_path = warp::path("lighthouse").and(warp::path("database"));

    // GET lighthouse/database/info
    let get_lighthouse_database_info = database_path
        .and(warp::path("info"))
        .and(warp::path::end())
        .and(chain_filter.clone())
        .and_then(|chain: Arc<BeaconChain<T>>| blocking_json_task(move || database::info(chain)));

    // POST lighthouse/database/reconstruct
    let post_lighthouse_database_reconstruct = database_path
        .and(warp::path("reconstruct"))
        .and(warp::path::end())
        .and(not_while_syncing_filter)
        .and(chain_filter.clone())
        .and_then(|chain: Arc<BeaconChain<T>>| {
            blocking_json_task(move || {
                chain.store_migrator.process_reconstruction();
                Ok("success")
            })
        });

    // GET lighthouse/analysis/block_rewards
    let get_lighthouse_block_rewards = warp::path("lighthouse")
        .and(warp::path("analysis"))
        .and(warp::path("block_rewards"))
        .and(warp::query::<eth2::lighthouse::BlockRewardsQuery>())
        .and(warp::path::end())
        .and(chain_filter.clone())
        .and(log_filter.clone())
        .and_then(|query, chain, log| {
            blocking_json_task(move || block_rewards::get_block_rewards(query, chain, log))
        });

    // POST lighthouse/analysis/block_rewards
    let post_lighthouse_block_rewards = warp::path("lighthouse")
        .and(warp::path("analysis"))
        .and(warp::path("block_rewards"))
        .and(warp::body::json())
        .and(warp::path::end())
        .and(chain_filter.clone())
        .and(log_filter.clone())
        .and_then(|blocks, chain, log| {
            blocking_json_task(move || block_rewards::compute_block_rewards(blocks, chain, log))
        });

    // GET lighthouse/analysis/attestation_performance/{index}
    let get_lighthouse_attestation_performance = warp::path("lighthouse")
        .and(warp::path("analysis"))
        .and(warp::path("attestation_performance"))
        .and(warp::path::param::<String>())
        .and(warp::query::<eth2::lighthouse::AttestationPerformanceQuery>())
        .and(warp::path::end())
        .and(chain_filter.clone())
        .and_then(|target, query, chain: Arc<BeaconChain<T>>| {
            blocking_json_task(move || {
                attestation_performance::get_attestation_performance(target, query, chain)
            })
        });

    // GET lighthouse/analysis/block_packing_efficiency
    let get_lighthouse_block_packing_efficiency = warp::path("lighthouse")
        .and(warp::path("analysis"))
        .and(warp::path("block_packing_efficiency"))
        .and(warp::query::<eth2::lighthouse::BlockPackingEfficiencyQuery>())
        .and(warp::path::end())
        .and(chain_filter.clone())
        .and_then(|query, chain: Arc<BeaconChain<T>>| {
            blocking_json_task(move || {
                block_packing_efficiency::get_block_packing_efficiency(query, chain)
            })
        });

    // GET lighthouse/merge_readiness
    let get_lighthouse_merge_readiness = warp::path("lighthouse")
        .and(warp::path("merge_readiness"))
        .and(warp::path::end())
        .and(chain_filter.clone())
        .and_then(|chain: Arc<BeaconChain<T>>| async move {
            let merge_readiness = chain.check_merge_readiness().await;
            Ok::<_, warp::reject::Rejection>(
                warp::reply::json(&api_types::GenericResponse::from(merge_readiness))
                    .into_response(),
            )
        });

    let get_events = eth_v1
        .and(warp::path("events"))
        .and(warp::path::end())
        .and(multi_key_query::<api_types::EventQuery>())
        .and(chain_filter)
        .and_then(
            |topics_res: Result<api_types::EventQuery, warp::Rejection>,
             chain: Arc<BeaconChain<T>>| {
                blocking_response_task(move || {
                    let topics = topics_res?;
                    // for each topic subscribed spawn a new subscription
                    let mut receivers = Vec::with_capacity(topics.topics.len());

                    if let Some(event_handler) = chain.event_handler.as_ref() {
                        for topic in topics.topics {
                            let receiver = match topic {
                                api_types::EventTopic::Head => event_handler.subscribe_head(),
                                api_types::EventTopic::Block => event_handler.subscribe_block(),
                                api_types::EventTopic::Attestation => {
                                    event_handler.subscribe_attestation()
                                }
                                api_types::EventTopic::VoluntaryExit => {
                                    event_handler.subscribe_exit()
                                }
                                api_types::EventTopic::FinalizedCheckpoint => {
                                    event_handler.subscribe_finalized()
                                }
                                api_types::EventTopic::ChainReorg => {
                                    event_handler.subscribe_reorgs()
                                }
                                api_types::EventTopic::ContributionAndProof => {
                                    event_handler.subscribe_contributions()
                                }
                                api_types::EventTopic::PayloadAttributes => {
                                    event_handler.subscribe_payload_attributes()
                                }
                                api_types::EventTopic::LateHead => {
                                    event_handler.subscribe_late_head()
                                }
                                api_types::EventTopic::BlockReward => {
                                    event_handler.subscribe_block_reward()
                                }
                            };

                            receivers.push(BroadcastStream::new(receiver).map(|msg| {
                                match msg {
                                    Ok(data) => Event::default()
                                        .event(data.topic_name())
                                        .json_data(data)
                                        .map_err(|e| {
                                            warp_utils::reject::server_sent_event_error(format!(
                                                "{:?}",
                                                e
                                            ))
                                        }),
                                    Err(e) => Err(warp_utils::reject::server_sent_event_error(
                                        format!("{:?}", e),
                                    )),
                                }
                            }));
                        }
                    } else {
                        return Err(warp_utils::reject::custom_server_error(
                            "event handler was not initialized".to_string(),
                        ));
                    }

                    let s = futures::stream::select_all(receivers);

                    Ok::<_, warp::Rejection>(warp::sse::reply(warp::sse::keep_alive().stream(s)))
                })
            },
        );

    // Subscribe to logs via Server Side Events
    // /lighthouse/logs
    let lighthouse_log_events = warp::path("lighthouse")
        .and(warp::path("logs"))
        .and(warp::path::end())
        .and(sse_component_filter)
        .and_then(|sse_component: Option<SSELoggingComponents>| {
            blocking_response_task(move || {
                if let Some(logging_components) = sse_component {
                    // Build a JSON stream
                    let s =
                        BroadcastStream::new(logging_components.sender.subscribe()).map(|msg| {
                            match msg {
                                Ok(data) => {
                                    // Serialize to json
                                    match data.to_json_string() {
                                        // Send the json as a Server Side Event
                                        Ok(json) => Ok(Event::default().data(json)),
                                        Err(e) => Err(warp_utils::reject::server_sent_event_error(
                                            format!("Unable to serialize to JSON {}", e),
                                        )),
                                    }
                                }
                                Err(e) => Err(warp_utils::reject::server_sent_event_error(
                                    format!("Unable to receive event {}", e),
                                )),
                            }
                        });

                    Ok::<_, warp::Rejection>(warp::sse::reply(warp::sse::keep_alive().stream(s)))
                } else {
                    Err(warp_utils::reject::custom_server_error(
                        "SSE Logging is not enabled".to_string(),
                    ))
                }
            })
        });

    // Define the ultimate set of routes that will be provided to the server.
    // Use `uor` rather than `or` in order to simplify types (see `UnifyingOrFilter`).
    let routes = warp::get()
        .and(
            get_beacon_genesis
                .uor(get_beacon_state_root)
                .uor(get_beacon_state_fork)
                .uor(get_beacon_state_finality_checkpoints)
                .uor(get_beacon_state_validator_balances)
                .uor(get_beacon_state_validators_id)
                .uor(get_beacon_state_validators)
                .uor(get_beacon_state_committees)
                .uor(get_beacon_state_sync_committees)
                .uor(get_beacon_state_randao)
                .uor(get_beacon_headers)
                .uor(get_beacon_headers_block_id)
                .uor(get_beacon_block)
                .uor(get_beacon_block_attestations)
                .uor(get_beacon_blinded_block)
                .uor(get_beacon_block_root)
                .uor(get_blobs)
                .uor(get_beacon_pool_attestations)
                .uor(get_beacon_pool_attester_slashings)
                .uor(get_beacon_pool_proposer_slashings)
                .uor(get_beacon_pool_voluntary_exits)
                .uor(get_beacon_pool_bls_to_execution_changes)
                .uor(get_beacon_deposit_snapshot)
                .uor(get_beacon_rewards_blocks)
                .uor(get_config_fork_schedule)
                .uor(get_config_spec)
                .uor(get_config_deposit_contract)
                .uor(get_debug_beacon_states)
                .uor(get_debug_beacon_heads)
                .uor(get_debug_fork_choice)
                .uor(get_node_identity)
                .uor(get_node_version)
                .uor(get_node_syncing)
                .uor(get_node_health)
                .uor(get_node_peers_by_id)
                .uor(get_node_peers)
                .uor(get_node_peer_count)
                .uor(get_validator_duties_proposer)
                .uor(get_validator_blocks)
                .uor(get_validator_blinded_blocks)
                .uor(get_validator_attestation_data)
                .uor(get_validator_aggregate_attestation)
                .uor(get_validator_sync_committee_contribution)
                .uor(get_lighthouse_health)
                .uor(get_lighthouse_ui_health)
                .uor(get_lighthouse_ui_validator_count)
                .uor(get_lighthouse_syncing)
                .uor(get_lighthouse_nat)
                .uor(get_lighthouse_peers)
                .uor(get_lighthouse_peers_connected)
                .uor(get_lighthouse_proto_array)
                .uor(get_lighthouse_validator_inclusion_global)
                .uor(get_lighthouse_validator_inclusion)
                .uor(get_lighthouse_eth1_syncing)
                .uor(get_lighthouse_eth1_block_cache)
                .uor(get_lighthouse_eth1_deposit_cache)
                .uor(get_lighthouse_beacon_states_ssz)
                .uor(get_lighthouse_staking)
                .uor(get_lighthouse_database_info)
                .uor(get_lighthouse_block_rewards)
                .uor(get_lighthouse_attestation_performance)
                .uor(get_lighthouse_block_packing_efficiency)
                .uor(get_lighthouse_merge_readiness)
                .uor(get_events)
                .uor(get_expected_withdrawals)
                .uor(lighthouse_log_events.boxed())
                .recover(warp_utils::reject::handle_rejection),
        )
        .boxed()
        .uor(
            warp::post().and(
                post_beacon_blocks
                    .uor(post_beacon_blinded_blocks)
                    .uor(post_beacon_blocks_v2)
                    .uor(post_beacon_blinded_blocks_v2)
                    .uor(post_beacon_pool_attestations)
                    .uor(post_beacon_pool_attester_slashings)
                    .uor(post_beacon_pool_proposer_slashings)
                    .uor(post_beacon_pool_voluntary_exits)
                    .uor(post_beacon_pool_sync_committees)
                    .uor(post_beacon_pool_bls_to_execution_changes)
                    .uor(post_beacon_rewards_attestations)
                    .uor(post_beacon_rewards_sync_committee)
                    .uor(post_validator_duties_attester)
                    .uor(post_validator_duties_sync)
                    .uor(post_validator_aggregate_and_proofs)
                    .uor(post_validator_contribution_and_proofs)
                    .uor(post_validator_beacon_committee_subscriptions)
                    .uor(post_validator_sync_committee_subscriptions)
                    .uor(post_validator_prepare_beacon_proposer)
                    .uor(post_validator_register_validator)
                    .uor(post_lighthouse_liveness)
                    .uor(post_lighthouse_database_reconstruct)
                    .uor(post_lighthouse_block_rewards)
                    .uor(post_lighthouse_ui_validator_metrics)
                    .uor(post_lighthouse_ui_validator_info)
                    .recover(warp_utils::reject::handle_rejection),
            ),
        )
        .recover(warp_utils::reject::handle_rejection)
        .with(slog_logging(log.clone()))
        .with(prometheus_metrics())
        // Add a `Server` header.
        .map(|reply| warp::reply::with_header(reply, "Server", &version_with_platform()))
        .with(cors_builder.build())
        .boxed();

    let http_socket: SocketAddr = SocketAddr::new(config.listen_addr, config.listen_port);
    let http_server: HttpServer = match config.tls_config {
        Some(tls_config) => {
            let (socket, server) = warp::serve(routes)
                .tls()
                .cert_path(tls_config.cert)
                .key_path(tls_config.key)
                .try_bind_with_graceful_shutdown(http_socket, async {
                    shutdown.await;
                })?;

            info!(log, "HTTP API is being served over TLS";);

            (socket, Box::pin(server))
        }
        None => {
            let (socket, server) =
                warp::serve(routes).try_bind_with_graceful_shutdown(http_socket, async {
                    shutdown.await;
                })?;
            (socket, Box::pin(server))
        }
    };

    info!(
        log,
        "HTTP API started";
        "listen_address" => %http_server.0,
    );

    Ok(http_server)
}

/// Publish a message to the libp2p pubsub network.
fn publish_pubsub_message<T: EthSpec>(
    network_tx: &UnboundedSender<NetworkMessage<T>>,
    message: PubsubMessage<T>,
) -> Result<(), warp::Rejection> {
    publish_network_message(
        network_tx,
        NetworkMessage::Publish {
            messages: vec![message],
        },
    )
}

/// Publish a message to the libp2p network.
fn publish_network_message<T: EthSpec>(
    network_tx: &UnboundedSender<NetworkMessage<T>>,
    message: NetworkMessage<T>,
) -> Result<(), warp::Rejection> {
    network_tx.send(message).map_err(|e| {
        warp_utils::reject::custom_server_error(format!(
            "unable to publish to network channel: {}",
            e
        ))
    })
}<|MERGE_RESOLUTION|>--- conflicted
+++ resolved
@@ -10,11 +10,8 @@
 mod block_id;
 mod block_packing_efficiency;
 mod block_rewards;
-<<<<<<< HEAD
 mod build_block_contents;
-=======
 mod builder_states;
->>>>>>> e2b753f1
 mod database;
 mod metrics;
 mod proposer_duties;
