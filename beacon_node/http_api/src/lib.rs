--- conflicted
+++ resolved
@@ -75,20 +75,12 @@
     StreamExt,
 };
 use types::{
-<<<<<<< HEAD
-    Attestation, AttestationData, AttesterSlashing, BeaconStateError, BlindedPayload,
-    CommitteeCache, ConfigAndPreset, Epoch, EthSpec, ForkName, FullPayload, Hash256,
+    Attestation, AttestationData, AttestationShufflingId, AttesterSlashing, BeaconStateError,
+    BlindedPayload, CommitteeCache, ConfigAndPreset, Epoch, EthSpec, ForkName, Hash256,
     LightClientBootstrap, ProposerPreparationData, ProposerSlashing, RelativeEpoch,
-    SignedAggregateAndProof, SignedBeaconBlock, SignedBlindedBeaconBlock,
-    SignedContributionAndProof, SignedValidatorRegistrationData, SignedVoluntaryExit, Slot,
-    SyncCommitteeMessage, SyncContributionData,
-=======
-    Attestation, AttestationData, AttestationShufflingId, AttesterSlashing, BeaconStateError,
-    BlindedPayload, CommitteeCache, ConfigAndPreset, Epoch, EthSpec, ForkName,
-    ProposerPreparationData, ProposerSlashing, RelativeEpoch, SignedAggregateAndProof,
-    SignedBlsToExecutionChange, SignedContributionAndProof, SignedValidatorRegistrationData,
-    SignedVoluntaryExit, Slot, SyncCommitteeMessage, SyncContributionData,
->>>>>>> 051c3e84
+    SignedAggregateAndProof, SignedBlsToExecutionChange, SignedContributionAndProof,
+    SignedValidatorRegistrationData, SignedVoluntaryExit, Slot, SyncCommitteeMessage,
+    SyncContributionData,
 };
 use validator::pubkey_to_validator_index;
 use version::{
@@ -148,14 +140,11 @@
     pub allow_sync_stalled: bool,
     pub spec_fork_name: Option<ForkName>,
     pub data_dir: PathBuf,
-<<<<<<< HEAD
-    pub enable_light_client_server: bool,
-=======
     pub sse_capacity_multiplier: usize,
     pub enable_beacon_processor: bool,
     #[serde(with = "eth2::types::serde_status_code")]
     pub duplicate_block_status_code: StatusCode,
->>>>>>> 051c3e84
+    pub enable_light_client_server: bool,
 }
 
 impl Default for Config {
@@ -169,13 +158,10 @@
             allow_sync_stalled: false,
             spec_fork_name: None,
             data_dir: PathBuf::from(DEFAULT_ROOT_DIR),
-<<<<<<< HEAD
-            enable_light_client_server: false,
-=======
             sse_capacity_multiplier: 1,
             enable_beacon_processor: true,
             duplicate_block_status_code: StatusCode::ACCEPTED,
->>>>>>> 051c3e84
+            enable_light_client_server: false,
         }
     }
 }
@@ -2422,6 +2408,7 @@
     // GET beacon/light_client/bootrap/{block_root}
     let get_beacon_light_client_bootstrap = beacon_light_client_path
         .clone()
+        .and(task_spawner_filter.clone())
         .and(warp::path("bootstrap"))
         .and(warp::path::param::<Hash256>().or_else(|_| async {
             Err(warp_utils::reject::custom_bad_request(
@@ -2430,11 +2417,12 @@
         }))
         .and(warp::path::end())
         .and(warp::header::optional::<api_types::Accept>("accept"))
-        .and_then(
+        .then(
             |chain: Arc<BeaconChain<T>>,
+             task_spawner: TaskSpawner<T::EthSpec>,
              block_root: Hash256,
              accept_header: Option<api_types::Accept>| {
-                blocking_task(move || {
+                task_spawner.blocking_response_task(Priority::P1, move || {
                     let state_root = chain
                         .get_blinded_block(&block_root)
                         .map_err(|_| {
@@ -2494,12 +2482,15 @@
     // GET beacon/light_client/optimistic_update
     let get_beacon_light_client_optimistic_update = beacon_light_client_path
         .clone()
+        .and(task_spawner_filter.clone())
         .and(warp::path("optimistic_update"))
         .and(warp::path::end())
         .and(warp::header::optional::<api_types::Accept>("accept"))
-        .and_then(
-            |chain: Arc<BeaconChain<T>>, accept_header: Option<api_types::Accept>| {
-                blocking_task(move || {
+        .then(
+            |chain: Arc<BeaconChain<T>>,
+             task_spawner: TaskSpawner<T::EthSpec>,
+             accept_header: Option<api_types::Accept>| {
+                task_spawner.blocking_response_task(Priority::P1, move || {
                     let update = chain
                         .latest_seen_optimistic_update
                         .lock()
@@ -2535,12 +2526,15 @@
     // GET beacon/light_client/finality_update
     let get_beacon_light_client_finality_update = beacon_light_client_path
         .clone()
+        .and(task_spawner_filter.clone())
         .and(warp::path("finality_update"))
         .and(warp::path::end())
         .and(warp::header::optional::<api_types::Accept>("accept"))
-        .and_then(
-            |chain: Arc<BeaconChain<T>>, accept_header: Option<api_types::Accept>| {
-                blocking_task(move || {
+        .then(
+            |chain: Arc<BeaconChain<T>>,
+             task_spawner: TaskSpawner<T::EthSpec>,
+             accept_header: Option<api_types::Accept>| {
+                task_spawner.blocking_response_task(Priority::P1, move || {
                     let update = chain
                         .latest_seen_finality_update
                         .lock()
@@ -4635,75 +4629,6 @@
     let routes = warp::get()
         .and(
             get_beacon_genesis
-<<<<<<< HEAD
-                .boxed()
-                .or(get_beacon_state_root.boxed())
-                .or(get_beacon_state_fork.boxed())
-                .or(get_beacon_state_finality_checkpoints.boxed())
-                .or(get_beacon_state_validator_balances.boxed())
-                .or(get_beacon_state_validators_id.boxed())
-                .or(get_beacon_state_validators.boxed())
-                .or(get_beacon_state_committees.boxed())
-                .or(get_beacon_state_sync_committees.boxed())
-                .or(get_beacon_state_randao.boxed())
-                .or(get_beacon_headers.boxed())
-                .or(get_beacon_headers_block_id.boxed())
-                .or(get_beacon_block.boxed())
-                .or(get_beacon_block_attestations.boxed())
-                .or(get_beacon_blinded_block.boxed())
-                .or(get_beacon_block_root.boxed())
-                .or(get_beacon_pool_attestations.boxed())
-                .or(get_beacon_pool_attester_slashings.boxed())
-                .or(get_beacon_pool_proposer_slashings.boxed())
-                .or(get_beacon_pool_voluntary_exits.boxed())
-                .or(get_beacon_deposit_snapshot.boxed())
-                .or(get_beacon_rewards_blocks.boxed())
-                .or(get_config_fork_schedule.boxed())
-                .or(get_config_spec.boxed())
-                .or(get_config_deposit_contract.boxed())
-                .or(get_debug_beacon_states.boxed())
-                .or(get_debug_beacon_heads.boxed())
-                .or(get_node_identity.boxed())
-                .or(get_node_version.boxed())
-                .or(get_node_syncing.boxed())
-                .or(get_node_health.boxed())
-                .or(get_node_peers_by_id.boxed())
-                .or(get_node_peers.boxed())
-                .or(get_node_peer_count.boxed())
-                .or(get_validator_duties_proposer.boxed())
-                .or(get_validator_blocks.boxed())
-                .or(get_validator_blinded_blocks.boxed())
-                .or(get_validator_attestation_data.boxed())
-                .or(get_validator_aggregate_attestation.boxed())
-                .or(get_validator_sync_committee_contribution.boxed())
-                .or(get_lighthouse_health.boxed())
-                .or(get_lighthouse_ui_health.boxed())
-                .or(get_lighthouse_ui_validator_count.boxed())
-                .or(get_lighthouse_syncing.boxed())
-                .or(get_lighthouse_nat.boxed())
-                .or(get_lighthouse_peers.boxed())
-                .or(get_lighthouse_peers_connected.boxed())
-                .or(get_lighthouse_proto_array.boxed())
-                .or(get_lighthouse_validator_inclusion_global.boxed())
-                .or(get_lighthouse_validator_inclusion.boxed())
-                .or(get_lighthouse_eth1_syncing.boxed())
-                .or(get_lighthouse_eth1_block_cache.boxed())
-                .or(get_lighthouse_eth1_deposit_cache.boxed())
-                .or(get_lighthouse_beacon_states_ssz.boxed())
-                .or(get_lighthouse_staking.boxed())
-                .or(get_lighthouse_database_info.boxed())
-                .or(get_lighthouse_block_rewards.boxed())
-                .or(get_lighthouse_attestation_performance.boxed())
-                .or(enable(ctx.config.enable_light_client_server)
-                    .and(get_beacon_light_client_optimistic_update.boxed()))
-                .or(enable(ctx.config.enable_light_client_server)
-                    .and(get_beacon_light_client_finality_update.boxed()))
-                .or(enable(ctx.config.enable_light_client_server)
-                    .and(get_beacon_light_client_bootstrap.boxed()))
-                .or(get_lighthouse_block_packing_efficiency.boxed())
-                .or(get_lighthouse_merge_readiness.boxed())
-                .or(get_events.boxed())
-=======
                 .uor(get_beacon_state_root)
                 .uor(get_beacon_state_fork)
                 .uor(get_beacon_state_finality_checkpoints)
@@ -4764,12 +4689,23 @@
                 .uor(get_lighthouse_database_info)
                 .uor(get_lighthouse_block_rewards)
                 .uor(get_lighthouse_attestation_performance)
+                .uor(
+                    enable(ctx.config.enable_light_client_server)
+                        .and(get_beacon_light_client_optimistic_update),
+                )
+                .uor(
+                    enable(ctx.config.enable_light_client_server)
+                        .and(get_beacon_light_client_finality_update),
+                )
+                .uor(
+                    enable(ctx.config.enable_light_client_server)
+                        .and(get_beacon_light_client_bootstrap),
+                )
                 .uor(get_lighthouse_block_packing_efficiency)
                 .uor(get_lighthouse_merge_readiness)
                 .uor(get_events)
                 .uor(get_expected_withdrawals)
                 .uor(lighthouse_log_events.boxed())
->>>>>>> 051c3e84
                 .recover(warp_utils::reject::handle_rejection),
         )
         .boxed()
