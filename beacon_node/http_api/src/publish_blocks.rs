use crate::metrics;
use beacon_chain::blob_verification::{AsBlock, BlockWrapper, IntoAvailableBlock};
use beacon_chain::validator_monitor::{get_block_delay_ms, timestamp_now};
use beacon_chain::NotifyExecutionLayer;
use beacon_chain::{BeaconChain, BeaconChainTypes, BlockError, CountUnrealized};
use lighthouse_network::PubsubMessage;
use network::NetworkMessage;
use slog::{error, info, warn, Logger};
use slot_clock::SlotClock;
use std::sync::Arc;
use tokio::sync::mpsc::UnboundedSender;
use tree_hash::TreeHash;
<<<<<<< HEAD
use types::execution_payload::PayloadWrapper;
use types::signed_block_and_blobs::BlockWrapper;
=======
>>>>>>> 6d2dff66
use types::{
    AbstractExecPayload, BlindedPayload, EthSpec, ExecPayload, ExecutionBlockHash, FullPayload,
    Hash256, SignedBeaconBlock, SignedBeaconBlockAndBlobsSidecar,
};
use warp::Rejection;

/// Handles a request from the HTTP API for full blocks.
pub async fn publish_block<T: BeaconChainTypes>(
    block_root: Option<Hash256>,
    block_wrapper: BlockWrapper<T::EthSpec>,
    chain: Arc<BeaconChain<T>>,
    network_tx: &UnboundedSender<NetworkMessage<T::EthSpec>>,
    log: Logger,
) -> Result<(), Rejection> {
    let seen_timestamp = timestamp_now();
    let block = block_wrapper.block_cloned();
    //FIXME(sean) have to move this to prior to publishing because it's included in the blobs sidecar message.
    //this may skew metrics
    let block_root = block_root.unwrap_or_else(|| block.canonical_root());

    // Send the block, regardless of whether or not it is valid. The API
    // specification is very clear that this is the desired behaviour.
    let wrapped_block: BlockWrapper<T::EthSpec> =
        if matches!(block.as_ref(), &SignedBeaconBlock::Eip4844(_)) {
            let maybe_sidecar = block_wrapper
                .blobs(Some(block_root))
                .ok()
                .flatten()
                .or_else(|| {
                    chain
                        .blob_cache
                        .pop(&block_root)
                        .map(|blob_sidecar| Arc::new(blob_sidecar))
                });

            match maybe_sidecar {
                Some(sidecar) => {
                    let block_and_blobs = SignedBeaconBlockAndBlobsSidecar {
                        beacon_block: block,
                        blobs_sidecar: sidecar,
                    };
                    crate::publish_pubsub_message(
                        network_tx,
                        PubsubMessage::BeaconBlockAndBlobsSidecars(block_and_blobs.clone()),
                    )?;
                    block_and_blobs.into()
                }
                None => {
                    //FIXME(sean): This should probably return a specific no-blob-cached error code, beacon API coordination required
                    return Err(warp_utils::reject::broadcast_without_import(format!(
                        "no blob cached for block"
                    )));
                }
            }
        } else {
            crate::publish_pubsub_message(network_tx, PubsubMessage::BeaconBlock(block.clone()))?;
            block.into()
        };

    // Determine the delay after the start of the slot, register it with metrics.
    let block = wrapped_block.as_block();
    let delay = get_block_delay_ms(seen_timestamp, block.message(), &chain.slot_clock);
    metrics::observe_duration(&metrics::HTTP_API_BLOCK_BROADCAST_DELAY_TIMES, delay);

    let available_block = match wrapped_block.into_available_block(block_root, &chain) {
        Ok(available_block) => available_block,
        Err(e) => {
            let msg = format!("{:?}", e);
            error!(
                log,
                "Invalid block provided to HTTP API";
                "reason" => &msg
            );
            return Err(warp_utils::reject::broadcast_without_import(msg));
        }
    };

    match chain
        .process_block(
            block_root,
            available_block.clone(),
            CountUnrealized::True,
            NotifyExecutionLayer::Yes,
        )
        .await
    {
        Ok(root) => {
            info!(
                log,
                "Valid block from HTTP API";
                "block_delay" => ?delay,
                "root" => format!("{}", root),
                "proposer_index" => available_block.message().proposer_index(),
                "slot" => available_block.slot(),
            );

            // Notify the validator monitor.
            chain.validator_monitor.read().register_api_block(
                seen_timestamp,
                available_block.message(),
                root,
                &chain.slot_clock,
            );

            // Update the head since it's likely this block will become the new
            // head.
            chain.recompute_head_at_current_slot().await;

            // Perform some logging to inform users if their blocks are being produced
            // late.
            //
            // Check to see the thresholds are non-zero to avoid logging errors with small
            // slot times (e.g., during testing)
            let too_late_threshold = chain.slot_clock.unagg_attestation_production_delay();
            let delayed_threshold = too_late_threshold / 2;
            if delay >= too_late_threshold {
                error!(
                    log,
                    "Block was broadcast too late";
                    "msg" => "system may be overloaded, block likely to be orphaned",
                    "delay_ms" => delay.as_millis(),
                    "slot" => available_block.slot(),
                    "root" => ?root,
                )
            } else if delay >= delayed_threshold {
                error!(
                    log,
                    "Block broadcast was delayed";
                    "msg" => "system may be overloaded, block may be orphaned",
                    "delay_ms" => delay.as_millis(),
                    "slot" => available_block.slot(),
                    "root" => ?root,
                )
            }

            Ok(())
        }
        Err(BlockError::BlockIsAlreadyKnown) => {
            info!(
                log,
                "Block from HTTP API already known";
                "block" => ?block_root,
                "slot" => available_block.slot(),
            );
            Ok(())
        }
        Err(BlockError::RepeatProposal { proposer, slot }) => {
            warn!(
                log,
                "Block ignored due to repeat proposal";
                "msg" => "this can happen when a VC uses fallback BNs. \
                    whilst this is not necessarily an error, it can indicate issues with a BN \
                    or between the VC and BN.",
                "slot" => slot,
                "proposer" => proposer,
            );
            Ok(())
        }
        Err(e) => {
            let msg = format!("{:?}", e);
            error!(
                log,
                "Invalid block provided to HTTP API";
                "reason" => &msg
            );
            Err(warp_utils::reject::broadcast_without_import(msg))
        }
    }
}

/// Handles a request from the HTTP API for blinded blocks. This converts blinded blocks into full
/// blocks before publishing.
pub async fn publish_blinded_block<T: BeaconChainTypes>(
    block: SignedBeaconBlock<T::EthSpec, BlindedPayload<T::EthSpec>>,
    chain: Arc<BeaconChain<T>>,
    network_tx: &UnboundedSender<NetworkMessage<T::EthSpec>>,
    log: Logger,
) -> Result<(), Rejection> {
    let block_root = block.canonical_root();
    let block_wrapper = reconstruct_block(chain.clone(), block_root, block, log.clone()).await?;
    publish_block::<T>(Some(block_root), block_wrapper, chain, network_tx, log).await
}

/// Deconstruct the given blinded block, and construct a full block. This attempts to use the
/// execution layer's payload cache, and if that misses, attempts a blind block proposal to retrieve
/// the full payload.
async fn reconstruct_block<T: BeaconChainTypes>(
    chain: Arc<BeaconChain<T>>,
    block_root: Hash256,
    block: SignedBeaconBlock<T::EthSpec, BlindedPayload<T::EthSpec>>,
    log: Logger,
<<<<<<< HEAD
) -> Result<BlockWrapper<T::EthSpec>, Rejection> {
    let payload_header = block.message().body().execution_payload().map_err(|_| {
        warp_utils::reject::custom_server_error("Unable to add payload to block".to_string())
    })?;
=======
) -> Result<SignedBeaconBlock<T::EthSpec, FullPayload<T::EthSpec>>, Rejection> {
    let full_payload = if let Ok(payload_header) = block.message().body().execution_payload() {
        let el = chain.execution_layer.as_ref().ok_or_else(|| {
            warp_utils::reject::custom_server_error("Missing execution layer".to_string())
        })?;

        // If the execution block hash is zero, use an empty payload.
        let full_payload = if payload_header.block_hash() == ExecutionBlockHash::zero() {
            FullPayload::default_at_fork(
                chain
                    .spec
                    .fork_name_at_epoch(block.slot().epoch(T::EthSpec::slots_per_epoch())),
            )
            .map_err(|e| {
                warp_utils::reject::custom_server_error(format!(
                    "Default payload construction error: {e:?}"
                ))
            })?
            .into()
            // If we already have an execution payload with this transactions root cached, use it.
        } else if let Some(cached_payload) =
            el.get_payload_by_root(&payload_header.tree_hash_root())
        {
            info!(log, "Reconstructing a full block using a local payload"; "block_hash" => ?cached_payload.block_hash());
            cached_payload
            // Otherwise, this means we are attempting a blind block proposal.
        } else {
            let full_payload = el
                .propose_blinded_beacon_block(block_root, &block)
                .await
                .map_err(|e| {
                    warp_utils::reject::custom_server_error(format!(
                        "Blind block proposal failed: {:?}",
                        e
                    ))
                })?;
            info!(log, "Successfully published a block to the builder network"; "block_hash" => ?full_payload.block_hash());
            full_payload
        };
>>>>>>> 6d2dff66

    let el = chain.execution_layer.as_ref().ok_or_else(|| {
        warp_utils::reject::custom_server_error("Missing execution layer".to_string())
    })?;

    // If the execution block hash is zero, use an empty payload.
    let block_wrapper = if payload_header.block_hash() == ExecutionBlockHash::zero() {
        let payload = FullPayload::default_at_fork(
            chain
                .spec
                .fork_name_at_epoch(block.slot().epoch(T::EthSpec::slots_per_epoch())),
        )
        .into();
        block.try_into_full_block_wrapper(Some(payload), None)
        // If we already have an execution payload with this transactions root cached, use it.
    } else if let Some(cached_payload) = el.get_payload_by_root(&payload_header.tree_hash_root()) {
        info!(log, "Reconstructing a full block using a local payload"; "block_hash" => ?cached_payload.block_hash());
        block.try_into_full_block_wrapper(Some(cached_payload), None)
        // Otherwise, this means we are attempting a blind block proposal.
    } else {
        let fork_name = chain
            .spec
            .fork_name_at_epoch(block.slot().epoch(T::EthSpec::slots_per_epoch()));
        let payload_wrapper = el
            .propose_blinded_beacon_block(block_root, &block, fork_name)
            .await
            .map_err(|e| {
                warp_utils::reject::custom_server_error(format!(
                    "Blind block proposal failed: {:?}",
                    e
                ))
            })?;

        let (full_payload, maybe_blobs) = match payload_wrapper {
            PayloadWrapper::Payload(payload) => (payload, None),
            PayloadWrapper::PayloadAndBlob(payload_and_blob) => (
                payload_and_blob.execution_payload,
                Some(payload_and_blob.blobs_sidecar),
            ),
        };

        info!(log, "Successfully published a block to the builder network"; "block_hash" => ?full_payload.block_hash());
        block.try_into_full_block_wrapper(Some(full_payload), maybe_blobs)
    };

    block_wrapper.ok_or_else(|| {
        warp_utils::reject::custom_server_error("Unable to add payload to block".to_string())
    })
}<|MERGE_RESOLUTION|>--- conflicted
+++ resolved
@@ -10,11 +10,7 @@
 use std::sync::Arc;
 use tokio::sync::mpsc::UnboundedSender;
 use tree_hash::TreeHash;
-<<<<<<< HEAD
 use types::execution_payload::PayloadWrapper;
-use types::signed_block_and_blobs::BlockWrapper;
-=======
->>>>>>> 6d2dff66
 use types::{
     AbstractExecPayload, BlindedPayload, EthSpec, ExecPayload, ExecutionBlockHash, FullPayload,
     Hash256, SignedBeaconBlock, SignedBeaconBlockAndBlobsSidecar,
@@ -206,52 +202,10 @@
     block_root: Hash256,
     block: SignedBeaconBlock<T::EthSpec, BlindedPayload<T::EthSpec>>,
     log: Logger,
-<<<<<<< HEAD
 ) -> Result<BlockWrapper<T::EthSpec>, Rejection> {
     let payload_header = block.message().body().execution_payload().map_err(|_| {
         warp_utils::reject::custom_server_error("Unable to add payload to block".to_string())
     })?;
-=======
-) -> Result<SignedBeaconBlock<T::EthSpec, FullPayload<T::EthSpec>>, Rejection> {
-    let full_payload = if let Ok(payload_header) = block.message().body().execution_payload() {
-        let el = chain.execution_layer.as_ref().ok_or_else(|| {
-            warp_utils::reject::custom_server_error("Missing execution layer".to_string())
-        })?;
-
-        // If the execution block hash is zero, use an empty payload.
-        let full_payload = if payload_header.block_hash() == ExecutionBlockHash::zero() {
-            FullPayload::default_at_fork(
-                chain
-                    .spec
-                    .fork_name_at_epoch(block.slot().epoch(T::EthSpec::slots_per_epoch())),
-            )
-            .map_err(|e| {
-                warp_utils::reject::custom_server_error(format!(
-                    "Default payload construction error: {e:?}"
-                ))
-            })?
-            .into()
-            // If we already have an execution payload with this transactions root cached, use it.
-        } else if let Some(cached_payload) =
-            el.get_payload_by_root(&payload_header.tree_hash_root())
-        {
-            info!(log, "Reconstructing a full block using a local payload"; "block_hash" => ?cached_payload.block_hash());
-            cached_payload
-            // Otherwise, this means we are attempting a blind block proposal.
-        } else {
-            let full_payload = el
-                .propose_blinded_beacon_block(block_root, &block)
-                .await
-                .map_err(|e| {
-                    warp_utils::reject::custom_server_error(format!(
-                        "Blind block proposal failed: {:?}",
-                        e
-                    ))
-                })?;
-            info!(log, "Successfully published a block to the builder network"; "block_hash" => ?full_payload.block_hash());
-            full_payload
-        };
->>>>>>> 6d2dff66
 
     let el = chain.execution_layer.as_ref().ok_or_else(|| {
         warp_utils::reject::custom_server_error("Missing execution layer".to_string())
@@ -264,6 +218,11 @@
                 .spec
                 .fork_name_at_epoch(block.slot().epoch(T::EthSpec::slots_per_epoch())),
         )
+        .map_err(|e| {
+            warp_utils::reject::custom_server_error(format!(
+                "Default payload construction error: {e:?}"
+            ))
+        })?
         .into();
         block.try_into_full_block_wrapper(Some(payload), None)
         // If we already have an execution payload with this transactions root cached, use it.
