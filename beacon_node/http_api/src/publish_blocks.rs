--- conflicted
+++ resolved
@@ -12,8 +12,9 @@
 use tree_hash::TreeHash;
 use types::execution_payload::PayloadWrapper;
 use types::{
-    AbstractExecPayload, BlindedPayload, EthSpec, ExecPayload, ExecutionBlockHash, FullPayload,
-    Hash256, SignedBeaconBlock, SignedBeaconBlockAndBlobsSidecar,
+    AbstractExecPayload, BeaconBlock, BlindedPayload, BlobsSidecar, EthSpec, ExecPayload,
+    ExecutionBlockHash, ExecutionPayload, FullPayload, Hash256, SignedBeaconBlock,
+    SignedBeaconBlockAndBlobsSidecar,
 };
 use warp::Rejection;
 
@@ -35,7 +36,6 @@
     // specification is very clear that this is the desired behaviour.
     let wrapped_block: BlockWrapper<T::EthSpec> =
         if matches!(block.as_ref(), &SignedBeaconBlock::Eip4844(_)) {
-<<<<<<< HEAD
             let maybe_sidecar = block_wrapper
                 .blobs(Some(block_root))
                 .ok()
@@ -61,27 +61,10 @@
                 }
                 None => {
                     //FIXME(sean): This should probably return a specific no-blob-cached error code, beacon API coordination required
-                    return Err(warp_utils::reject::broadcast_without_import(format!(
-                        "no blob cached for block"
-                    )));
+                    return Err(warp_utils::reject::broadcast_without_import(
+                        "no blob cached for block".into(),
+                    ));
                 }
-=======
-            if let Some(sidecar) = chain.blob_cache.pop(&block_root) {
-                let block_and_blobs = SignedBeaconBlockAndBlobsSidecar {
-                    beacon_block: block,
-                    blobs_sidecar: Arc::new(sidecar),
-                };
-                crate::publish_pubsub_message(
-                    network_tx,
-                    PubsubMessage::BeaconBlockAndBlobsSidecars(block_and_blobs.clone()),
-                )?;
-                block_and_blobs.into()
-            } else {
-                //FIXME(sean): This should probably return a specific no-blob-cached error code, beacon API coordination required
-                return Err(warp_utils::reject::broadcast_without_import(
-                    "no blob cached for block".into(),
-                ));
->>>>>>> 55753f8b
             }
         } else {
             crate::publish_pubsub_message(network_tx, PubsubMessage::BeaconBlock(block.clone()))?;
@@ -242,7 +225,7 @@
             ))
         })?
         .into();
-        block.try_into_full_block_wrapper(Some(payload), None)
+        try_into_full_block_wrapper(block, Some(payload), None)
         // If we already have an execution payload with this transactions root cached, use it.
     } else if let Some(cached_payload) = el.get_payload_by_root(&payload_header.tree_hash_root()) {
         info!(log, "Reconstructing a full block using a local payload"; "block_hash" => ?cached_payload.block_hash());
@@ -271,10 +254,29 @@
         };
 
         info!(log, "Successfully published a block to the builder network"; "block_hash" => ?full_payload.block_hash());
-        block.try_into_full_block_wrapper(Some(full_payload), maybe_blobs)
+        try_into_full_block_wrapper(block, Some(full_payload), maybe_blobs)
     };
 
     block_wrapper.ok_or_else(|| {
         warp_utils::reject::custom_server_error("Unable to add payload to block".to_string())
     })
+}
+
+fn try_into_full_block_wrapper<E: EthSpec>(
+    beacon_block: SignedBeaconBlock<E, BlindedPayload<E>>,
+    execution_payload: Option<ExecutionPayload<E>>,
+    blobs_sidecar: Option<BlobsSidecar<E>>,
+) -> Option<BlockWrapper<E>> {
+    let maybe_full_block = beacon_block.try_into_full_block(execution_payload);
+
+    maybe_full_block.map(|full_block| match full_block {
+        SignedBeaconBlock::Base(_)
+        | SignedBeaconBlock::Altair(_)
+        | SignedBeaconBlock::Merge(_)
+        | SignedBeaconBlock::Capella(_) => BlockWra(Arc::new(full_block)),
+        SignedBeaconBlock::Eip4844(_) => BlockWrapper::new_with_blobs(
+            Arc::new(full_block),
+            Arc::new(blobs_sidecar.unwrap_or_default()),
+        ),
+    })
 }