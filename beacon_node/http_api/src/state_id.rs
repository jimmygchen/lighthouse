--- conflicted
+++ resolved
@@ -1,7 +1,4 @@
-<<<<<<< HEAD
-=======
 use crate::ExecutionOptimistic;
->>>>>>> bb5a6d2c
 use beacon_chain::{BeaconChain, BeaconChainError, BeaconChainTypes};
 use eth2::types::StateId as CoreStateId;
 use std::fmt;
@@ -22,27 +19,6 @@
     pub fn root<T: BeaconChainTypes>(
         &self,
         chain: &BeaconChain<T>,
-<<<<<<< HEAD
-    ) -> Result<Hash256, warp::Rejection> {
-        let slot = match &self.0 {
-            CoreStateId::Head => return Ok(chain.canonical_head.cached_head().head_state_root()),
-            CoreStateId::Genesis => return Ok(chain.genesis_state_root),
-            CoreStateId::Finalized => chain
-                .canonical_head
-                .cached_head()
-                .finalized_checkpoint()
-                .epoch
-                .start_slot(T::EthSpec::slots_per_epoch()),
-            CoreStateId::Justified => chain
-                .canonical_head
-                .cached_head()
-                .justified_checkpoint()
-                .epoch
-                .start_slot(T::EthSpec::slots_per_epoch()),
-            CoreStateId::Slot(slot) => *slot,
-            CoreStateId::Root(root) => {
-                if chain
-=======
     ) -> Result<(Hash256, ExecutionOptimistic), warp::Rejection> {
         let (slot, execution_optimistic) = match &self.0 {
             CoreStateId::Head => {
@@ -74,16 +50,10 @@
             ),
             CoreStateId::Root(root) => {
                 if let Some(hot_summary) = chain
->>>>>>> bb5a6d2c
                     .store
                     .load_hot_state_summary(root)
                     .map_err(BeaconChainError::DBError)
                     .map_err(warp_utils::reject::beacon_chain_error)?
-<<<<<<< HEAD
-                    .is_some()
-                {
-                    return Ok(*root);
-=======
                 {
                     let execution_optimistic = chain
                         .canonical_head
@@ -108,7 +78,6 @@
                         .map_err(BeaconChainError::ForkChoiceError)
                         .map_err(warp_utils::reject::beacon_chain_error)?;
                     return Ok((*root, execution_optimistic));
->>>>>>> bb5a6d2c
                 } else {
                     return Err(warp_utils::reject::custom_not_found(format!(
                         "beacon state for state root {}",
@@ -207,10 +176,7 @@
             _ => func(&self.state(chain)?),
         }
     }
-<<<<<<< HEAD
-=======
     */
->>>>>>> bb5a6d2c
 
     /// Functions the same as `map_state` but additionally computes the value of
     /// `execution_optimistic` of the state identified by `self`.
@@ -224,11 +190,7 @@
     where
         F: Fn(&BeaconState<T::EthSpec>, bool) -> Result<U, warp::Rejection>,
     {
-<<<<<<< HEAD
-        let state = match &self.0 {
-=======
         let (state, execution_optimistic) = match &self.0 {
->>>>>>> bb5a6d2c
             CoreStateId::Head => {
                 let (head, execution_status) = chain
                     .canonical_head
@@ -242,42 +204,8 @@
             _ => self.state(chain)?,
         };
 
-<<<<<<< HEAD
-        let execution_optimistic = match &self.0 {
-            CoreStateId::Genesis => false,
-            CoreStateId::Head
-            | CoreStateId::Slot(_)
-            | CoreStateId::Finalized
-            | CoreStateId::Justified => chain
-                .is_optimistic_head()
-                .map_err(warp_utils::reject::beacon_chain_error)?,
-            CoreStateId::Root(_) => {
-                let state_root = self.root(chain)?;
-                chain
-                    .canonical_head
-                    .fork_choice_read_lock()
-                    .is_optimistic_block(&state.get_latest_block_root(state_root))
-                    .map_err(BeaconChainError::ForkChoiceError)
-                    .map_err(warp_utils::reject::beacon_chain_error)?
-            }
-        };
-
         func(&state, execution_optimistic)
     }
-
-    /// Convenience function to compute `execution_optimistic` when `state` is not desired.
-    pub fn is_execution_optimistic<T: BeaconChainTypes>(
-        &self,
-        chain: &BeaconChain<T>,
-    ) -> Result<bool, warp::Rejection> {
-        self.map_state_and_execution_optimistic(chain, |_, execution_optimistic| {
-            Ok(execution_optimistic)
-        })
-    }
-=======
-        func(&state, execution_optimistic)
-    }
->>>>>>> bb5a6d2c
 }
 
 impl FromStr for StateId {
@@ -292,8 +220,6 @@
     fn fmt(&self, f: &mut fmt::Formatter<'_>) -> fmt::Result {
         write!(f, "{}", self.0)
     }
-<<<<<<< HEAD
-=======
 }
 
 /// Returns the first slot of the checkpoint's `epoch` and the execution status of the checkpoint's
@@ -320,5 +246,4 @@
         .map_err(warp_utils::reject::beacon_chain_error)?;
 
     Ok((slot, execution_optimistic))
->>>>>>> bb5a6d2c
 }