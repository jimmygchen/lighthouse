//! The subnet predicate used for searching for a particular subnet.
use super::*;
use crate::types::{EnrAttestationBitfield, EnrSyncCommitteeBitfield};
use itertools::Itertools;
use slog::trace;
use std::ops::Deref;
use types::{ChainSpec, DataColumnSubnetId};

/// Returns the predicate for a given subnet.
pub fn subnet_predicate<E>(
    subnets: Vec<Subnet>,
    log: &slog::Logger,
    spec: Arc<ChainSpec>,
) -> impl Fn(&Enr) -> bool + Send
where
    E: EthSpec,
{
    let log_clone = log.clone();

    move |enr: &Enr| {
        let attestation_bitfield: EnrAttestationBitfield<E> = match enr.attestation_bitfield::<E>()
        {
            Ok(b) => b,
            Err(_e) => return false,
        };

        // Pre-fork/fork-boundary enrs may not contain a syncnets field.
        // Don't return early here.
        let sync_committee_bitfield: Result<EnrSyncCommitteeBitfield<E>, _> =
            enr.sync_committee_bitfield::<E>();

        let predicate = subnets.iter().any(|subnet| match subnet {
            Subnet::Attestation(s) => attestation_bitfield
                .get(*s.deref() as usize)
                .unwrap_or(false),
            Subnet::SyncCommittee(s) => sync_committee_bitfield
                .as_ref()
                .map_or(false, |b| b.get(*s.deref() as usize).unwrap_or(false)),
            Subnet::DataColumn(s) => {
<<<<<<< HEAD
                // If ENR does not contain a valid csc, we fall back to `custody_requirement` here.
                let custody_subnet_count = enr
                    .custody_subnet_count::<E>()
                    .ok()
                    .filter(|&csc| csc <= spec.data_column_sidecar_subnet_count)
                    .unwrap_or(spec.custody_requirement);

                DataColumnSubnetId::compute_custody_subnets::<E>(
                    enr.node_id().raw().into(),
=======
                let mut subnets = DataColumnSubnetId::compute_custody_subnets::<E>(
                    enr.node_id().raw(),
>>>>>>> a685dde4
                    custody_subnet_count,
                    &spec,
                )
                // the filter above should ensure this is not infallible
                .map_or(false, |mut subnets| subnets.contains(s))
            }
        });

        if !predicate {
            trace!(
                log_clone,
                "Peer found but not on any of the desired subnets";
                "peer_id" => %enr.peer_id()
            );
        }
        predicate
    }
}<|MERGE_RESOLUTION|>--- conflicted
+++ resolved
@@ -37,7 +37,6 @@
                 .as_ref()
                 .map_or(false, |b| b.get(*s.deref() as usize).unwrap_or(false)),
             Subnet::DataColumn(s) => {
-<<<<<<< HEAD
                 // If ENR does not contain a valid csc, we fall back to `custody_requirement` here.
                 let custody_subnet_count = enr
                     .custody_subnet_count::<E>()
@@ -46,11 +45,7 @@
                     .unwrap_or(spec.custody_requirement);
 
                 DataColumnSubnetId::compute_custody_subnets::<E>(
-                    enr.node_id().raw().into(),
-=======
-                let mut subnets = DataColumnSubnetId::compute_custody_subnets::<E>(
                     enr.node_id().raw(),
->>>>>>> a685dde4
                     custody_subnet_count,
                     &spec,
                 )
