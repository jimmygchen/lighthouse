--- conflicted
+++ resolved
@@ -918,15 +918,9 @@
     ///     number should be set low as an absolute lower bound to maintain peers on the sync
     ///     committees.
     /// - Do not prune trusted peers. NOTE: This means if a user has more trusted peers than the
-<<<<<<< HEAD
-    ///   excess peer limit, all of the following logic is subverted as we will not prune any peers.
-    ///   Also, the more trusted peers a user has, the less room Lighthouse has to efficiently manage
-    ///   its peers across the subnets.
-=======
     ///     excess peer limit, all of the following logic is subverted as we will not prune any peers.
     ///     Also, the more trusted peers a user has, the less room Lighthouse has to efficiently manage
     ///     its peers across the subnets.
->>>>>>> 28e3b86b
     ///
     /// Prune peers in the following order:
     /// 1. Remove worst scoring peers
