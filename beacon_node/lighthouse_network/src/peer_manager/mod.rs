//! Implementation of Lighthouse's peer management system.

use crate::discovery::enr_ext::EnrExt;
use crate::rpc::{GoodbyeReason, MetaData, Protocol, RPCError, RPCResponseErrorCode};
use crate::service::TARGET_SUBNET_PEERS;
use crate::{error, metrics, Gossipsub};
use crate::{NetworkGlobals, PeerId};
use crate::{Subnet, SubnetDiscovery};
use delay_map::HashSetDelay;
use discv5::Enr;
use libp2p::identify::Info as IdentifyInfo;
use lru_cache::LRUTimeCache;
use peerdb::{client::ClientKind, BanOperation, BanResult, ScoreUpdateResult};
use rand::seq::SliceRandom;
use slog::{debug, error, trace, warn};
use smallvec::SmallVec;
use std::{
    sync::Arc,
    time::{Duration, Instant},
};
use strum::IntoEnumIterator;
use types::{EthSpec, SyncSubnetId};

pub use libp2p::core::Multiaddr;
pub use libp2p::identity::Keypair;

#[allow(clippy::mutable_key_type)] // PeerId in hashmaps are no longer permitted by clippy
pub mod peerdb;

pub use peerdb::peer_info::{
    ConnectionDirection, PeerConnectionStatus, PeerConnectionStatus::*, PeerInfo,
};
use peerdb::score::{PeerAction, ReportSource};
pub use peerdb::sync_status::{SyncInfo, SyncStatus};
use std::collections::{hash_map::Entry, HashMap};
use std::net::IpAddr;
pub mod config;
mod network_behaviour;

/// The heartbeat performs regular updates such as updating reputations and performing discovery
/// requests. This defines the interval in seconds.
const HEARTBEAT_INTERVAL: u64 = 30;

/// The minimum amount of time we allow peers to reconnect to us after a disconnect when we are
/// saturated with peers. This effectively looks like a swarm BAN for this amount of time.
pub const PEER_RECONNECTION_TIMEOUT: Duration = Duration::from_secs(600);
/// This is used in the pruning logic. We avoid pruning peers on sync-committees if doing so would
/// lower our peer count below this number. Instead we favour a non-uniform distribution of subnet
/// peers.
pub const MIN_SYNC_COMMITTEE_PEERS: u64 = 2;
/// A fraction of `PeerManager::target_peers` that we allow to connect to us in excess of
/// `PeerManager::target_peers`. For clarity, if `PeerManager::target_peers` is 50 and
/// PEER_EXCESS_FACTOR = 0.1 we allow 10% more nodes, i.e 55.
pub const PEER_EXCESS_FACTOR: f32 = 0.1;
/// A fraction of `PeerManager::target_peers` that we want to be outbound-only connections.
pub const TARGET_OUTBOUND_ONLY_FACTOR: f32 = 0.3;
/// A fraction of `PeerManager::target_peers` that if we get below, we start a discovery query to
/// reach our target. MIN_OUTBOUND_ONLY_FACTOR must be < TARGET_OUTBOUND_ONLY_FACTOR.
pub const MIN_OUTBOUND_ONLY_FACTOR: f32 = 0.2;
/// The fraction of extra peers beyond the PEER_EXCESS_FACTOR that we allow us to dial for when
/// requiring subnet peers. More specifically, if our target peer limit is 50, and our excess peer
/// limit is 55, and we are at 55 peers, the following parameter provisions a few more slots of
/// dialing priority peers we need for validator duties.
pub const PRIORITY_PEER_EXCESS: f32 = 0.2;

/// The main struct that handles peer's reputation and connection status.
pub struct PeerManager<TSpec: EthSpec> {
    /// Storage of network globals to access the `PeerDB`.
    network_globals: Arc<NetworkGlobals<TSpec>>,
    /// A queue of events that the `PeerManager` is waiting to produce.
    events: SmallVec<[PeerManagerEvent; 16]>,
    /// A collection of inbound-connected peers awaiting to be Ping'd.
    inbound_ping_peers: HashSetDelay<PeerId>,
    /// A collection of outbound-connected peers awaiting to be Ping'd.
    outbound_ping_peers: HashSetDelay<PeerId>,
    /// A collection of peers awaiting to be Status'd.
    status_peers: HashSetDelay<PeerId>,
    /// The target number of peers we would like to connect to.
    target_peers: usize,
    /// Peers queued to be dialed.
    peers_to_dial: Vec<Enr>,
    /// The number of temporarily banned peers. This is used to prevent instantaneous
    /// reconnection.
    // NOTE: This just prevents re-connections. The state of the peer is otherwise unaffected. A
    // peer can be in a disconnected state and new connections will be refused and logged as if the
    // peer is banned without it being reflected in the peer's state.
    // Also the banned state can out-last the peer's reference in the peer db. So peers that are
    // unknown to us can still be temporarily banned. This is fundamentally a relationship with
    // the swarm. Regardless of our knowledge of the peer in the db, it will be temporarily banned
    // at the swarm layer.
    // NOTE: An LRUTimeCache is used compared to a structure that needs to be polled to avoid very
    // frequent polling to unban peers. Instead, this cache piggy-backs the PeerManager heartbeat
    // to update and clear the cache. Therefore the PEER_RECONNECTION_TIMEOUT only has a resolution
    // of the HEARTBEAT_INTERVAL.
    temporary_banned_peers: LRUTimeCache<PeerId>,
    /// A collection of sync committee subnets that we need to stay subscribed to.
    /// Sync committee subnets are longer term (256 epochs). Hence, we need to re-run
    /// discovery queries for subnet peers if we disconnect from existing sync
    /// committee subnet peers.
    sync_committee_subnets: HashMap<SyncSubnetId, Instant>,
    /// The heartbeat interval to perform routine maintenance.
    heartbeat: tokio::time::Interval,
    /// Keeps track of whether the discovery service is enabled or not.
    discovery_enabled: bool,
    /// Keeps track if the current instance is reporting metrics or not.
    metrics_enabled: bool,
    /// The logger associated with the `PeerManager`.
    log: slog::Logger,
}

/// The events that the `PeerManager` outputs (requests).
#[derive(Debug)]
pub enum PeerManagerEvent {
    /// A peer has dialed us.
    PeerConnectedIncoming(PeerId),
    /// A peer has been dialed.
    PeerConnectedOutgoing(PeerId),
    /// A peer has disconnected.
    PeerDisconnected(PeerId),
    /// Sends a STATUS to a peer.
    Status(PeerId),
    /// Sends a PING to a peer.
    Ping(PeerId),
    /// Request METADATA from a peer.
    MetaData(PeerId),
    /// The peer should be disconnected.
    DisconnectPeer(PeerId, GoodbyeReason),
    /// Inform the behaviour to ban this peer and associated ip addresses.
    Banned(PeerId, Vec<IpAddr>),
    /// The peer should be unbanned with the associated ip addresses.
    UnBanned(PeerId, Vec<IpAddr>),
    /// Request the behaviour to discover more peers and the amount of peers to discover.
    DiscoverPeers(usize),
    /// Request the behaviour to discover peers on subnets.
    DiscoverSubnetPeers(Vec<SubnetDiscovery>),
}

impl<TSpec: EthSpec> PeerManager<TSpec> {
    // NOTE: Must be run inside a tokio executor.
    pub fn new(
        cfg: config::Config,
        network_globals: Arc<NetworkGlobals<TSpec>>,
        log: &slog::Logger,
    ) -> error::Result<Self> {
        let config::Config {
            discovery_enabled,
            metrics_enabled,
            target_peer_count,
            status_interval,
            ping_interval_inbound,
            ping_interval_outbound,
        } = cfg;

        // Set up the peer manager heartbeat interval
        let heartbeat = tokio::time::interval(tokio::time::Duration::from_secs(HEARTBEAT_INTERVAL));

        Ok(PeerManager {
            network_globals,
            events: SmallVec::new(),
            peers_to_dial: Default::default(),
            inbound_ping_peers: HashSetDelay::new(Duration::from_secs(ping_interval_inbound)),
            outbound_ping_peers: HashSetDelay::new(Duration::from_secs(ping_interval_outbound)),
            status_peers: HashSetDelay::new(Duration::from_secs(status_interval)),
            target_peers: target_peer_count,
            temporary_banned_peers: LRUTimeCache::new(PEER_RECONNECTION_TIMEOUT),
            sync_committee_subnets: Default::default(),
            heartbeat,
            discovery_enabled,
            metrics_enabled,
            log: log.clone(),
        })
    }

    /* Public accessible functions */

    /// The application layer wants to disconnect from a peer for a particular reason.
    ///
    /// All instant disconnections are fatal and we ban the associated peer.
    ///
    /// This will send a goodbye and disconnect the peer if it is connected or dialing.
    pub fn goodbye_peer(&mut self, peer_id: &PeerId, reason: GoodbyeReason, source: ReportSource) {
        // Update the sync status if required
        if let Some(info) = self.network_globals.peers.write().peer_info_mut(peer_id) {
            debug!(self.log, "Sending goodbye to peer"; "peer_id" => %peer_id, "reason" => %reason, "score" => %info.score());
            if matches!(reason, GoodbyeReason::IrrelevantNetwork) {
                info.update_sync_status(SyncStatus::IrrelevantPeer);
            }
        }

        self.report_peer(
            peer_id,
            PeerAction::Fatal,
            source,
            Some(reason),
            "goodbye_peer",
        );
    }

    /// Reports a peer for some action.
    ///
    /// If the peer doesn't exist, log a warning and insert defaults.
    pub fn report_peer(
        &mut self,
        peer_id: &PeerId,
        action: PeerAction,
        source: ReportSource,
        reason: Option<GoodbyeReason>,
        msg: &'static str,
    ) {
        let action = self
            .network_globals
            .peers
            .write()
            .report_peer(peer_id, action, source, msg);
        self.handle_score_action(peer_id, action, reason);
    }

    /// Upon adjusting a Peer's score, there are times the peer manager must pass messages up to
    /// libp2p. This function handles the conditional logic associated with each score update
    /// result.
    fn handle_score_action(
        &mut self,
        peer_id: &PeerId,
        action: ScoreUpdateResult,
        reason: Option<GoodbyeReason>,
    ) {
        match action {
            ScoreUpdateResult::Ban(ban_operation) => {
                // The peer has been banned and we need to handle the banning operation
                // NOTE: When we ban a peer, its IP address can be banned. We do not recursively search
                // through all our connected peers banning all other peers that are using this IP address.
                // If these peers are behaving fine, we permit their current connections. However, if any new
                // nodes or current nodes try to reconnect on a banned IP, they will be instantly banned
                // and disconnected.
                self.handle_ban_operation(peer_id, ban_operation, reason);
            }
            ScoreUpdateResult::Disconnect => {
                // The peer has transitioned to a disconnect state and has been marked as such in
                // the peer db. We must inform libp2p to disconnect this peer.
                self.inbound_ping_peers.remove(peer_id);
                self.outbound_ping_peers.remove(peer_id);
                self.events.push(PeerManagerEvent::DisconnectPeer(
                    *peer_id,
                    GoodbyeReason::BadScore,
                ));
            }
            ScoreUpdateResult::NoAction => {
                // The report had no effect on the peer and there is nothing to do.
            }
            ScoreUpdateResult::Unbanned(unbanned_ips) => {
                // Inform the Swarm to unban the peer
                self.events
                    .push(PeerManagerEvent::UnBanned(*peer_id, unbanned_ips));
            }
        }
    }

    /// If a peer is being banned, this handles the banning operation.
    fn handle_ban_operation(
        &mut self,
        peer_id: &PeerId,
        ban_operation: BanOperation,
        reason: Option<GoodbyeReason>,
    ) {
        match ban_operation {
            BanOperation::TemporaryBan => {
                // The peer could be temporarily banned. We only do this in the case that
                // we have currently reached our peer target limit.
                if self.network_globals.connected_peers() >= self.target_peers {
                    // We have enough peers, prevent this reconnection.
                    self.temporary_banned_peers.raw_insert(*peer_id);
                    self.events.push(PeerManagerEvent::Banned(*peer_id, vec![]));
                }
            }
            BanOperation::DisconnectThePeer => {
                // The peer was currently connected, so we start a disconnection.
                // Once the peer has disconnected, its connection state will transition to a
                // banned state.
                self.events.push(PeerManagerEvent::DisconnectPeer(
                    *peer_id,
                    reason.unwrap_or(GoodbyeReason::BadScore),
                ));
            }
            BanOperation::PeerDisconnecting => {
                // The peer is currently being disconnected and will be banned once the
                // disconnection completes.
            }
            BanOperation::ReadyToBan(banned_ips) => {
                // The peer is not currently connected, we can safely ban it at the swarm
                // level.

                // If a peer is being banned, this trumps any temporary ban the peer might be
                // under. We no longer track it in the temporary ban list.
                if !self.temporary_banned_peers.raw_remove(peer_id) {
                    // If the peer is not already banned, inform the Swarm to ban the peer
                    self.events
                        .push(PeerManagerEvent::Banned(*peer_id, banned_ips));
                    // If the peer was in the process of being un-banned, remove it (a rare race
                    // condition)
                    self.events.retain(|event| {
                        if let PeerManagerEvent::UnBanned(unbanned_peer_id, _) = event {
                            unbanned_peer_id != peer_id // Remove matching peer ids
                        } else {
                            true
                        }
                    });
                }
            }
        }
    }

    /// Peers that have been returned by discovery requests that are suitable for dialing are
    /// returned here.
    ///
    /// This function decides whether or not to dial these peers.
    #[allow(clippy::mutable_key_type)]
    pub fn peers_discovered(&mut self, results: HashMap<Enr, Option<Instant>>) {
        let mut to_dial_peers = 0;
        let connected_or_dialing = self.network_globals.connected_or_dialing_peers();
        for (enr, min_ttl) in results {
            // There are two conditions in deciding whether to dial this peer.
            // 1. If we are less than our max connections. Discovery queries are executed to reach
            //    our target peers, so its fine to dial up to our max peers (which will get pruned
            //    in the next heartbeat down to our target).
            // 2. If the peer is one our validators require for a specific subnet, then it is
            //    considered a priority. We have pre-allocated some extra priority slots for these
            //    peers as specified by PRIORITY_PEER_EXCESS. Therefore we dial these peers, even
            //    if we are already at our max_peer limit.
            if min_ttl.is_some() && connected_or_dialing + to_dial_peers < self.max_priority_peers()
                || connected_or_dialing + to_dial_peers < self.max_peers()
            {
                // This should be updated with the peer dialing. In fact created once the peer is
                // dialed
                if let Some(min_ttl) = min_ttl {
                    self.network_globals
                        .peers
                        .write()
                        .update_min_ttl(&enr.peer_id(), min_ttl);
                }
                debug!(self.log, "Dialing discovered peer"; "peer_id" => %enr.peer_id());
                self.dial_peer(enr);
                to_dial_peers += 1;
            }
        }

        // Queue another discovery if we need to
        self.maintain_peer_count(to_dial_peers);
    }

    /// A STATUS message has been received from a peer. This resets the status timer.
    pub fn peer_statusd(&mut self, peer_id: &PeerId) {
        self.status_peers.insert(*peer_id);
    }

    /// Insert the sync subnet into list of long lived sync committee subnets that we need to
    /// maintain adequate number of peers for.
    pub fn add_sync_subnet(&mut self, subnet_id: SyncSubnetId, min_ttl: Instant) {
        match self.sync_committee_subnets.entry(subnet_id) {
            Entry::Vacant(_) => {
                self.sync_committee_subnets.insert(subnet_id, min_ttl);
            }
            Entry::Occupied(old) => {
                if *old.get() < min_ttl {
                    self.sync_committee_subnets.insert(subnet_id, min_ttl);
                }
            }
        }
    }

    /// The maximum number of peers we allow to connect to us. This is `target_peers` * (1 +
    /// PEER_EXCESS_FACTOR)
    fn max_peers(&self) -> usize {
        (self.target_peers as f32 * (1.0 + PEER_EXCESS_FACTOR)).ceil() as usize
    }

    /// The maximum number of peers we allow when dialing a priority peer (i.e a peer that is
    /// subscribed to subnets that our validator requires. This is `target_peers` * (1 +
    /// PEER_EXCESS_FACTOR + PRIORITY_PEER_EXCESS)
    fn max_priority_peers(&self) -> usize {
        (self.target_peers as f32 * (1.0 + PEER_EXCESS_FACTOR + PRIORITY_PEER_EXCESS)).ceil()
            as usize
    }

    /// The minimum number of outbound peers that we reach before we start another discovery query.
    fn min_outbound_only_peers(&self) -> usize {
        (self.target_peers as f32 * MIN_OUTBOUND_ONLY_FACTOR).ceil() as usize
    }

    /// The minimum number of outbound peers that we reach before we start another discovery query.
    fn target_outbound_peers(&self) -> usize {
        (self.target_peers as f32 * TARGET_OUTBOUND_ONLY_FACTOR).ceil() as usize
    }

    /// The maximum number of peers that are connected or dialing before we refuse to do another
    /// discovery search for more outbound peers. We can use up to half the priority peer excess allocation.
    fn max_outbound_dialing_peers(&self) -> usize {
        (self.target_peers as f32 * (1.0 + PEER_EXCESS_FACTOR + PRIORITY_PEER_EXCESS / 2.0)).ceil()
            as usize
    }

    /* Notifications from the Swarm */

    /// A peer is being dialed.
    pub fn dial_peer(&mut self, peer: Enr) {
        if self
            .network_globals
            .peers
            .read()
            .should_dial(&peer.peer_id())
        {
            self.peers_to_dial.push(peer);
        }
    }

    /// Reports if a peer is banned or not.
    ///
    /// This is used to determine if we should accept incoming connections.
    pub fn ban_status(&self, peer_id: &PeerId) -> Option<BanResult> {
        self.network_globals.peers.read().ban_status(peer_id)
    }

    pub fn is_connected(&self, peer_id: &PeerId) -> bool {
        self.network_globals.peers.read().is_connected(peer_id)
    }

    /// Reports whether the peer limit is reached in which case we stop allowing new incoming
    /// connections.
    pub fn peer_limit_reached(&self, count_dialing: bool) -> bool {
        if count_dialing {
            // This is an incoming connection so limit by the standard max peers
            self.network_globals.connected_or_dialing_peers() >= self.max_peers()
        } else {
            // We dialed this peer, allow up to max_outbound_dialing_peers
            self.network_globals.connected_peers() >= self.max_outbound_dialing_peers()
        }
    }

    /// Updates `PeerInfo` with `identify` information.
    pub fn identify(&mut self, peer_id: &PeerId, info: &IdentifyInfo) {
        if let Some(peer_info) = self.network_globals.peers.write().peer_info_mut(peer_id) {
            let previous_kind = peer_info.client().kind;
            let previous_listening_addresses =
                peer_info.set_listening_addresses(info.listen_addrs.clone());
            peer_info.set_client(peerdb::client::Client::from_identify_info(info));

            if previous_kind != peer_info.client().kind
                || *peer_info.listening_addresses() != previous_listening_addresses
            {
                debug!(self.log, "Identified Peer"; "peer" => %peer_id,
                    "protocol_version" => &info.protocol_version,
                    "agent_version" => &info.agent_version,
                    "listening_addresses" => ?info.listen_addrs,
                    "observed_address" => ?info.observed_addr,
                    "protocols" => ?info.protocols
                );

                // update the peer client kind metric if the peer is connected
                if matches!(
                    peer_info.connection_status(),
                    PeerConnectionStatus::Connected { .. }
                        | PeerConnectionStatus::Disconnecting { .. }
                ) {
                    metrics::inc_gauge_vec(
                        &metrics::PEERS_PER_CLIENT,
                        &[peer_info.client().kind.as_ref()],
                    );
                    metrics::dec_gauge_vec(&metrics::PEERS_PER_CLIENT, &[previous_kind.as_ref()]);
                }
            }
        } else {
            error!(self.log, "Received an Identify response from an unknown peer"; "peer_id" => peer_id.to_string());
        }
    }

    /// An error has occurred in the RPC.
    ///
    /// This adjusts a peer's score based on the error.
    pub fn handle_rpc_error(
        &mut self,
        peer_id: &PeerId,
        protocol: Protocol,
        err: &RPCError,
        direction: ConnectionDirection,
    ) {
        let client = self.network_globals.client(peer_id);
        let score = self.network_globals.peers.read().score(peer_id);
        debug!(self.log, "RPC Error"; "protocol" => %protocol, "err" => %err, "client" => %client,
            "peer_id" => %peer_id, "score" => %score, "direction" => ?direction);
        metrics::inc_counter_vec(
            &metrics::TOTAL_RPC_ERRORS_PER_CLIENT,
            &[
                client.kind.as_ref(),
                err.as_static_str(),
                direction.as_ref(),
            ],
        );

        // Map this error to a `PeerAction` (if any)
        let peer_action = match err {
            RPCError::IncompleteStream => {
                // They closed early, this could mean poor connection
                PeerAction::MidToleranceError
            }
            RPCError::InternalError(e) => {
                debug!(self.log, "Internal RPC Error"; "error" => %e, "peer_id" => %peer_id);
                return;
            }
            RPCError::HandlerRejected => PeerAction::Fatal,
            RPCError::InvalidData(_) => {
                // Peer is not complying with the protocol. This is considered a malicious action
                PeerAction::Fatal
            }
            RPCError::IoError(_e) => {
                // this could their fault or ours, so we tolerate this
                PeerAction::HighToleranceError
            }
            RPCError::ErrorResponse(code, _) => match code {
                RPCResponseErrorCode::Unknown => PeerAction::HighToleranceError,
                RPCResponseErrorCode::ResourceUnavailable => {
                    // Don't ban on this because we want to retry with a block by root request.
                    if matches!(protocol, Protocol::BlobsByRoot) {
                        return;
                    }

                    // NOTE: This error only makes sense for the `BlocksByRange` and `BlocksByRoot`
                    // protocols.
                    //
                    // If we are syncing, there is no point keeping these peers around and
                    // continually failing to request blocks. We instantly ban them and hope that
                    // by the time the ban lifts, the peers will have completed their backfill
                    // sync.
                    //
                    // TODO: Potentially a more graceful way of handling such peers, would be to
                    // implement a new sync type which tracks these peers and prevents the sync
                    // algorithms from requesting blocks from them (at least for a set period of
                    // time, multiple failures would then lead to a ban).

                    match direction {
                        // If the blocks request was initiated by us, then we have no use of this
                        // peer and so we ban it.
                        ConnectionDirection::Outgoing => PeerAction::Fatal,
                        // If the blocks request was initiated by the peer, then we let the peer decide if
                        // it wants to continue talking to us, we do not ban the peer.
                        ConnectionDirection::Incoming => return,
                    }
                }
                RPCResponseErrorCode::ServerError => PeerAction::MidToleranceError,
                RPCResponseErrorCode::InvalidRequest => PeerAction::LowToleranceError,
                RPCResponseErrorCode::RateLimited => match protocol {
                    Protocol::Ping => PeerAction::MidToleranceError,
                    Protocol::BlocksByRange => PeerAction::MidToleranceError,
                    Protocol::BlocksByRoot => PeerAction::MidToleranceError,
                    Protocol::BlobsByRange => PeerAction::MidToleranceError,
                    Protocol::LightClientBootstrap => PeerAction::LowToleranceError,
<<<<<<< HEAD
                    Protocol::LightClientOptimisticUpdate => PeerAction::LowToleranceError,
                    Protocol::LightClientFinalityUpdate => PeerAction::LowToleranceError,
=======
                    Protocol::BlobsByRoot => PeerAction::MidToleranceError,
>>>>>>> 36d88498
                    Protocol::Goodbye => PeerAction::LowToleranceError,
                    Protocol::MetaData => PeerAction::LowToleranceError,
                    Protocol::Status => PeerAction::LowToleranceError,
                },
                RPCResponseErrorCode::BlobsNotFoundForBlock => PeerAction::LowToleranceError,
            },
            RPCError::SSZDecodeError(_) => PeerAction::Fatal,
            RPCError::UnsupportedProtocol => {
                // Not supporting a protocol shouldn't be considered a malicious action, but
                // it is an action that in some cases will make the peer unfit to continue
                // communicating.

                match protocol {
                    Protocol::Ping => PeerAction::Fatal,
                    Protocol::BlocksByRange => return,
                    Protocol::BlocksByRoot => return,
                    Protocol::BlobsByRange => return,
                    Protocol::BlobsByRoot => return,
                    Protocol::Goodbye => return,
                    Protocol::LightClientBootstrap => return,
                    Protocol::LightClientOptimisticUpdate => return,
                    Protocol::LightClientFinalityUpdate => return,
                    Protocol::MetaData => PeerAction::Fatal,
                    Protocol::Status => PeerAction::Fatal,
                }
            }
            RPCError::StreamTimeout => match direction {
                ConnectionDirection::Incoming => {
                    // There was a timeout responding to a peer.
                    debug!(self.log, "Timed out responding to RPC Request"; "peer_id" => %peer_id);
                    return;
                }
                ConnectionDirection::Outgoing => match protocol {
                    Protocol::Ping => PeerAction::LowToleranceError,
                    Protocol::BlocksByRange => PeerAction::MidToleranceError,
                    Protocol::BlocksByRoot => PeerAction::MidToleranceError,
                    Protocol::BlobsByRange => PeerAction::MidToleranceError,
                    Protocol::BlobsByRoot => PeerAction::MidToleranceError,
                    Protocol::LightClientBootstrap => return,
                    Protocol::LightClientOptimisticUpdate => return,
                    Protocol::LightClientFinalityUpdate => return,
                    Protocol::Goodbye => return,
                    Protocol::MetaData => return,
                    Protocol::Status => return,
                },
            },
            RPCError::NegotiationTimeout => PeerAction::LowToleranceError,
            RPCError::Disconnected => return, // No penalty for a graceful disconnection
        };

        self.report_peer(
            peer_id,
            peer_action,
            ReportSource::RPC,
            None,
            "handle_rpc_error",
        );
    }

    /// A ping request has been received.
    // NOTE: The behaviour responds with a PONG automatically
    pub fn ping_request(&mut self, peer_id: &PeerId, seq: u64) {
        if let Some(peer_info) = self.network_globals.peers.read().peer_info(peer_id) {
            // received a ping
            // reset the to-ping timer for this peer
            trace!(self.log, "Received a ping request"; "peer_id" => %peer_id, "seq_no" => seq);
            match peer_info.connection_direction() {
                Some(ConnectionDirection::Incoming) => {
                    self.inbound_ping_peers.insert(*peer_id);
                }
                Some(ConnectionDirection::Outgoing) => {
                    self.outbound_ping_peers.insert(*peer_id);
                }
                None => {
                    warn!(self.log, "Received a ping from a peer with an unknown connection direction"; "peer_id" => %peer_id);
                }
            }

            // if the sequence number is unknown send an update the meta data of the peer.
            if let Some(meta_data) = &peer_info.meta_data() {
                if *meta_data.seq_number() < seq {
                    trace!(self.log, "Requesting new metadata from peer";
                        "peer_id" => %peer_id, "known_seq_no" => meta_data.seq_number(), "ping_seq_no" => seq);
                    self.events.push(PeerManagerEvent::MetaData(*peer_id));
                }
            } else {
                // if we don't know the meta-data, request it
                debug!(self.log, "Requesting first metadata from peer";
                    "peer_id" => %peer_id);
                self.events.push(PeerManagerEvent::MetaData(*peer_id));
            }
        } else {
            error!(self.log, "Received a PING from an unknown peer";
                "peer_id" => %peer_id);
        }
    }

    /// A PONG has been returned from a peer.
    pub fn pong_response(&mut self, peer_id: &PeerId, seq: u64) {
        if let Some(peer_info) = self.network_globals.peers.read().peer_info(peer_id) {
            // received a pong

            // if the sequence number is unknown send update the meta data of the peer.
            if let Some(meta_data) = &peer_info.meta_data() {
                if *meta_data.seq_number() < seq {
                    trace!(self.log, "Requesting new metadata from peer";
                        "peer_id" => %peer_id, "known_seq_no" => meta_data.seq_number(), "pong_seq_no" => seq);
                    self.events.push(PeerManagerEvent::MetaData(*peer_id));
                }
            } else {
                // if we don't know the meta-data, request it
                trace!(self.log, "Requesting first metadata from peer";
                    "peer_id" => %peer_id);
                self.events.push(PeerManagerEvent::MetaData(*peer_id));
            }
        } else {
            error!(self.log, "Received a PONG from an unknown peer"; "peer_id" => %peer_id);
        }
    }

    /// Received a metadata response from a peer.
    pub fn meta_data_response(&mut self, peer_id: &PeerId, meta_data: MetaData<TSpec>) {
        if let Some(peer_info) = self.network_globals.peers.write().peer_info_mut(peer_id) {
            if let Some(known_meta_data) = &peer_info.meta_data() {
                if *known_meta_data.seq_number() < *meta_data.seq_number() {
                    trace!(self.log, "Updating peer's metadata";
                        "peer_id" => %peer_id, "known_seq_no" => known_meta_data.seq_number(), "new_seq_no" => meta_data.seq_number());
                } else {
                    trace!(self.log, "Received old metadata";
                        "peer_id" => %peer_id, "known_seq_no" => known_meta_data.seq_number(), "new_seq_no" => meta_data.seq_number());
                    // Updating metadata even in this case to prevent storing
                    // incorrect  `attnets/syncnets` for a peer
                }
            } else {
                // we have no meta-data for this peer, update
                debug!(self.log, "Obtained peer's metadata";
                    "peer_id" => %peer_id, "new_seq_no" => meta_data.seq_number());
            }
            peer_info.set_meta_data(meta_data);
        } else {
            error!(self.log, "Received METADATA from an unknown peer";
                "peer_id" => %peer_id);
        }
    }

    /// Updates the gossipsub scores for all known peers in gossipsub.
    pub(crate) fn update_gossipsub_scores(&mut self, gossipsub: &Gossipsub) {
        let actions = self
            .network_globals
            .peers
            .write()
            .update_gossipsub_scores(self.target_peers, gossipsub);

        for (peer_id, score_action) in actions {
            self.handle_score_action(&peer_id, score_action, None);
        }
    }

    // This function updates metrics for all connected peers.
    fn update_connected_peer_metrics(&self) {
        // Do nothing if we don't have metrics enabled.
        if !self.metrics_enabled {
            return;
        }

        let mut connected_peer_count = 0;
        let mut inbound_connected_peers = 0;
        let mut outbound_connected_peers = 0;
        let mut clients_per_peer = HashMap::new();

        for (_peer, peer_info) in self.network_globals.peers.read().connected_peers() {
            connected_peer_count += 1;
            if let PeerConnectionStatus::Connected { n_in, .. } = peer_info.connection_status() {
                if *n_in > 0 {
                    inbound_connected_peers += 1;
                } else {
                    outbound_connected_peers += 1;
                }
            }
            *clients_per_peer
                .entry(peer_info.client().kind.to_string())
                .or_default() += 1;
        }

        metrics::set_gauge(&metrics::PEERS_CONNECTED, connected_peer_count);
        metrics::set_gauge(&metrics::NETWORK_INBOUND_PEERS, inbound_connected_peers);
        metrics::set_gauge(&metrics::NETWORK_OUTBOUND_PEERS, outbound_connected_peers);

        for client_kind in ClientKind::iter() {
            let value = clients_per_peer.get(&client_kind.to_string()).unwrap_or(&0);
            metrics::set_gauge_vec(
                &metrics::PEERS_PER_CLIENT,
                &[client_kind.as_ref()],
                *value as i64,
            );
        }
    }

    /* Internal functions */

    /// Sets a peer as connected as long as their reputation allows it
    /// Informs if the peer was accepted
    fn inject_connect_ingoing(
        &mut self,
        peer_id: &PeerId,
        multiaddr: Multiaddr,
        enr: Option<Enr>,
    ) -> bool {
        self.inject_peer_connection(peer_id, ConnectingType::IngoingConnected { multiaddr }, enr)
    }

    /// Sets a peer as connected as long as their reputation allows it
    /// Informs if the peer was accepted
    fn inject_connect_outgoing(
        &mut self,
        peer_id: &PeerId,
        multiaddr: Multiaddr,
        enr: Option<Enr>,
    ) -> bool {
        self.inject_peer_connection(
            peer_id,
            ConnectingType::OutgoingConnected { multiaddr },
            enr,
        )
    }

    /// Updates the state of the peer as disconnected.
    ///
    /// This is also called when dialing a peer fails.
    fn inject_disconnect(&mut self, peer_id: &PeerId) {
        let (ban_operation, purged_peers) = self
            .network_globals
            .peers
            .write()
            .inject_disconnect(peer_id);

        if let Some(ban_operation) = ban_operation {
            // The peer was awaiting a ban, continue to ban the peer.
            self.handle_ban_operation(peer_id, ban_operation, None);
        }

        // Remove the ping and status timer for the peer
        self.inbound_ping_peers.remove(peer_id);
        self.outbound_ping_peers.remove(peer_id);
        self.status_peers.remove(peer_id);
        self.events.extend(
            purged_peers
                .into_iter()
                .map(|(peer_id, unbanned_ips)| PeerManagerEvent::UnBanned(peer_id, unbanned_ips)),
        );
    }

    /// Registers a peer as connected. The `ingoing` parameter determines if the peer is being
    /// dialed or connecting to us.
    ///
    /// This is called by `connect_ingoing` and `connect_outgoing`.
    ///
    /// Informs if the peer was accepted in to the db or not.
    fn inject_peer_connection(
        &mut self,
        peer_id: &PeerId,
        connection: ConnectingType,
        enr: Option<Enr>,
    ) -> bool {
        {
            let mut peerdb = self.network_globals.peers.write();
            if peerdb.ban_status(peer_id).is_some() {
                // don't connect if the peer is banned
                error!(self.log, "Connection has been allowed to a banned peer"; "peer_id" => %peer_id);
            }

            match connection {
                ConnectingType::Dialing => {
                    peerdb.dialing_peer(peer_id, enr);
                    return true;
                }
                ConnectingType::IngoingConnected { multiaddr } => {
                    peerdb.connect_ingoing(peer_id, multiaddr, enr);
                    // start a timer to ping inbound peers.
                    self.inbound_ping_peers.insert(*peer_id);
                }
                ConnectingType::OutgoingConnected { multiaddr } => {
                    peerdb.connect_outgoing(peer_id, multiaddr, enr);
                    // start a timer for to ping outbound peers.
                    self.outbound_ping_peers.insert(*peer_id);
                }
            }
        }

        // start a ping and status timer for the peer
        self.status_peers.insert(*peer_id);

        let connected_peers = self.network_globals.connected_peers() as i64;

        // increment prometheus metrics
        metrics::inc_counter(&metrics::PEER_CONNECT_EVENT_COUNT);
        metrics::set_gauge(&metrics::PEERS_CONNECTED, connected_peers);

        true
    }

    // Gracefully disconnects a peer without banning them.
    fn disconnect_peer(&mut self, peer_id: PeerId, reason: GoodbyeReason) {
        self.events
            .push(PeerManagerEvent::DisconnectPeer(peer_id, reason));
        self.network_globals
            .peers
            .write()
            .notify_disconnecting(&peer_id, false);
    }

    /// Run discovery query for additional sync committee peers if we fall below `TARGET_PEERS`.
    fn maintain_sync_committee_peers(&mut self) {
        // Remove expired entries
        self.sync_committee_subnets
            .retain(|_, v| *v > Instant::now());

        let subnets_to_discover: Vec<SubnetDiscovery> = self
            .sync_committee_subnets
            .iter()
            .filter_map(|(k, v)| {
                if self
                    .network_globals
                    .peers
                    .read()
                    .good_peers_on_subnet(Subnet::SyncCommittee(*k))
                    .count()
                    < TARGET_SUBNET_PEERS
                {
                    Some(SubnetDiscovery {
                        subnet: Subnet::SyncCommittee(*k),
                        min_ttl: Some(*v),
                    })
                } else {
                    None
                }
            })
            .collect();

        // request the subnet query from discovery
        if !subnets_to_discover.is_empty() {
            debug!(
                self.log,
                "Making subnet queries for maintaining sync committee peers";
                "subnets" => ?subnets_to_discover.iter().map(|s| s.subnet).collect::<Vec<_>>()
            );
            self.events
                .push(PeerManagerEvent::DiscoverSubnetPeers(subnets_to_discover));
        }
    }

    /// This function checks the status of our current peers and optionally requests a discovery
    /// query if we need to find more peers to maintain the current number of peers
    fn maintain_peer_count(&mut self, dialing_peers: usize) {
        // Check if we need to do a discovery lookup
        if self.discovery_enabled {
            let peer_count = self.network_globals.connected_or_dialing_peers();
            let outbound_only_peer_count = self.network_globals.connected_outbound_only_peers();
            let wanted_peers = if peer_count < self.target_peers.saturating_sub(dialing_peers) {
                // We need more peers in general.
                // Note: The maximum discovery query is bounded by `Discovery`.
                self.target_peers.saturating_sub(dialing_peers) - peer_count
            } else if outbound_only_peer_count < self.min_outbound_only_peers()
                && peer_count < self.max_outbound_dialing_peers()
            {
                self.max_outbound_dialing_peers()
                    .saturating_sub(dialing_peers)
                    - peer_count
            } else {
                0
            };

            if wanted_peers != 0 {
                // We need more peers, re-queue a discovery lookup.
                debug!(self.log, "Starting a new peer discovery query"; "connected" => peer_count, "target" => self.target_peers, "outbound" => outbound_only_peer_count, "wanted" => wanted_peers);
                self.events
                    .push(PeerManagerEvent::DiscoverPeers(wanted_peers));
            }
        }
    }

    /// Remove excess peers back down to our target values.
    /// This prioritises peers with a good score and uniform distribution of peers across
    /// subnets.
    ///
    /// The logic for the peer pruning is as follows:
    ///
    /// Global rules:
    /// - Always maintain peers we need for a validator duty.
    /// - Do not prune outbound peers to exceed our outbound target.
    /// - Do not prune more peers than our target peer count.
    /// - If we have an option to remove a number of peers, remove ones that have the least
    ///     long-lived subnets.
    /// - When pruning peers based on subnet count. If multiple peers can be chosen, choose a peer
    ///     that is not subscribed to a long-lived sync committee subnet.
    /// - When pruning peers based on subnet count, do not prune a peer that would lower us below the
    ///     MIN_SYNC_COMMITTEE_PEERS peer count. To keep it simple, we favour a minimum number of sync-committee-peers over
    ///     uniformity subnet peers. NOTE: We could apply more sophisticated logic, but the code is
    ///     simpler and easier to maintain if we take this approach. If we are pruning subnet peers
    ///     below the MIN_SYNC_COMMITTEE_PEERS and maintaining the sync committee peers, this should be
    ///     fine as subnet peers are more likely to be found than sync-committee-peers. Also, we're
    ///     in a bit of trouble anyway if we have so few peers on subnets. The
    ///     MIN_SYNC_COMMITTEE_PEERS
    ///     number should be set low as an absolute lower bound to maintain peers on the sync
    ///     committees.
    /// - Do not prune trusted peers. NOTE: This means if a user has more trusted peers than the
    /// excess peer limit, all of the following logic is subverted as we will not prune any peers.
    /// Also, the more trusted peers a user has, the less room Lighthouse has to efficiently manage
    /// its peers across the subnets.
    ///
    /// Prune peers in the following order:
    /// 1. Remove worst scoring peers
    /// 2. Remove peers that are not subscribed to a subnet (they have less value)
    /// 3. Remove peers that we have many on any particular subnet
    /// 4. Randomly remove peers if all the above are satisfied
    ///
    fn prune_excess_peers(&mut self) {
        // The current number of connected peers.
        let connected_peer_count = self.network_globals.connected_peers();
        if connected_peer_count <= self.target_peers {
            // No need to prune peers
            return;
        }

        // Keep a list of peers we are pruning.
        let mut peers_to_prune = std::collections::HashSet::new();
        let connected_outbound_peer_count = self.network_globals.connected_outbound_only_peers();

        // Keep track of the number of outbound peers we are pruning.
        let mut outbound_peers_pruned = 0;

        macro_rules! prune_peers {
            ($filter: expr) => {
                let filter = $filter;
                for (peer_id, info) in self
                    .network_globals
                    .peers
                    .read()
                    .worst_connected_peers()
                    .iter()
                    .filter(|(_, info)| {
                        !info.has_future_duty() && !info.is_trusted() && filter(*info)
                    })
                {
                    if peers_to_prune.len()
                        >= connected_peer_count.saturating_sub(self.target_peers)
                    {
                        // We have found all the peers we need to drop, end.
                        break;
                    }
                    if peers_to_prune.contains(*peer_id) {
                        continue;
                    }
                    // Only remove up to the target outbound peer count.
                    if info.is_outbound_only() {
                        if self.target_outbound_peers() + outbound_peers_pruned
                            < connected_outbound_peer_count
                        {
                            outbound_peers_pruned += 1;
                        } else {
                            continue;
                        }
                    }
                    peers_to_prune.insert(**peer_id);
                }
            };
        }

        // 1. Look through peers that have the worst score (ignoring non-penalized scored peers).
        prune_peers!(|info: &PeerInfo<TSpec>| { info.score().score() < 0.0 });

        // 2. Attempt to remove peers that are not subscribed to a subnet, if we still need to
        //    prune more.
        if peers_to_prune.len() < connected_peer_count.saturating_sub(self.target_peers) {
            prune_peers!(|info: &PeerInfo<TSpec>| { !info.has_long_lived_subnet() });
        }

        // 3. and 4. Remove peers that are too grouped on any given subnet. If all subnets are
        //    uniformly distributed, remove random peers.
        if peers_to_prune.len() < connected_peer_count.saturating_sub(self.target_peers) {
            // Of our connected peers, build a map from subnet_id -> Vec<(PeerId, PeerInfo)>
            let mut subnet_to_peer: HashMap<Subnet, Vec<(PeerId, PeerInfo<TSpec>)>> =
                HashMap::new();
            // These variables are used to track if a peer is in a long-lived sync-committee as we
            // may wish to retain this peer over others when pruning.
            let mut sync_committee_peer_count: HashMap<SyncSubnetId, u64> = HashMap::new();
            let mut peer_to_sync_committee: HashMap<
                PeerId,
                std::collections::HashSet<SyncSubnetId>,
            > = HashMap::new();

            for (peer_id, info) in self.network_globals.peers.read().connected_peers() {
                // Ignore peers we trust or that we are already pruning
                if info.is_trusted() || peers_to_prune.contains(peer_id) {
                    continue;
                }

                // Count based on long-lived subnets not short-lived subnets
                // NOTE: There are only 4 sync committees. These are likely to be denser than the
                // subnets, so our priority here to make the subnet peer count uniform, ignoring
                // the dense sync committees.
                for subnet in info.long_lived_subnets() {
                    match subnet {
                        Subnet::Attestation(_) => {
                            subnet_to_peer
                                .entry(subnet)
                                .or_default()
                                .push((*peer_id, info.clone()));
                        }
                        Subnet::SyncCommittee(id) => {
                            *sync_committee_peer_count.entry(id).or_default() += 1;
                            peer_to_sync_committee
                                .entry(*peer_id)
                                .or_default()
                                .insert(id);
                        }
                    }
                }
            }

            // Add to the peers to prune mapping
            while peers_to_prune.len() < connected_peer_count.saturating_sub(self.target_peers) {
                if let Some((_, peers_on_subnet)) = subnet_to_peer
                    .iter_mut()
                    .max_by_key(|(_, peers)| peers.len())
                {
                    // and the subnet still contains peers
                    if !peers_on_subnet.is_empty() {
                        // Order the peers by the number of subnets they are long-lived
                        // subscribed too, shuffle equal peers.
                        peers_on_subnet.shuffle(&mut rand::thread_rng());
                        peers_on_subnet.sort_by_key(|(_, info)| info.long_lived_subnet_count());

                        // Try and find a candidate peer to remove from the subnet.
                        // We ignore peers that would put us below our target outbound peers
                        // and we currently ignore peers that would put us below our
                        // sync-committee threshold, if we can avoid it.

                        let mut removed_peer_index = None;
                        for (index, (candidate_peer, info)) in peers_on_subnet.iter().enumerate() {
                            // Ensure we don't remove too many outbound peers
                            if info.is_outbound_only()
                                && self.target_outbound_peers()
                                    >= connected_outbound_peer_count
                                        .saturating_sub(outbound_peers_pruned)
                            {
                                // Restart the main loop with the outbound peer removed from
                                // the list. This will lower the peers per subnet count and
                                // potentially a new subnet may be chosen to remove peers. This
                                // can occur recursively until we have no peers left to choose
                                // from.
                                continue;
                            }

                            // Check the sync committee
                            if let Some(subnets) = peer_to_sync_committee.get(candidate_peer) {
                                // The peer is subscribed to some long-lived sync-committees
                                // Of all the subnets this peer is subscribed too, the minimum
                                // peer count of all of them is min_subnet_count
                                if let Some(min_subnet_count) = subnets
                                    .iter()
                                    .filter_map(|v| sync_committee_peer_count.get(v).copied())
                                    .min()
                                {
                                    // If the minimum count is our target or lower, we
                                    // shouldn't remove this peer, because it drops us lower
                                    // than our target
                                    if min_subnet_count <= MIN_SYNC_COMMITTEE_PEERS {
                                        // Do not drop this peer in this pruning interval
                                        continue;
                                    }
                                }
                            }

                            if info.is_outbound_only() {
                                outbound_peers_pruned += 1;
                            }
                            // This peer is suitable to be pruned
                            removed_peer_index = Some(index);
                            break;
                        }

                        // If we have successfully found a candidate peer to prune, prune it,
                        // otherwise all peers on this subnet should not be removed due to our
                        // outbound limit or min_subnet_count. In this case, we remove all
                        // peers from the pruning logic and try another subnet.
                        if let Some(index) = removed_peer_index {
                            let (candidate_peer, _) = peers_on_subnet.remove(index);
                            // Remove pruned peers from other subnet counts
                            for subnet_peers in subnet_to_peer.values_mut() {
                                subnet_peers.retain(|(peer_id, _)| peer_id != &candidate_peer);
                            }
                            // Remove pruned peers from all sync-committee counts
                            if let Some(known_sync_committes) =
                                peer_to_sync_committee.get(&candidate_peer)
                            {
                                for sync_committee in known_sync_committes {
                                    if let Some(sync_committee_count) =
                                        sync_committee_peer_count.get_mut(sync_committee)
                                    {
                                        *sync_committee_count =
                                            sync_committee_count.saturating_sub(1);
                                    }
                                }
                            }
                            peers_to_prune.insert(candidate_peer);
                        } else {
                            peers_on_subnet.clear();
                        }
                        continue;
                    }
                }
                // If there are no peers left to prune exit.
                break;
            }
        }

        // Disconnect the pruned peers.
        for peer_id in peers_to_prune {
            self.disconnect_peer(peer_id, GoodbyeReason::TooManyPeers);
        }
    }

    /// Unbans any temporarily banned peers that have served their timeout.
    fn unban_temporary_banned_peers(&mut self) {
        for peer_id in self.temporary_banned_peers.remove_expired() {
            self.events
                .push(PeerManagerEvent::UnBanned(peer_id, Vec::new()));
        }
    }

    /// The Peer manager's heartbeat maintains the peer count and maintains peer reputations.
    ///
    /// It will request discovery queries if the peer count has not reached the desired number of
    /// overall peers, as well as the desired number of outbound-only peers.
    ///
    /// NOTE: Discovery will only add a new query if one isn't already queued.
    fn heartbeat(&mut self) {
        // Optionally run a discovery query if we need more peers.
        self.maintain_peer_count(0);

        // Cleans up the connection state of dialing peers.
        // Libp2p dials peer-ids, but sometimes the response is from another peer-id or libp2p
        // returns dial errors without a peer-id attached. This function reverts peers that have a
        // dialing status long than DIAL_TIMEOUT seconds to a disconnected status. This is important because
        // we count the number of dialing peers in our inbound connections.
        self.network_globals.peers.write().cleanup_dialing_peers();

        // Updates peer's scores and unban any peers if required.
        let actions = self.network_globals.peers.write().update_scores();
        for (peer_id, action) in actions {
            self.handle_score_action(&peer_id, action, None);
        }

        // Update peer score metrics;
        self.update_peer_score_metrics();

        // Maintain minimum count for sync committee peers.
        self.maintain_sync_committee_peers();

        // Prune any excess peers back to our target in such a way that incentivises good scores and
        // a uniform distribution of subnets.
        self.prune_excess_peers();

        // Unban any peers that have served their temporary ban timeout
        self.unban_temporary_banned_peers();

        // Maintains memory by shrinking mappings
        self.shrink_mappings();
    }

    // Reduce memory footprint by routinely shrinking associating mappings.
    fn shrink_mappings(&mut self) {
        self.inbound_ping_peers.shrink_to(5);
        self.outbound_ping_peers.shrink_to(5);
        self.status_peers.shrink_to(5);
        self.temporary_banned_peers.shrink_to_fit();
        self.sync_committee_subnets.shrink_to_fit();
    }

    // Update metrics related to peer scoring.
    fn update_peer_score_metrics(&self) {
        if !self.metrics_enabled {
            return;
        }
        // reset the gauges
        let _ = metrics::PEER_SCORE_DISTRIBUTION
            .as_ref()
            .map(|gauge| gauge.reset());
        let _ = metrics::PEER_SCORE_PER_CLIENT
            .as_ref()
            .map(|gauge| gauge.reset());

        let mut avg_score_per_client: HashMap<String, (f64, usize)> = HashMap::with_capacity(5);
        {
            let peers_db_read_lock = self.network_globals.peers.read();
            let connected_peers = peers_db_read_lock.best_peers_by_status(PeerInfo::is_connected);
            let total_peers = connected_peers.len();
            for (id, (_peer, peer_info)) in connected_peers.into_iter().enumerate() {
                // First quartile
                if id == 0 {
                    metrics::set_gauge_vec(
                        &metrics::PEER_SCORE_DISTRIBUTION,
                        &["1st"],
                        peer_info.score().score() as i64,
                    );
                } else if id == (total_peers * 3 / 4).saturating_sub(1) {
                    metrics::set_gauge_vec(
                        &metrics::PEER_SCORE_DISTRIBUTION,
                        &["3/4"],
                        peer_info.score().score() as i64,
                    );
                } else if id == (total_peers / 2).saturating_sub(1) {
                    metrics::set_gauge_vec(
                        &metrics::PEER_SCORE_DISTRIBUTION,
                        &["1/2"],
                        peer_info.score().score() as i64,
                    );
                } else if id == (total_peers / 4).saturating_sub(1) {
                    metrics::set_gauge_vec(
                        &metrics::PEER_SCORE_DISTRIBUTION,
                        &["1/4"],
                        peer_info.score().score() as i64,
                    );
                } else if id == total_peers.saturating_sub(1) {
                    metrics::set_gauge_vec(
                        &metrics::PEER_SCORE_DISTRIBUTION,
                        &["last"],
                        peer_info.score().score() as i64,
                    );
                }

                let score_peers: &mut (f64, usize) = avg_score_per_client
                    .entry(peer_info.client().kind.to_string())
                    .or_default();
                score_peers.0 += peer_info.score().score();
                score_peers.1 += 1;
            }
        } // read lock ended

        for (client, (score, peers)) in avg_score_per_client {
            metrics::set_float_gauge_vec(
                &metrics::PEER_SCORE_PER_CLIENT,
                &[&client.to_string()],
                score / (peers as f64),
            );
        }
    }
}

enum ConnectingType {
    /// We are in the process of dialing this peer.
    Dialing,
    /// A peer has dialed us.
    IngoingConnected {
        // The multiaddr the peer connected to us on.
        multiaddr: Multiaddr,
    },
    /// We have successfully dialed a peer.
    OutgoingConnected {
        /// The multiaddr we dialed to reach the peer.
        multiaddr: Multiaddr,
    },
}

#[cfg(test)]
mod tests {
    use super::*;
    use slog::{o, Drain};
    use types::MainnetEthSpec as E;

    pub fn build_log(level: slog::Level, enabled: bool) -> slog::Logger {
        let decorator = slog_term::TermDecorator::new().build();
        let drain = slog_term::FullFormat::new(decorator).build().fuse();
        let drain = slog_async::Async::new(drain).build().fuse();

        if enabled {
            slog::Logger::root(drain.filter_level(level).fuse(), o!())
        } else {
            slog::Logger::root(drain.filter(|_| false).fuse(), o!())
        }
    }

    async fn build_peer_manager(target_peer_count: usize) -> PeerManager<E> {
        let config = config::Config {
            target_peer_count,
            discovery_enabled: false,
            ..Default::default()
        };
        let log = build_log(slog::Level::Debug, false);
        let globals = NetworkGlobals::new_test_globals(vec![], &log);
        PeerManager::new(config, Arc::new(globals), &log).unwrap()
    }

    async fn build_peer_manager_with_trusted_peers(
        trusted_peers: Vec<PeerId>,
        target_peer_count: usize,
    ) -> PeerManager<E> {
        let config = config::Config {
            target_peer_count,
            discovery_enabled: false,
            ..Default::default()
        };
        let log = build_log(slog::Level::Debug, false);
        let globals = NetworkGlobals::new_test_globals(trusted_peers, &log);
        PeerManager::new(config, Arc::new(globals), &log).unwrap()
    }

    #[tokio::test]
    async fn test_peer_manager_disconnects_correctly_during_heartbeat() {
        // Create 6 peers to connect to with a target of 3.
        // 2 will be outbound-only, and have the lowest score.
        // 1 will be a trusted peer.
        // The other 3 will be ingoing peers.

        // We expect this test to disconnect from 3 peers. 1 from the outbound peer (the other must
        // remain due to the outbound peer limit) and 2 from the ingoing peers (the trusted peer
        // should remain connected).
        let peer0 = PeerId::random();
        let peer1 = PeerId::random();
        let peer2 = PeerId::random();
        let outbound_only_peer1 = PeerId::random();
        let outbound_only_peer2 = PeerId::random();
        let trusted_peer = PeerId::random();

        let mut peer_manager = build_peer_manager_with_trusted_peers(vec![trusted_peer], 3).await;

        peer_manager.inject_connect_ingoing(&peer0, "/ip4/0.0.0.0".parse().unwrap(), None);
        peer_manager.inject_connect_ingoing(&peer1, "/ip4/0.0.0.0".parse().unwrap(), None);
        peer_manager.inject_connect_ingoing(&peer2, "/ip4/0.0.0.0".parse().unwrap(), None);
        peer_manager.inject_connect_ingoing(&trusted_peer, "/ip4/0.0.0.0".parse().unwrap(), None);
        peer_manager.inject_connect_outgoing(
            &outbound_only_peer1,
            "/ip4/0.0.0.0".parse().unwrap(),
            None,
        );
        peer_manager.inject_connect_outgoing(
            &outbound_only_peer2,
            "/ip4/0.0.0.0".parse().unwrap(),
            None,
        );

        // Set the outbound-only peers to have the lowest score.
        peer_manager
            .network_globals
            .peers
            .write()
            .peer_info_mut(&outbound_only_peer1)
            .unwrap()
            .add_to_score(-1.0);

        peer_manager
            .network_globals
            .peers
            .write()
            .peer_info_mut(&outbound_only_peer2)
            .unwrap()
            .add_to_score(-2.0);

        // Check initial connected peers.
        assert_eq!(peer_manager.network_globals.connected_or_dialing_peers(), 6);

        peer_manager.heartbeat();

        // Check that we disconnected from two peers.
        // Check that one outbound-only peer was removed because it had the worst score
        // and that we did not disconnect the other outbound peer due to the minimum outbound quota.
        assert_eq!(peer_manager.network_globals.connected_or_dialing_peers(), 3);
        assert!(peer_manager
            .network_globals
            .peers
            .read()
            .is_connected(&outbound_only_peer1));
        assert!(!peer_manager
            .network_globals
            .peers
            .read()
            .is_connected(&outbound_only_peer2));

        // The trusted peer remains connected
        assert!(peer_manager
            .network_globals
            .peers
            .read()
            .is_connected(&trusted_peer));

        peer_manager.heartbeat();

        // The trusted peer remains connected, even after subsequent heartbeats.
        assert!(peer_manager
            .network_globals
            .peers
            .read()
            .is_connected(&trusted_peer));

        // Check that if we are at target number of peers, we do not disconnect any.
        assert_eq!(peer_manager.network_globals.connected_or_dialing_peers(), 3);
    }

    #[tokio::test]
    async fn test_peer_manager_not_enough_outbound_peers_no_panic_during_heartbeat() {
        let mut peer_manager = build_peer_manager(20).await;

        // Connect to 20 ingoing-only peers.
        for _i in 0..19 {
            let peer = PeerId::random();
            peer_manager.inject_connect_ingoing(&peer, "/ip4/0.0.0.0".parse().unwrap(), None);
        }

        // Connect an outbound-only peer.
        // Give it the lowest score so that it is evaluated first in the disconnect list iterator.
        let outbound_only_peer = PeerId::random();
        peer_manager.inject_connect_ingoing(
            &outbound_only_peer,
            "/ip4/0.0.0.0".parse().unwrap(),
            None,
        );
        peer_manager
            .network_globals
            .peers
            .write()
            .peer_info_mut(&(outbound_only_peer))
            .unwrap()
            .add_to_score(-1.0);
        // After heartbeat, we will have removed one peer.
        // Having less outbound-only peers than minimum won't cause panic when the outbound-only peer is being considered for disconnection.
        peer_manager.heartbeat();
        assert_eq!(
            peer_manager.network_globals.connected_or_dialing_peers(),
            20
        );
    }

    #[tokio::test]
    async fn test_peer_manager_remove_unhealthy_peers_brings_peers_below_target() {
        let mut peer_manager = build_peer_manager(3).await;

        // Create 4 peers to connect to.
        // One pair will be unhealthy inbound only and outbound only peers.
        let peer0 = PeerId::random();
        let peer1 = PeerId::random();
        let inbound_only_peer1 = PeerId::random();
        let outbound_only_peer1 = PeerId::random();

        peer_manager.inject_connect_ingoing(&peer0, "/ip4/0.0.0.0/tcp/8000".parse().unwrap(), None);
        peer_manager.inject_connect_ingoing(&peer1, "/ip4/0.0.0.0/tcp/8000".parse().unwrap(), None);

        // Connect to two peers that are on the threshold of being disconnected.
        peer_manager.inject_connect_ingoing(
            &inbound_only_peer1,
            "/ip4/0.0.0.0/tcp/8000".parse().unwrap(),
            None,
        );
        peer_manager.inject_connect_outgoing(
            &outbound_only_peer1,
            "/ip4/0.0.0.0/tcp/8000".parse().unwrap(),
            None,
        );
        peer_manager
            .network_globals
            .peers
            .write()
            .peer_info_mut(&(inbound_only_peer1))
            .unwrap()
            .add_to_score(-19.8);
        peer_manager
            .network_globals
            .peers
            .write()
            .peer_info_mut(&(outbound_only_peer1))
            .unwrap()
            .add_to_score(-19.8);
        peer_manager
            .network_globals
            .peers
            .write()
            .peer_info_mut(&(inbound_only_peer1))
            .unwrap()
            .set_gossipsub_score(-85.0);
        peer_manager
            .network_globals
            .peers
            .write()
            .peer_info_mut(&(outbound_only_peer1))
            .unwrap()
            .set_gossipsub_score(-85.0);
        peer_manager.heartbeat();
        // Tests that when we are over the target peer limit, after disconnecting one unhealthy peer,
        // the loop to check for disconnecting peers will stop because we have removed enough peers (only needed to remove 1 to reach target).
        assert_eq!(peer_manager.network_globals.connected_or_dialing_peers(), 3);
    }

    #[tokio::test]
    async fn test_peer_manager_removes_enough_peers_when_one_is_unhealthy() {
        let mut peer_manager = build_peer_manager(3).await;

        // Create 5 peers to connect to.
        // One will be unhealthy inbound only and outbound only peers.
        let peer0 = PeerId::random();
        let peer1 = PeerId::random();
        let peer2 = PeerId::random();
        let inbound_only_peer1 = PeerId::random();
        let outbound_only_peer1 = PeerId::random();

        peer_manager.inject_connect_ingoing(&peer0, "/ip4/0.0.0.0".parse().unwrap(), None);
        peer_manager.inject_connect_ingoing(&peer1, "/ip4/0.0.0.0".parse().unwrap(), None);
        peer_manager.inject_connect_ingoing(&peer2, "/ip4/0.0.0.0".parse().unwrap(), None);
        peer_manager.inject_connect_outgoing(
            &outbound_only_peer1,
            "/ip4/0.0.0.0".parse().unwrap(),
            None,
        );
        // Have one peer be on the verge of disconnection.
        peer_manager.inject_connect_ingoing(
            &inbound_only_peer1,
            "/ip4/0.0.0.0".parse().unwrap(),
            None,
        );
        peer_manager
            .network_globals
            .peers
            .write()
            .peer_info_mut(&(inbound_only_peer1))
            .unwrap()
            .add_to_score(-19.9);
        peer_manager
            .network_globals
            .peers
            .write()
            .peer_info_mut(&(inbound_only_peer1))
            .unwrap()
            .set_gossipsub_score(-85.0);

        peer_manager.heartbeat();
        // Tests that when we are over the target peer limit, after disconnecting an unhealthy peer,
        // the number of connected peers updates and we will not remove too many peers.
        assert_eq!(peer_manager.network_globals.connected_or_dialing_peers(), 3);
    }

    #[tokio::test]
    /// We want to test that the peer manager removes peers that are not subscribed to a subnet as
    /// a priority over all else.
    async fn test_peer_manager_remove_non_subnet_peers_when_all_healthy() {
        let mut peer_manager = build_peer_manager(3).await;

        // Create 5 peers to connect to.
        let peer0 = PeerId::random();
        let peer1 = PeerId::random();
        let peer2 = PeerId::random();
        let peer3 = PeerId::random();
        let peer4 = PeerId::random();

        println!("{}", peer0);
        println!("{}", peer1);
        println!("{}", peer2);
        println!("{}", peer3);
        println!("{}", peer4);

        peer_manager.inject_connect_ingoing(&peer0, "/ip4/0.0.0.0".parse().unwrap(), None);
        peer_manager.inject_connect_ingoing(&peer1, "/ip4/0.0.0.0".parse().unwrap(), None);
        peer_manager.inject_connect_ingoing(&peer2, "/ip4/0.0.0.0".parse().unwrap(), None);
        peer_manager.inject_connect_ingoing(&peer3, "/ip4/0.0.0.0".parse().unwrap(), None);
        peer_manager.inject_connect_ingoing(&peer4, "/ip4/0.0.0.0".parse().unwrap(), None);

        // Have some of the peers be on a long-lived subnet
        let mut attnets = crate::types::EnrAttestationBitfield::<E>::new();
        attnets.set(1, true).unwrap();
        let metadata = crate::rpc::MetaDataV2 {
            seq_number: 0,
            attnets,
            syncnets: Default::default(),
        };
        peer_manager
            .network_globals
            .peers
            .write()
            .peer_info_mut(&peer0)
            .unwrap()
            .set_meta_data(MetaData::V2(metadata));
        peer_manager
            .network_globals
            .peers
            .write()
            .add_subscription(&peer0, Subnet::Attestation(1.into()));

        let mut attnets = crate::types::EnrAttestationBitfield::<E>::new();
        attnets.set(10, true).unwrap();
        let metadata = crate::rpc::MetaDataV2 {
            seq_number: 0,
            attnets,
            syncnets: Default::default(),
        };
        peer_manager
            .network_globals
            .peers
            .write()
            .peer_info_mut(&peer2)
            .unwrap()
            .set_meta_data(MetaData::V2(metadata));
        peer_manager
            .network_globals
            .peers
            .write()
            .add_subscription(&peer2, Subnet::Attestation(10.into()));

        let mut syncnets = crate::types::EnrSyncCommitteeBitfield::<E>::new();
        syncnets.set(3, true).unwrap();
        let metadata = crate::rpc::MetaDataV2 {
            seq_number: 0,
            attnets: Default::default(),
            syncnets,
        };
        peer_manager
            .network_globals
            .peers
            .write()
            .peer_info_mut(&peer4)
            .unwrap()
            .set_meta_data(MetaData::V2(metadata));
        peer_manager
            .network_globals
            .peers
            .write()
            .add_subscription(&peer4, Subnet::SyncCommittee(3.into()));

        // Perform the heartbeat.
        peer_manager.heartbeat();
        // Tests that when we are over the target peer limit, after disconnecting an unhealthy peer,
        // the number of connected peers updates and we will not remove too many peers.
        assert_eq!(peer_manager.network_globals.connected_or_dialing_peers(), 3);

        // Check that we removed the peers that were not subscribed to any subnet
        let mut peers_should_have_removed = std::collections::HashSet::new();
        peers_should_have_removed.insert(peer1);
        peers_should_have_removed.insert(peer3);
        for (peer, _) in peer_manager
            .network_globals
            .peers
            .read()
            .peers()
            .filter(|(_, info)| {
                matches!(
                    info.connection_status(),
                    PeerConnectionStatus::Disconnecting { .. }
                )
            })
        {
            println!("{}", peer);
            assert!(peers_should_have_removed.remove(peer));
        }
        // Ensure we removed all the peers
        assert!(peers_should_have_removed.is_empty());
    }

    #[tokio::test]
    /// Test the pruning logic to remove grouped subnet peers
    async fn test_peer_manager_prune_grouped_subnet_peers() {
        let target = 9;
        let mut peer_manager = build_peer_manager(target).await;

        // Create 5 peers to connect to.
        let mut peers = Vec::new();
        for x in 0..20 {
            // Make 20 peers and group peers as:
            // id mod % 4
            // except for the last 5 peers which all go on their own subnets
            // So subnets 0-2 should have 4 peers subnet 3 should have 3 and 15-19 should have 1
            let subnet: u64 = {
                if x < 15 {
                    x % 4
                } else {
                    x
                }
            };

            let peer = PeerId::random();
            peer_manager.inject_connect_ingoing(&peer, "/ip4/0.0.0.0".parse().unwrap(), None);

            // Have some of the peers be on a long-lived subnet
            let mut attnets = crate::types::EnrAttestationBitfield::<E>::new();
            attnets.set(subnet as usize, true).unwrap();
            let metadata = crate::rpc::MetaDataV2 {
                seq_number: 0,
                attnets,
                syncnets: Default::default(),
            };
            peer_manager
                .network_globals
                .peers
                .write()
                .peer_info_mut(&peer)
                .unwrap()
                .set_meta_data(MetaData::V2(metadata));
            peer_manager
                .network_globals
                .peers
                .write()
                .add_subscription(&peer, Subnet::Attestation(subnet.into()));
            println!("{},{},{}", x, subnet, peer);
            peers.push(peer);
        }

        // Perform the heartbeat.
        peer_manager.heartbeat();

        // Tests that when we are over the target peer limit, after disconnecting an unhealthy peer,
        // the number of connected peers updates and we will not remove too many peers.
        assert_eq!(
            peer_manager.network_globals.connected_or_dialing_peers(),
            target
        );

        // Check that we removed the peers that were not subscribed to any subnet
        // Should remove peers from subnet 0-2 first. Removing 3 peers subnets 0-3 now have 3
        // peers.
        // Should then remove 8 peers each from subnets 1-4. New total: 11 peers.
        // Therefore the remaining peer set should be each on their own subnet.
        // Lets check this:

        let connected_peers: std::collections::HashSet<_> = peer_manager
            .network_globals
            .peers
            .read()
            .connected_or_dialing_peers()
            .cloned()
            .collect();

        for peer in connected_peers.iter() {
            let position = peers.iter().position(|peer_id| peer_id == peer).unwrap();
            println!("{},{}", position, peer);
        }

        println!();

        for peer in connected_peers.iter() {
            let position = peers.iter().position(|peer_id| peer_id == peer).unwrap();
            println!("{},{}", position, peer);

            if position < 15 {
                let y = position % 4;
                for x in 0..4 {
                    let alternative_index = y + 4 * x;
                    if alternative_index != position && alternative_index < 15 {
                        // Make sure a peer on the same subnet has been removed
                        println!(
                            "Check against: {}, {}",
                            alternative_index, &peers[alternative_index]
                        );
                        assert!(!connected_peers.contains(&peers[alternative_index]));
                    }
                }
            }
        }
    }

    /// Test the pruning logic to prioritise peers with the most subnets
    ///
    /// Create 6 peers.
    /// Peer0: None
    /// Peer1 : Subnet 1,2,3
    /// Peer2 : Subnet 1,2
    /// Peer3 : Subnet 3
    /// Peer4 : Subnet 1
    /// Peer5 : Subnet 2
    ///
    /// Prune 3 peers: Should be Peer0, Peer 4 and Peer 5 because (4 and 5) are both on the subnet with the
    /// most peers and have the least subscribed long-lived subnets. And peer 0 because it has no
    /// long-lived subnet.
    #[tokio::test]
    async fn test_peer_manager_prune_subnet_peers_most_subscribed() {
        let target = 3;
        let mut peer_manager = build_peer_manager(target).await;

        // Create 6 peers to connect to.
        let mut peers = Vec::new();
        for x in 0..6 {
            let peer = PeerId::random();
            peer_manager.inject_connect_ingoing(&peer, "/ip4/0.0.0.0".parse().unwrap(), None);

            // Have some of the peers be on a long-lived subnet
            let mut attnets = crate::types::EnrAttestationBitfield::<E>::new();

            match x {
                0 => {}
                1 => {
                    attnets.set(1, true).unwrap();
                    attnets.set(2, true).unwrap();
                    attnets.set(3, true).unwrap();
                }
                2 => {
                    attnets.set(1, true).unwrap();
                    attnets.set(2, true).unwrap();
                }
                3 => {
                    attnets.set(3, true).unwrap();
                }
                4 => {
                    attnets.set(1, true).unwrap();
                }
                5 => {
                    attnets.set(2, true).unwrap();
                }
                _ => unreachable!(),
            }

            let metadata = crate::rpc::MetaDataV2 {
                seq_number: 0,
                attnets,
                syncnets: Default::default(),
            };
            peer_manager
                .network_globals
                .peers
                .write()
                .peer_info_mut(&peer)
                .unwrap()
                .set_meta_data(MetaData::V2(metadata));
            let long_lived_subnets = peer_manager
                .network_globals
                .peers
                .read()
                .peer_info(&peer)
                .unwrap()
                .long_lived_subnets();
            for subnet in long_lived_subnets {
                println!("Subnet: {:?}", subnet);
                peer_manager
                    .network_globals
                    .peers
                    .write()
                    .add_subscription(&peer, subnet);
            }
            println!("{},{}", x, peer);
            peers.push(peer);
        }

        // Perform the heartbeat.
        peer_manager.heartbeat();

        // Tests that when we are over the target peer limit, after disconnecting an unhealthy peer,
        // the number of connected peers updates and we will not remove too many peers.
        assert_eq!(
            peer_manager.network_globals.connected_or_dialing_peers(),
            target
        );

        // Check that we removed peers 4 and 5
        let connected_peers: std::collections::HashSet<_> = peer_manager
            .network_globals
            .peers
            .read()
            .connected_or_dialing_peers()
            .cloned()
            .collect();

        assert!(!connected_peers.contains(&peers[0]));
        assert!(!connected_peers.contains(&peers[4]));
        assert!(!connected_peers.contains(&peers[5]));
    }

    /// Test the pruning logic to prioritise peers with the most subnets, but not at the expense of
    /// removing our few sync-committee subnets.
    ///
    /// Create 6 peers.
    /// Peer0: None
    /// Peer1 : Subnet 1,2,3,
    /// Peer2 : Subnet 1,2,
    /// Peer3 : Subnet 3
    /// Peer4 : Subnet 1,2,  Sync-committee-1
    /// Peer5 : Subnet 1,2,  Sync-committee-2
    ///
    /// Prune 3 peers: Should be Peer0, Peer1 and Peer2 because (4 and 5 are on a sync-committee)
    #[tokio::test]
    async fn test_peer_manager_prune_subnet_peers_sync_committee() {
        let target = 3;
        let mut peer_manager = build_peer_manager(target).await;

        // Create 6 peers to connect to.
        let mut peers = Vec::new();
        for x in 0..6 {
            let peer = PeerId::random();
            peer_manager.inject_connect_ingoing(&peer, "/ip4/0.0.0.0".parse().unwrap(), None);

            // Have some of the peers be on a long-lived subnet
            let mut attnets = crate::types::EnrAttestationBitfield::<E>::new();
            let mut syncnets = crate::types::EnrSyncCommitteeBitfield::<E>::new();

            match x {
                0 => {}
                1 => {
                    attnets.set(1, true).unwrap();
                    attnets.set(2, true).unwrap();
                    attnets.set(3, true).unwrap();
                }
                2 => {
                    attnets.set(1, true).unwrap();
                    attnets.set(2, true).unwrap();
                }
                3 => {
                    attnets.set(3, true).unwrap();
                }
                4 => {
                    attnets.set(1, true).unwrap();
                    attnets.set(2, true).unwrap();
                    syncnets.set(1, true).unwrap();
                }
                5 => {
                    attnets.set(1, true).unwrap();
                    attnets.set(2, true).unwrap();
                    syncnets.set(2, true).unwrap();
                }
                _ => unreachable!(),
            }

            let metadata = crate::rpc::MetaDataV2 {
                seq_number: 0,
                attnets,
                syncnets,
            };
            peer_manager
                .network_globals
                .peers
                .write()
                .peer_info_mut(&peer)
                .unwrap()
                .set_meta_data(MetaData::V2(metadata));
            let long_lived_subnets = peer_manager
                .network_globals
                .peers
                .read()
                .peer_info(&peer)
                .unwrap()
                .long_lived_subnets();
            println!("{},{}", x, peer);
            for subnet in long_lived_subnets {
                println!("Subnet: {:?}", subnet);
                peer_manager
                    .network_globals
                    .peers
                    .write()
                    .add_subscription(&peer, subnet);
            }
            peers.push(peer);
        }

        // Perform the heartbeat.
        peer_manager.heartbeat();

        // Tests that when we are over the target peer limit, after disconnecting an unhealthy peer,
        // the number of connected peers updates and we will not remove too many peers.
        assert_eq!(
            peer_manager.network_globals.connected_or_dialing_peers(),
            target
        );

        // Check that we removed peers 4 and 5
        let connected_peers: std::collections::HashSet<_> = peer_manager
            .network_globals
            .peers
            .read()
            .connected_or_dialing_peers()
            .cloned()
            .collect();

        assert!(!connected_peers.contains(&peers[0]));
        assert!(!connected_peers.contains(&peers[1]));
        assert!(!connected_peers.contains(&peers[2]));
    }

    /// This test is for reproducing the issue:
    /// https://github.com/sigp/lighthouse/pull/3236#issue-1256432659
    ///
    /// Whether the issue happens depends on `subnet_to_peer` (HashMap), since HashMap doesn't
    /// guarantee a particular order of iteration. So we repeat the test case to try to reproduce
    /// the issue.
    #[tokio::test]
    async fn test_peer_manager_prune_based_on_subnet_count_repeat() {
        for _ in 0..100 {
            test_peer_manager_prune_based_on_subnet_count().await;
        }
    }

    /// Test the pruning logic to prioritize peers with the most subnets. This test specifies
    /// the connection direction for the peers.
    /// Either Peer 4 or 5 is expected to be removed in this test case.
    ///
    /// Create 8 peers.
    /// Peer0 (out) : Subnet 1, Sync-committee-1
    /// Peer1 (out) : Subnet 1, Sync-committee-1
    /// Peer2 (out) : Subnet 2, Sync-committee-2
    /// Peer3 (out) : Subnet 2, Sync-committee-2
    /// Peer4 (out) : Subnet 3
    /// Peer5 (out) : Subnet 3
    /// Peer6 (in) : Subnet 4
    /// Peer7 (in) : Subnet 5
    async fn test_peer_manager_prune_based_on_subnet_count() {
        let target = 7;
        let mut peer_manager = build_peer_manager(target).await;

        // Create 8 peers to connect to.
        let mut peers = Vec::new();
        for x in 0..8 {
            let peer = PeerId::random();

            // Have some of the peers be on a long-lived subnet
            let mut attnets = crate::types::EnrAttestationBitfield::<E>::new();
            let mut syncnets = crate::types::EnrSyncCommitteeBitfield::<E>::new();

            match x {
                0 => {
                    peer_manager.inject_connect_outgoing(
                        &peer,
                        "/ip4/0.0.0.0".parse().unwrap(),
                        None,
                    );
                    attnets.set(1, true).unwrap();
                    syncnets.set(1, true).unwrap();
                }
                1 => {
                    peer_manager.inject_connect_outgoing(
                        &peer,
                        "/ip4/0.0.0.0".parse().unwrap(),
                        None,
                    );
                    attnets.set(1, true).unwrap();
                    syncnets.set(1, true).unwrap();
                }
                2 => {
                    peer_manager.inject_connect_outgoing(
                        &peer,
                        "/ip4/0.0.0.0".parse().unwrap(),
                        None,
                    );
                    attnets.set(2, true).unwrap();
                    syncnets.set(2, true).unwrap();
                }
                3 => {
                    peer_manager.inject_connect_outgoing(
                        &peer,
                        "/ip4/0.0.0.0".parse().unwrap(),
                        None,
                    );
                    attnets.set(2, true).unwrap();
                    syncnets.set(2, true).unwrap();
                }
                4 => {
                    peer_manager.inject_connect_outgoing(
                        &peer,
                        "/ip4/0.0.0.0".parse().unwrap(),
                        None,
                    );
                    attnets.set(3, true).unwrap();
                }
                5 => {
                    peer_manager.inject_connect_outgoing(
                        &peer,
                        "/ip4/0.0.0.0".parse().unwrap(),
                        None,
                    );
                    attnets.set(3, true).unwrap();
                }
                6 => {
                    peer_manager.inject_connect_ingoing(
                        &peer,
                        "/ip4/0.0.0.0".parse().unwrap(),
                        None,
                    );
                    attnets.set(4, true).unwrap();
                }
                7 => {
                    peer_manager.inject_connect_ingoing(
                        &peer,
                        "/ip4/0.0.0.0".parse().unwrap(),
                        None,
                    );
                    attnets.set(5, true).unwrap();
                }
                _ => unreachable!(),
            }

            let metadata = crate::rpc::MetaDataV2 {
                seq_number: 0,
                attnets,
                syncnets,
            };
            peer_manager
                .network_globals
                .peers
                .write()
                .peer_info_mut(&peer)
                .unwrap()
                .set_meta_data(MetaData::V2(metadata));
            let long_lived_subnets = peer_manager
                .network_globals
                .peers
                .read()
                .peer_info(&peer)
                .unwrap()
                .long_lived_subnets();
            println!("{},{}", x, peer);
            for subnet in long_lived_subnets {
                println!("Subnet: {:?}", subnet);
                peer_manager
                    .network_globals
                    .peers
                    .write()
                    .add_subscription(&peer, subnet);
            }
            peers.push(peer);
        }

        // Perform the heartbeat.
        peer_manager.heartbeat();

        // Tests that when we are over the target peer limit, after disconnecting an unhealthy peer,
        // the number of connected peers updates and we will not remove too many peers.
        assert_eq!(
            peer_manager.network_globals.connected_or_dialing_peers(),
            target
        );

        let connected_peers: std::collections::HashSet<_> = peer_manager
            .network_globals
            .peers
            .read()
            .connected_or_dialing_peers()
            .cloned()
            .collect();

        // Either peer 4 or 5 should be removed.
        // Check that we keep 6 and 7 peers, which we have few on a particular subnet.
        assert!(connected_peers.contains(&peers[6]));
        assert!(connected_peers.contains(&peers[7]));
    }

    // Test properties PeerManager should have using randomly generated input.
    #[cfg(test)]
    mod property_based_tests {
        use crate::peer_manager::config::DEFAULT_TARGET_PEERS;
        use crate::peer_manager::tests::build_peer_manager_with_trusted_peers;
        use crate::rpc::MetaData;
        use libp2p::PeerId;
        use quickcheck::{Arbitrary, Gen, TestResult};
        use quickcheck_macros::quickcheck;
        use tokio::runtime::Runtime;
        use types::Unsigned;
        use types::{EthSpec, MainnetEthSpec as E};

        #[derive(Clone, Debug)]
        struct PeerCondition {
            peer_id: PeerId,
            outgoing: bool,
            attestation_net_bitfield: Vec<bool>,
            sync_committee_net_bitfield: Vec<bool>,
            score: f64,
            trusted: bool,
            gossipsub_score: f64,
        }

        impl Arbitrary for PeerCondition {
            fn arbitrary(g: &mut Gen) -> Self {
                let attestation_net_bitfield = {
                    let len = <E as EthSpec>::SubnetBitfieldLength::to_usize();
                    let mut bitfield = Vec::with_capacity(len);
                    for _ in 0..len {
                        bitfield.push(bool::arbitrary(g));
                    }
                    bitfield
                };

                let sync_committee_net_bitfield = {
                    let len = <E as EthSpec>::SyncCommitteeSubnetCount::to_usize();
                    let mut bitfield = Vec::with_capacity(len);
                    for _ in 0..len {
                        bitfield.push(bool::arbitrary(g));
                    }
                    bitfield
                };

                PeerCondition {
                    peer_id: PeerId::random(),
                    outgoing: bool::arbitrary(g),
                    attestation_net_bitfield,
                    sync_committee_net_bitfield,
                    score: f64::arbitrary(g),
                    trusted: bool::arbitrary(g),
                    gossipsub_score: f64::arbitrary(g),
                }
            }
        }

        #[quickcheck]
        fn prune_excess_peers(peer_conditions: Vec<PeerCondition>) -> TestResult {
            let target_peer_count = DEFAULT_TARGET_PEERS;
            if peer_conditions.len() < target_peer_count {
                return TestResult::discard();
            }
            let trusted_peers: Vec<_> = peer_conditions
                .iter()
                .filter_map(|p| if p.trusted { Some(p.peer_id) } else { None })
                .collect();
            // If we have a high percentage of trusted peers, it is very difficult to reason about
            // the expected results of the pruning.
            if trusted_peers.len() > peer_conditions.len() / 3_usize {
                return TestResult::discard();
            }
            let rt = Runtime::new().unwrap();

            rt.block_on(async move {
                // Collect all the trusted peers
                let mut peer_manager =
                    build_peer_manager_with_trusted_peers(trusted_peers, target_peer_count).await;

                // Create peers based on the randomly generated conditions.
                for condition in &peer_conditions {
                    let mut attnets = crate::types::EnrAttestationBitfield::<E>::new();
                    let mut syncnets = crate::types::EnrSyncCommitteeBitfield::<E>::new();

                    if condition.outgoing {
                        peer_manager.inject_connect_outgoing(
                            &condition.peer_id,
                            "/ip4/0.0.0.0".parse().unwrap(),
                            None,
                        );
                    } else {
                        peer_manager.inject_connect_ingoing(
                            &condition.peer_id,
                            "/ip4/0.0.0.0".parse().unwrap(),
                            None,
                        );
                    }

                    for (i, value) in condition.attestation_net_bitfield.iter().enumerate() {
                        attnets.set(i, *value).unwrap();
                    }

                    for (i, value) in condition.sync_committee_net_bitfield.iter().enumerate() {
                        syncnets.set(i, *value).unwrap();
                    }

                    let metadata = crate::rpc::MetaDataV2 {
                        seq_number: 0,
                        attnets,
                        syncnets,
                    };

                    let mut peer_db = peer_manager.network_globals.peers.write();
                    let peer_info = peer_db.peer_info_mut(&condition.peer_id).unwrap();
                    peer_info.set_meta_data(MetaData::V2(metadata));
                    peer_info.set_gossipsub_score(condition.gossipsub_score);
                    peer_info.add_to_score(condition.score);

                    for subnet in peer_info.long_lived_subnets() {
                        peer_db.add_subscription(&condition.peer_id, subnet);
                    }
                }

                // Perform the heartbeat.
                peer_manager.heartbeat();

                // The minimum number of connected peers cannot be less than the target peer count
                // or submitted peers.

                let expected_peer_count = target_peer_count.min(peer_conditions.len());
                // Trusted peers could make this larger however.
                let no_of_trusted_peers = peer_conditions
                    .iter()
                    .filter(|condition| condition.trusted)
                    .count();
                let expected_peer_count = expected_peer_count.max(no_of_trusted_peers);

                let target_peer_condition =
                    peer_manager.network_globals.connected_or_dialing_peers()
                        == expected_peer_count;

                // It could be that we reach our target outbound limit and are unable to prune any
                // extra, which violates the target_peer_condition.
                let outbound_peers = peer_manager.network_globals.connected_outbound_only_peers();
                let hit_outbound_limit = outbound_peers == peer_manager.target_outbound_peers();

                // No trusted peers should be disconnected
                let trusted_peer_disconnected = peer_conditions.iter().any(|condition| {
                    condition.trusted
                        && !peer_manager
                            .network_globals
                            .peers
                            .read()
                            .is_connected(&condition.peer_id)
                });

                TestResult::from_bool(
                    (target_peer_condition || hit_outbound_limit) && !trusted_peer_disconnected,
                )
            })
        }
    }
}<|MERGE_RESOLUTION|>--- conflicted
+++ resolved
@@ -552,12 +552,9 @@
                     Protocol::BlocksByRoot => PeerAction::MidToleranceError,
                     Protocol::BlobsByRange => PeerAction::MidToleranceError,
                     Protocol::LightClientBootstrap => PeerAction::LowToleranceError,
-<<<<<<< HEAD
                     Protocol::LightClientOptimisticUpdate => PeerAction::LowToleranceError,
                     Protocol::LightClientFinalityUpdate => PeerAction::LowToleranceError,
-=======
                     Protocol::BlobsByRoot => PeerAction::MidToleranceError,
->>>>>>> 36d88498
                     Protocol::Goodbye => PeerAction::LowToleranceError,
                     Protocol::MetaData => PeerAction::LowToleranceError,
                     Protocol::Status => PeerAction::LowToleranceError,
