use super::client::Client;
use super::score::{PeerAction, Score, ScoreState};
use super::sync_status::SyncStatus;
use crate::discovery::Eth2Enr;
use crate::{rpc::MetaData, types::Subnet, PeerId};
use discv5::enr::NodeId;
use discv5::Enr;
use libp2p::core::multiaddr::{Multiaddr, Protocol};
use serde::{
    ser::{SerializeStruct, Serializer},
    Serialize,
};
use slog::{debug, Logger};
use std::collections::HashSet;
use std::net::IpAddr;
use std::time::Instant;
use strum::AsRefStr;
use types::{ChainSpec, DataColumnSubnetId, EthSpec};
use PeerConnectionStatus::*;

/// Information about a given connected peer.
#[derive(Clone, Debug, Serialize)]
#[serde(bound = "E: EthSpec")]
pub struct PeerInfo<E: EthSpec> {
    /// The peers reputation
    score: Score,
    /// Client managing this peer
    client: Client,
    /// Connection status of this peer
    connection_status: PeerConnectionStatus,
    /// The known listening addresses of this peer. This is given by identify and can be arbitrary
    /// (including local IPs).
    listening_addresses: Vec<Multiaddr>,
    /// These are the multiaddrs we have physically seen and is what we use for banning/un-banning
    /// peers.
    seen_multiaddrs: HashSet<Multiaddr>,
    /// The current syncing state of the peer. The state may be determined after it's initial
    /// connection.
    sync_status: SyncStatus,
    /// The ENR subnet bitfield of the peer. This may be determined after it's initial
    /// connection.
    meta_data: Option<MetaData<E>>,
    /// Subnets the peer is connected to.
    subnets: HashSet<Subnet>,
    /// This is computed from either metadata or the ENR, and contains the subnets that the peer
    /// is *assigned* to custody, rather than *connected* to (different to `self.subnets`).
    /// Note: Another reason to keep this separate to `self.subnets` is an upcoming change to
    /// decouple custody requirements from the actual subnets, i.e. changing this to `custody_groups`.
    custody_subnets: HashSet<DataColumnSubnetId>,
    /// The time we would like to retain this peer. After this time, the peer is no longer
    /// necessary.
    #[serde(skip)]
    min_ttl: Option<Instant>,
    /// Is the peer a trusted peer.
    is_trusted: bool,
    /// Direction of the first connection of the last (or current) connected session with this peer.
    /// None if this peer was never connected.
    connection_direction: Option<ConnectionDirection>,
    /// The enr of the peer, if known.
    enr: Option<Enr>,
}

impl<E: EthSpec> Default for PeerInfo<E> {
    fn default() -> PeerInfo<E> {
        PeerInfo {
            score: Score::default(),
            client: Client::default(),
            connection_status: Default::default(),
            listening_addresses: Vec::new(),
            seen_multiaddrs: HashSet::new(),
            subnets: HashSet::new(),
            custody_subnets: HashSet::new(),
            sync_status: SyncStatus::Unknown,
            meta_data: None,
            min_ttl: None,
            is_trusted: false,
            connection_direction: None,
            enr: None,
        }
    }
}

impl<E: EthSpec> PeerInfo<E> {
    /// Return a PeerInfo struct for a trusted peer.
    pub fn trusted_peer_info() -> Self {
        PeerInfo {
            score: Score::max_score(),
            is_trusted: true,
            ..Default::default()
        }
    }

    /// Returns if the peer is subscribed to a given `Subnet` from the metadata attnets/syncnets field.
    /// Also returns true if the peer is assigned to custody a given data column `Subnet` computed from the metadata `custody_column_count` field or ENR `csc` field.
    pub fn on_subnet_metadata(&self, subnet: &Subnet) -> bool {
        if let Some(meta_data) = &self.meta_data {
            match subnet {
                Subnet::Attestation(id) => {
                    return meta_data.attnets().get(**id as usize).unwrap_or(false)
                }
                Subnet::SyncCommittee(id) => {
                    return meta_data
                        .syncnets()
                        .map_or(false, |s| s.get(**id as usize).unwrap_or(false))
                }
                Subnet::DataColumn(column) => return self.custody_subnets.contains(column),
            }
        }
        false
    }

    /// Obtains the client of the peer.
    pub fn client(&self) -> &Client {
        &self.client
    }

    /// Returns the listening addresses of the Peer.
    pub fn listening_addresses(&self) -> &Vec<Multiaddr> {
        &self.listening_addresses
    }

    /// Returns the connection direction for the peer.
    pub fn connection_direction(&self) -> Option<&ConnectionDirection> {
        self.connection_direction.as_ref()
    }

    /// Returns the sync status of the peer.
    pub fn sync_status(&self) -> &SyncStatus {
        &self.sync_status
    }

    /// Returns the metadata for the peer if currently known.
    pub fn meta_data(&self) -> Option<&MetaData<E>> {
        self.meta_data.as_ref()
    }

    /// Returns whether the peer is a trusted peer or not.
    pub fn is_trusted(&self) -> bool {
        self.is_trusted
    }

    /// The time a peer is expected to be useful until for an attached validator. If this is set to
    /// None, the peer is not required for any upcoming duty.
    pub fn min_ttl(&self) -> Option<&Instant> {
        self.min_ttl.as_ref()
    }

    /// The ENR of the peer if it is known.
    pub fn enr(&self) -> Option<&Enr> {
        self.enr.as_ref()
    }

    /// An iterator over all the subnets this peer is subscribed to.
    pub fn subnets(&self) -> impl Iterator<Item = &Subnet> {
        self.subnets.iter()
    }

    /// Returns the number of long lived subnets a peer is subscribed to.
    // NOTE: This currently excludes sync committee subnets
    pub fn long_lived_subnet_count(&self) -> usize {
        if let Some(meta_data) = self.meta_data.as_ref() {
            return meta_data.attnets().num_set_bits();
        } else if let Some(enr) = self.enr.as_ref() {
            if let Ok(attnets) = enr.attestation_bitfield::<E>() {
                return attnets.num_set_bits();
            }
        }
        0
    }

    /// Returns an iterator over the long-lived subnets if it has any.
    pub fn long_lived_subnets(&self) -> Vec<Subnet> {
        let mut long_lived_subnets = Vec::new();
        // Check the meta_data
        if let Some(meta_data) = self.meta_data.as_ref() {
            for subnet in 0..=meta_data.attnets().highest_set_bit().unwrap_or(0) {
                if meta_data.attnets().get(subnet).unwrap_or(false) {
                    long_lived_subnets.push(Subnet::Attestation((subnet as u64).into()));
                }
            }

            if let Ok(syncnet) = meta_data.syncnets() {
                for subnet in 0..=syncnet.highest_set_bit().unwrap_or(0) {
                    if syncnet.get(subnet).unwrap_or(false) {
                        long_lived_subnets.push(Subnet::SyncCommittee((subnet as u64).into()));
                    }
                }
            }
        } else if let Some(enr) = self.enr.as_ref() {
            if let Ok(attnets) = enr.attestation_bitfield::<E>() {
                for subnet in 0..=attnets.highest_set_bit().unwrap_or(0) {
                    if attnets.get(subnet).unwrap_or(false) {
                        long_lived_subnets.push(Subnet::Attestation((subnet as u64).into()));
                    }
                }
            }

            if let Ok(syncnets) = enr.sync_committee_bitfield::<E>() {
                for subnet in 0..=syncnets.highest_set_bit().unwrap_or(0) {
                    if syncnets.get(subnet).unwrap_or(false) {
                        long_lived_subnets.push(Subnet::SyncCommittee((subnet as u64).into()));
                    }
                }
            }
        }
        long_lived_subnets
    }

    /// Returns if the peer is subscribed to a given `Subnet` from the gossipsub subscriptions.
    pub fn on_subnet_gossipsub(&self, subnet: &Subnet) -> bool {
        self.subnets.contains(subnet)
    }

    /// Returns if the peer is assigned to a given `DataColumnSubnetId`.
    pub fn is_assigned_to_custody_subnet(&self, subnet: &DataColumnSubnetId) -> bool {
        self.custody_subnets.contains(subnet)
    }

    /// Returns true if the peer is connected to a long-lived subnet.
    pub fn has_long_lived_subnet(&self) -> bool {
        // Check the meta_data
        if let Some(meta_data) = self.meta_data.as_ref() {
            if !meta_data.attnets().is_zero() && !self.subnets.is_empty() {
                return true;
            }
            if let Ok(sync) = meta_data.syncnets() {
                if !sync.is_zero() {
                    return true;
                }
            }
        }

        // We may not have the metadata but may have an ENR. Lets check that
        if let Some(enr) = self.enr.as_ref() {
            if let Ok(attnets) = enr.attestation_bitfield::<E>() {
                if !attnets.is_zero() && !self.subnets.is_empty() {
                    return true;
                }
            }
        }
        false
    }

    /// Returns the seen addresses of the peer.
    pub fn seen_multiaddrs(&self) -> impl Iterator<Item = &Multiaddr> + '_ {
        self.seen_multiaddrs.iter()
    }

    /// Returns a list of seen IP addresses for the peer.
    pub fn seen_ip_addresses(&self) -> impl Iterator<Item = IpAddr> + '_ {
        self.seen_multiaddrs.iter().filter_map(|multiaddr| {
            multiaddr.iter().find_map(|protocol| {
                match protocol {
                    Protocol::Ip4(ip) => Some(ip.into()),
                    Protocol::Ip6(ip) => Some(ip.into()),
                    _ => None, // Only care for IP addresses
                }
            })
        })
    }

    /// Returns the connection status of the peer.
    pub fn connection_status(&self) -> &PeerConnectionStatus {
        &self.connection_status
    }

    /// Reports if this peer has some future validator duty in which case it is valuable to keep it.
    pub fn has_future_duty(&self) -> bool {
        self.min_ttl.map_or(false, |i| i >= Instant::now())
    }

    /// Returns score of the peer.
    pub fn score(&self) -> &Score {
        &self.score
    }

    /// Returns the state of the peer based on the score.
    pub(crate) fn score_state(&self) -> ScoreState {
        self.score.state()
    }

    /// Returns true if the gossipsub score is sufficient.
    pub fn is_good_gossipsub_peer(&self) -> bool {
        self.score.is_good_gossipsub_peer()
    }

    /* Peer connection status API */

    /// Checks if the status is connected.
    pub fn is_connected(&self) -> bool {
        matches!(
            self.connection_status,
            PeerConnectionStatus::Connected { .. }
        )
    }

    /// Checks if the status is connected.
    pub fn is_dialing(&self) -> bool {
        matches!(self.connection_status, PeerConnectionStatus::Dialing { .. })
    }

    /// The peer is either connected or in the process of being dialed.
    pub fn is_connected_or_dialing(&self) -> bool {
        self.is_connected() || self.is_dialing()
    }

    /// Checks if the connection status is banned. This can lag behind the score state
    /// temporarily.
    pub fn is_banned(&self) -> bool {
        matches!(self.connection_status, PeerConnectionStatus::Banned { .. })
    }

    /// Checks if the peer's score is banned.
    pub fn score_is_banned(&self) -> bool {
        matches!(self.score.state(), ScoreState::Banned)
    }

    /// Checks if the status is disconnected.
    pub fn is_disconnected(&self) -> bool {
        matches!(self.connection_status, Disconnected { .. })
    }

    /// Checks if the peer is outbound-only
    pub fn is_outbound_only(&self) -> bool {
        matches!(self.connection_status, Connected {n_in, n_out, ..} if n_in == 0 && n_out > 0)
    }

    /// Returns the number of connections with this peer.
    pub fn connections(&self) -> (u8, u8) {
        match self.connection_status {
            Connected { n_in, n_out, .. } => (n_in, n_out),
            _ => (0, 0),
        }
    }

    /* Mutable Functions */

    /// Updates the sync status. Returns true if the status was changed.
    // VISIBILITY: Both the peer manager the network sync is able to update the sync state of a peer
    pub fn update_sync_status(&mut self, sync_status: SyncStatus) -> bool {
        self.sync_status.update(sync_status)
    }

    /// Sets the client of the peer.
    // VISIBILITY: The peer manager is able to set the client
    pub(in crate::peer_manager) fn set_client(&mut self, client: Client) {
        self.client = client
    }

    /// Replaces the current listening addresses with those specified, returning the current
    /// listening addresses.
    // VISIBILITY: The peer manager is able to set the listening addresses
    pub(in crate::peer_manager) fn set_listening_addresses(
        &mut self,
        listening_addresses: Vec<Multiaddr>,
    ) -> Vec<Multiaddr> {
        std::mem::replace(&mut self.listening_addresses, listening_addresses)
    }

    /// Sets an explicit value for the meta data.
    // VISIBILITY: The peer manager is able to adjust the meta_data
    pub(in crate::peer_manager) fn set_meta_data(
        &mut self,
        meta_data: MetaData<E>,
        node_id_opt: Option<NodeId>,
        peer_id: &PeerId,
        spec: &ChainSpec,
        log: &Logger,
    ) {
        // If we don't have a node id, we cannot compute the custody duties anyway
        let Some(node_id) = node_id_opt else {
            self.meta_data = Some(meta_data);
            return;
        };

        // Already set by enr if custody_subnets is non empty
        if self.custody_subnets.is_empty() {
<<<<<<< HEAD
            let custody_subnets =
                self.compute_custody_subnets_from_metadata(node_id, peer_id, &meta_data, spec, log);
            self.set_custody_subnets(custody_subnets);
=======
            if let Ok(custody_subnet_count) = meta_data.custody_subnet_count() {
                let custody_subnets = DataColumnSubnetId::compute_custody_subnets::<E>(
                    node_id.raw(),
                    std::cmp::min(*custody_subnet_count, spec.data_column_sidecar_subnet_count),
                    spec,
                )
                .collect::<HashSet<_>>();
                self.set_custody_subnets(custody_subnets);
            }
>>>>>>> a685dde4
        }

        self.meta_data = Some(meta_data);
    }

    /// Sets the connection status of the peer.
    pub(super) fn set_connection_status(&mut self, connection_status: PeerConnectionStatus) {
        self.connection_status = connection_status
    }

    pub(super) fn set_custody_subnets(&mut self, custody_subnets: HashSet<DataColumnSubnetId>) {
        self.custody_subnets = custody_subnets
    }

    /// Sets the ENR of the peer if one is known.
    pub(super) fn set_enr(&mut self, enr: Enr) {
        self.enr = Some(enr)
    }

    /// Sets the time that the peer is expected to be needed until for an attached validator duty.
    pub(super) fn set_min_ttl(&mut self, min_ttl: Instant) {
        self.min_ttl = Some(min_ttl)
    }

    /// Adds a known subnet for the peer.
    pub(super) fn insert_subnet(&mut self, subnet: Subnet) {
        self.subnets.insert(subnet);
    }

    /// Removes a subnet from the peer.
    pub(super) fn remove_subnet(&mut self, subnet: &Subnet) {
        self.subnets.remove(subnet);
    }

    /// Removes all subnets from the peer.
    pub(super) fn clear_subnets(&mut self) {
        self.subnets.clear()
    }

    /// Applies decay rates to a non-trusted peer's score.
    pub(super) fn score_update(&mut self) {
        if !self.is_trusted {
            self.score.update()
        }
    }

    /// Apply peer action to a non-trusted peer's score.
    // VISIBILITY: The peer manager is able to modify the score of a peer.
    pub(in crate::peer_manager) fn apply_peer_action_to_score(&mut self, peer_action: PeerAction) {
        if !self.is_trusted {
            self.score.apply_peer_action(peer_action)
        }
    }

    /// Updates the gossipsub score with a new score. Optionally ignore the gossipsub score.
    pub(super) fn update_gossipsub_score(&mut self, new_score: f64, ignore: bool) {
        self.score.update_gossipsub_score(new_score, ignore);
    }

    #[cfg(test)]
    /// Resets the peers score.
    pub fn reset_score(&mut self) {
        self.score.test_reset();
    }

    /// Modifies the status to Dialing
    /// Returns an error if the current state is unexpected.
    pub(super) fn set_dialing_peer(&mut self) -> Result<(), &'static str> {
        match &mut self.connection_status {
            Connected { .. } => return Err("Dialing connected peer"),
            Dialing { .. } => return Err("Dialing an already dialing peer"),
            Disconnecting { .. } => return Err("Dialing a disconnecting peer"),
            Disconnected { .. } | Banned { .. } | Unknown => {}
        }
        self.connection_status = Dialing {
            since: Instant::now(),
        };
        Ok(())
    }

    /// Modifies the status to Connected and increases the number of ingoing
    /// connections by one
    pub(super) fn connect_ingoing(&mut self, multiaddr: Multiaddr) {
        self.seen_multiaddrs.insert(multiaddr.clone());

        match &mut self.connection_status {
            Connected { n_in, .. } => *n_in += 1,
            Disconnected { .. }
            | Banned { .. }
            | Dialing { .. }
            | Disconnecting { .. }
            | Unknown => {
                self.connection_status = Connected {
                    n_in: 1,
                    n_out: 0,
                    multiaddr,
                };
                self.connection_direction = Some(ConnectionDirection::Incoming);
            }
        }
    }

    /// Modifies the status to Connected and increases the number of outgoing
    /// connections by one
    pub(super) fn connect_outgoing(&mut self, multiaddr: Multiaddr) {
        self.seen_multiaddrs.insert(multiaddr.clone());
        match &mut self.connection_status {
            Connected { n_out, .. } => *n_out += 1,
            Disconnected { .. }
            | Banned { .. }
            | Dialing { .. }
            | Disconnecting { .. }
            | Unknown => {
                self.connection_status = Connected {
                    n_in: 0,
                    n_out: 1,
                    multiaddr,
                };
                self.connection_direction = Some(ConnectionDirection::Outgoing);
            }
        }
    }

    fn compute_custody_subnets_from_metadata(
        &mut self,
        node_id: NodeId,
        peer_id: &PeerId,
        metadata: &MetaData<E>,
        spec: &ChainSpec,
        log: &Logger,
    ) -> HashSet<DataColumnSubnetId> {
        let node_id = node_id.raw().into();

        // fallback to `custody_requirement` if `csc` is invalid
        let custody_subnet_count = match metadata.custody_subnet_count() {
            Ok(csc) => *csc,
            Err(_) => {
                // TODO(das): Should we penalise peer?
                debug!(
                    log,
                    "No valid csc found in peer metadata";
                    "info" => "Falling back to default custody requirement",
                    "peer_id" => %peer_id,
                );
                spec.custody_requirement
            }
        };

        DataColumnSubnetId::compute_custody_subnets::<E>(node_id, custody_subnet_count, spec)
            .map(|subnets| subnets.collect())
            .unwrap_or_else(|e| {
                // This handles the scenario where a peer supplies an invalid `csc` value,
                // greater than `data_column_sidecar_subnet_count`.
                // TODO(das): Should we penalise peer?
                debug!(
                    log,
                    "Unable to compute peer custody subnets from metadata";
                    "info" => "Falling back to default custody requirement subnets",
                    "peer_id" => %peer_id,
                    "custody_subnet_count" => custody_subnet_count,
                    "error" => ?e
                );
                DataColumnSubnetId::compute_custody_requirement_subnets::<E>(node_id, spec, log)
                    .collect()
            })
    }

    #[cfg(test)]
    /// Add an f64 to a non-trusted peer's score abiding by the limits.
    pub fn add_to_score(&mut self, score: f64) {
        if !self.is_trusted {
            self.score.test_add(score)
        }
    }

    #[cfg(test)]
    pub fn set_gossipsub_score(&mut self, score: f64) {
        self.score.set_gossipsub_score(score);
    }
}

/// Connection Direction of connection.
#[derive(Debug, Clone, Serialize, AsRefStr)]
#[strum(serialize_all = "snake_case")]
pub enum ConnectionDirection {
    /// The connection was established by a peer dialing us.
    Incoming,
    /// The connection was established by us dialing a peer.
    Outgoing,
}

/// Connection Status of the peer.
#[derive(Debug, Clone, Default)]
pub enum PeerConnectionStatus {
    /// The peer is connected.
    Connected {
        /// The multiaddr that we are connected via.
        multiaddr: Multiaddr,
        /// number of ingoing connections.
        n_in: u8,
        /// number of outgoing connections.
        n_out: u8,
    },
    /// The peer is being disconnected.
    Disconnecting {
        // After the disconnection the peer will be considered banned.
        to_ban: bool,
    },
    /// The peer has disconnected.
    Disconnected {
        /// last time the peer was connected or discovered.
        since: Instant,
    },
    /// The peer has been banned and is disconnected.
    Banned {
        /// moment when the peer was banned.
        since: Instant,
    },
    /// We are currently dialing this peer.
    Dialing {
        /// time since we last communicated with the peer.
        since: Instant,
    },
    /// The connection status has not been specified.
    #[default]
    Unknown,
}

/// Serialization for http requests.
impl Serialize for PeerConnectionStatus {
    fn serialize<S: Serializer>(&self, serializer: S) -> Result<S::Ok, S::Error> {
        let mut s = serializer.serialize_struct("connection_status", 6)?;
        match self {
            Connected {
                n_in,
                n_out,
                multiaddr,
            } => {
                s.serialize_field("multiaddr", multiaddr)?;
                s.serialize_field("status", "connected")?;
                s.serialize_field("connections_in", n_in)?;
                s.serialize_field("connections_out", n_out)?;
                s.serialize_field("last_seen", &0)?;
                s.end()
            }
            Disconnecting { .. } => {
                s.serialize_field("status", "disconnecting")?;
                s.serialize_field("connections_in", &0)?;
                s.serialize_field("connections_out", &0)?;
                s.serialize_field("last_seen", &0)?;
                s.end()
            }
            Disconnected { since } => {
                s.serialize_field("status", "disconnected")?;
                s.serialize_field("connections_in", &0)?;
                s.serialize_field("connections_out", &0)?;
                s.serialize_field("last_seen", &since.elapsed().as_secs())?;
                s.serialize_field("banned_ips", &Vec::<IpAddr>::new())?;
                s.end()
            }
            Banned { since } => {
                s.serialize_field("status", "banned")?;
                s.serialize_field("connections_in", &0)?;
                s.serialize_field("connections_out", &0)?;
                s.serialize_field("last_seen", &since.elapsed().as_secs())?;
                s.end()
            }
            Dialing { since } => {
                s.serialize_field("status", "dialing")?;
                s.serialize_field("connections_in", &0)?;
                s.serialize_field("connections_out", &0)?;
                s.serialize_field("last_seen", &since.elapsed().as_secs())?;
                s.end()
            }
            Unknown => {
                s.serialize_field("status", "unknown")?;
                s.serialize_field("connections_in", &0)?;
                s.serialize_field("connections_out", &0)?;
                s.serialize_field("last_seen", &0)?;
                s.end()
            }
        }
    }
}<|MERGE_RESOLUTION|>--- conflicted
+++ resolved
@@ -375,21 +375,9 @@
 
         // Already set by enr if custody_subnets is non empty
         if self.custody_subnets.is_empty() {
-<<<<<<< HEAD
             let custody_subnets =
                 self.compute_custody_subnets_from_metadata(node_id, peer_id, &meta_data, spec, log);
             self.set_custody_subnets(custody_subnets);
-=======
-            if let Ok(custody_subnet_count) = meta_data.custody_subnet_count() {
-                let custody_subnets = DataColumnSubnetId::compute_custody_subnets::<E>(
-                    node_id.raw(),
-                    std::cmp::min(*custody_subnet_count, spec.data_column_sidecar_subnet_count),
-                    spec,
-                )
-                .collect::<HashSet<_>>();
-                self.set_custody_subnets(custody_subnets);
-            }
->>>>>>> a685dde4
         }
 
         self.meta_data = Some(meta_data);
@@ -521,8 +509,6 @@
         spec: &ChainSpec,
         log: &Logger,
     ) -> HashSet<DataColumnSubnetId> {
-        let node_id = node_id.raw().into();
-
         // fallback to `custody_requirement` if `csc` is invalid
         let custody_subnet_count = match metadata.custody_subnet_count() {
             Ok(csc) => *csc,
@@ -538,7 +524,7 @@
             }
         };
 
-        DataColumnSubnetId::compute_custody_subnets::<E>(node_id, custody_subnet_count, spec)
+        DataColumnSubnetId::compute_custody_subnets::<E>(node_id.raw(), custody_subnet_count, spec)
             .map(|subnets| subnets.collect())
             .unwrap_or_else(|e| {
                 // This handles the scenario where a peer supplies an invalid `csc` value,
@@ -552,7 +538,7 @@
                     "custody_subnet_count" => custody_subnet_count,
                     "error" => ?e
                 );
-                DataColumnSubnetId::compute_custody_requirement_subnets::<E>(node_id, spec, log)
+                DataColumnSubnetId::compute_custody_requirement_subnets::<E>(node_id.raw(), spec)
                     .collect()
             })
     }
