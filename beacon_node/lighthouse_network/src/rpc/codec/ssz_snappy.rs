--- conflicted
+++ resolved
@@ -16,19 +16,10 @@
 use std::sync::Arc;
 use tokio_util::codec::{Decoder, Encoder};
 use types::{
-<<<<<<< HEAD
-    BlobSidecar, EthSpec, ForkContext, ForkName, Hash256, RuntimeVariableList, SignedBeaconBlock,
+    BlobSidecar, ChainSpec, EthSpec, ForkContext, ForkName, Hash256, LightClientBootstrap,
+    LightClientFinalityUpdate, LightClientOptimisticUpdate, RuntimeVariableList, SignedBeaconBlock,
     SignedBeaconBlockAltair, SignedBeaconBlockBase, SignedBeaconBlockCapella,
-    SignedBeaconBlockDeneb, SignedBeaconBlockMerge,
-};
-use types::{
-    ChainSpec, LightClientBootstrap, LightClientFinalityUpdate, LightClientOptimisticUpdate,
-=======
-    BlobSidecar, EthSpec, ForkContext, ForkName, Hash256, LightClientBootstrap,
-    RuntimeVariableList, SignedBeaconBlock, SignedBeaconBlockAltair, SignedBeaconBlockBase,
-    SignedBeaconBlockCapella, SignedBeaconBlockDeneb, SignedBeaconBlockElectra,
-    SignedBeaconBlockMerge,
->>>>>>> 06eb181b
+    SignedBeaconBlockDeneb, SignedBeaconBlockElectra, SignedBeaconBlockMerge,
 };
 use unsigned_varint::codec::Uvi;
 
@@ -397,13 +388,15 @@
     // Add the context bytes if required
     if protocol.has_context_bytes() {
         if let RPCCodedResponse::Success(rpc_variant) = resp {
-<<<<<<< HEAD
             match rpc_variant {
                 RPCResponse::BlocksByRange(ref_box_block)
                 | RPCResponse::BlocksByRoot(ref_box_block) => {
                     return match **ref_box_block {
                         // NOTE: If you are adding another fork type here, be sure to modify the
                         //       `fork_context.to_context_bytes()` function to support it as well!
+                        SignedBeaconBlock::Electra { .. } => {
+                            fork_context.to_context_bytes(ForkName::Electra)
+                        }
                         SignedBeaconBlock::Deneb { .. } => {
                             fork_context.to_context_bytes(ForkName::Deneb)
                         }
@@ -440,34 +433,6 @@
                 RPCResponse::Status(_) | RPCResponse::Pong(_) | RPCResponse::MetaData(_) => {
                     return None;
                 }
-=======
-            if let RPCResponse::BlocksByRange(ref_box_block)
-            | RPCResponse::BlocksByRoot(ref_box_block) = rpc_variant
-            {
-                return match **ref_box_block {
-                    // NOTE: If you are adding another fork type here, be sure to modify the
-                    //       `fork_context.to_context_bytes()` function to support it as well!
-                    SignedBeaconBlock::Electra { .. } => {
-                        fork_context.to_context_bytes(ForkName::Electra)
-                    }
-                    SignedBeaconBlock::Deneb { .. } => {
-                        fork_context.to_context_bytes(ForkName::Deneb)
-                    }
-                    SignedBeaconBlock::Capella { .. } => {
-                        fork_context.to_context_bytes(ForkName::Capella)
-                    }
-                    SignedBeaconBlock::Merge { .. } => {
-                        fork_context.to_context_bytes(ForkName::Merge)
-                    }
-                    SignedBeaconBlock::Altair { .. } => {
-                        fork_context.to_context_bytes(ForkName::Altair)
-                    }
-                    SignedBeaconBlock::Base { .. } => Some(fork_context.genesis_context_bytes()),
-                };
-            }
-            if let RPCResponse::BlobsByRange(_) | RPCResponse::BlobsByRoot(_) = rpc_variant {
-                return fork_context.to_context_bytes(ForkName::Deneb);
->>>>>>> 06eb181b
             }
         }
     }
