--- conflicted
+++ resolved
@@ -17,17 +17,11 @@
     compat::{Compat, FuturesAsyncReadCompatExt},
 };
 use types::{
-<<<<<<< HEAD
-    BeaconBlock, BeaconBlockAltair, BeaconBlockBase, BeaconBlockCapella, BeaconBlockMerge,
-    BlobSidecar, ChainSpec, EmptyBlock, EthSpec, ForkContext, ForkName, LightClientBootstrap,
-    LightClientBootstrapAltair, LightClientFinalityUpdate, LightClientFinalityUpdateAltair,
-    LightClientOptimisticUpdate, LightClientOptimisticUpdateAltair, MainnetEthSpec, Signature,
-    SignedBeaconBlock,
-=======
     BeaconBlock, BeaconBlockAltair, BeaconBlockBase, BeaconBlockCapella, BeaconBlockElectra,
     BeaconBlockMerge, BlobSidecar, ChainSpec, EmptyBlock, EthSpec, ForkContext, ForkName,
-    MainnetEthSpec, Signature, SignedBeaconBlock,
->>>>>>> 06eb181b
+    LightClientBootstrap, LightClientBootstrapAltair, LightClientFinalityUpdate,
+    LightClientFinalityUpdateAltair, LightClientOptimisticUpdate,
+    LightClientOptimisticUpdateAltair, MainnetEthSpec, Signature, SignedBeaconBlock,
 };
 
 lazy_static! {
@@ -176,24 +170,6 @@
     }
 }
 
-#[test]
-fn test_limits() {
-    for fork in ForkName::list_all() {
-        println!(
-            "rpc_light_client_finality_update_limits_by_fork: {:?}",
-            rpc_light_client_finality_update_limits_by_fork(fork)
-        );
-        println!(
-            "rpc_light_client_optimistic_update_limits_by_fork: {:?}",
-            rpc_light_client_optimistic_update_limits_by_fork(fork)
-        );
-        println!(
-            "rpc_light_client_bootstrap_limits_by_fork: {:?}",
-            rpc_light_client_bootstrap_limits_by_fork(fork)
-        );
-    }
-}
-
 fn rpc_light_client_finality_update_limits_by_fork(current_fork: ForkName) -> RpcLimits {
     let altair_fixed_len = LightClientFinalityUpdateAltair::<MainnetEthSpec>::ssz_fixed_len();
 
@@ -205,6 +181,9 @@
         }
         ForkName::Deneb => {
             RpcLimits::new(altair_fixed_len, *LIGHT_CLIENT_FINALITY_UPDATE_DENEB_MAX)
+        }
+        ForkName::Electra => {
+            unimplemented!("Electra not implemented")
         }
     }
 }
@@ -222,6 +201,9 @@
         ForkName::Deneb => {
             RpcLimits::new(altair_fixed_len, *LIGHT_CLIENT_OPTIMISTIC_UPDATE_DENEB_MAX)
         }
+        ForkName::Electra => {
+            unimplemented!("Electra not implemented")
+        }
     }
 }
 
@@ -233,6 +215,9 @@
         ForkName::Altair | ForkName::Merge => RpcLimits::new(altair_fixed_len, altair_fixed_len),
         ForkName::Capella => RpcLimits::new(altair_fixed_len, *LIGHT_CLIENT_BOOTSTRAP_CAPELLA_MAX),
         ForkName::Deneb => RpcLimits::new(altair_fixed_len, *LIGHT_CLIENT_BOOTSTRAP_DENEB_MAX),
+        ForkName::Electra => {
+            unimplemented!("Electra not implemented")
+        }
     }
 }
 
