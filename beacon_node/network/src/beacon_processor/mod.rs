--- conflicted
+++ resolved
@@ -64,15 +64,9 @@
 use task_executor::TaskExecutor;
 use tokio::sync::mpsc;
 use types::{
-<<<<<<< HEAD
-    Attestation, AttesterSlashing, Hash256, ProposerSlashing, SignedAggregateAndProof,
-    SignedBeaconBlock, SignedBlsToExecutionChange, SignedContributionAndProof, SignedVoluntaryExit,
-    SubnetId, SyncCommitteeMessage, SyncSubnetId,
-=======
     Attestation, AttesterSlashing, Hash256, LightClientFinalityUpdate, LightClientOptimisticUpdate,
-    ProposerSlashing, SignedAggregateAndProof, SignedBeaconBlock, SignedContributionAndProof,
-    SignedVoluntaryExit, SubnetId, SyncCommitteeMessage, SyncSubnetId,
->>>>>>> 775d2222
+    ProposerSlashing, SignedAggregateAndProof, SignedBeaconBlock, SignedBlsToExecutionChange,
+    SignedContributionAndProof, SignedVoluntaryExit, SubnetId, SyncCommitteeMessage, SyncSubnetId,
 };
 use work_reprocessing_queue::{
     spawn_reprocess_scheduler, QueuedAggregate, QueuedRpcBlock, QueuedUnaggregate, ReadyWork,
@@ -1776,7 +1770,6 @@
                 )
             }),
             /*
-<<<<<<< HEAD
              * BLS to execution change verification.
              */
             Work::GossipBlsToExecutionChange {
@@ -1788,7 +1781,9 @@
                     message_id,
                     peer_id,
                     *bls_to_execution_change,
-=======
+                )
+            }),
+            /*
              * Light client finality update verification.
              */
             Work::GossipLightClientFinalityUpdate {
@@ -1818,7 +1813,6 @@
                     peer_id,
                     *light_client_optimistic_update,
                     seen_timestamp,
->>>>>>> 775d2222
                 )
             }),
             /*
