use beacon_chain::{
    attestation_verification::Error as AttnError,
    light_client_finality_update_verification::Error as LightClientFinalityUpdateError,
    light_client_optimistic_update_verification::Error as LightClientOptimisticUpdateError,
    sync_committee_verification::Error as SyncCommitteeError,
};
use fnv::FnvHashMap;
pub use lighthouse_metrics::*;
use lighthouse_network::{
    peer_manager::peerdb::client::ClientKind, types::GossipKind, GossipTopic, Gossipsub,
    NetworkGlobals,
};
use std::sync::{Arc, LazyLock};
use strum::IntoEnumIterator;
use types::EthSpec;

<<<<<<< HEAD
pub const SUCCESS: &str = "SUCCESS";
pub const FAILURE: &str = "FAILURE";

lazy_static! {

    pub static ref BEACON_BLOCK_MESH_PEERS_PER_CLIENT: Result<IntGaugeVec> =
    try_create_int_gauge_vec(
        "block_mesh_peers_per_client",
        "Number of mesh peers for BeaconBlock topic per client",
        &["Client"]
    );
=======
pub static BEACON_BLOCK_MESH_PEERS_PER_CLIENT: LazyLock<Result<IntGaugeVec>> =
    LazyLock::new(|| {
        try_create_int_gauge_vec(
            "block_mesh_peers_per_client",
            "Number of mesh peers for BeaconBlock topic per client",
            &["Client"],
        )
    });
>>>>>>> 96b00ef6

pub static BEACON_AGGREGATE_AND_PROOF_MESH_PEERS_PER_CLIENT: LazyLock<Result<IntGaugeVec>> =
    LazyLock::new(|| {
        try_create_int_gauge_vec(
            "beacon_aggregate_and_proof_mesh_peers_per_client",
            "Number of mesh peers for BeaconAggregateAndProof topic per client",
            &["Client"],
        )
    });

/*
 * Attestation subnet subscriptions
 */
pub static SUBNET_SUBSCRIPTION_REQUESTS: LazyLock<Result<IntCounter>> = LazyLock::new(|| {
    try_create_int_counter(
        "validator_attestation_subnet_subscriptions_total",
        "Count of validator attestation subscription requests.",
    )
});
pub static SUBNET_SUBSCRIPTION_AGGREGATOR_REQUESTS: LazyLock<Result<IntCounter>> =
    LazyLock::new(|| {
        try_create_int_counter(
            "validator_subnet_subscriptions_aggregator_total",
            "Count of validator subscription requests where the subscriber is an aggregator.",
        )
    });
pub static SYNC_COMMITTEE_SUBSCRIPTION_REQUESTS: LazyLock<Result<IntCounter>> =
    LazyLock::new(|| {
        try_create_int_counter(
            "validator_sync_committee_subnet_subscriptions_total",
            "Count of validator sync committee subscription requests.",
        )
    });

/*
 * Gossip processor
 */

// Gossip blocks.
pub static BEACON_PROCESSOR_GOSSIP_BLOCK_VERIFIED_TOTAL: LazyLock<Result<IntCounter>> =
    LazyLock::new(|| {
        try_create_int_counter(
            "beacon_processor_gossip_block_verified_total",
            "Total number of gossip blocks verified for propagation.",
        )
    });
pub static BEACON_PROCESSOR_GOSSIP_BLOCK_IMPORTED_TOTAL: LazyLock<Result<IntCounter>> =
    LazyLock::new(|| {
        try_create_int_counter(
            "beacon_processor_gossip_block_imported_total",
            "Total number of gossip blocks imported to fork choice, etc.",
        )
    });
pub static BEACON_PROCESSOR_GOSSIP_BLOCK_REQUEUED_TOTAL: LazyLock<Result<IntCounter>> =
    LazyLock::new(|| {
        try_create_int_counter(
        "beacon_processor_gossip_block_requeued_total",
        "Total number of gossip blocks that arrived early and were re-queued for later processing."
    )
    });
pub static BEACON_PROCESSOR_GOSSIP_BLOCK_EARLY_SECONDS: LazyLock<Result<Histogram>> =
    LazyLock::new(|| {
        try_create_histogram(
        "beacon_processor_gossip_block_early_seconds",
        "Whenever a gossip block is received early this metrics is set to how early that block was."
<<<<<<< HEAD
    );
    pub static ref BEACON_PROCESSOR_GOSSIP_BLOB_VERIFIED_TOTAL: Result<IntCounter> = try_create_int_counter(
        "beacon_processor_gossip_blob_verified_total",
        "Total number of gossip blob verified for propagation."
    );
    pub static ref BEACON_PROCESSOR_GOSSIP_DATA_COLUMN_SIDECAR_VERIFIED_TOTAL: Result<IntCounter> = try_create_int_counter(
        "beacon_processor_gossip_data_column_verified_total",
        "Total number of gossip data column sidecar verified for propagation."
    );
    // Gossip Exits.
    pub static ref BEACON_PROCESSOR_EXIT_VERIFIED_TOTAL: Result<IntCounter> = try_create_int_counter(
        "beacon_processor_exit_verified_total",
        "Total number of voluntary exits verified for propagation."
    );
    pub static ref BEACON_PROCESSOR_EXIT_IMPORTED_TOTAL: Result<IntCounter> = try_create_int_counter(
        "beacon_processor_exit_imported_total",
        "Total number of voluntary exits imported to the op pool."
    );
    // Gossip proposer slashings.
    pub static ref BEACON_PROCESSOR_PROPOSER_SLASHING_VERIFIED_TOTAL: Result<IntCounter> = try_create_int_counter(
        "beacon_processor_proposer_slashing_verified_total",
        "Total number of proposer slashings verified for propagation."
    );
    pub static ref BEACON_PROCESSOR_PROPOSER_SLASHING_IMPORTED_TOTAL: Result<IntCounter> = try_create_int_counter(
        "beacon_processor_proposer_slashing_imported_total",
        "Total number of proposer slashings imported to the op pool."
    );
    // Gossip attester slashings.
    pub static ref BEACON_PROCESSOR_ATTESTER_SLASHING_VERIFIED_TOTAL: Result<IntCounter> = try_create_int_counter(
        "beacon_processor_attester_slashing_verified_total",
        "Total number of attester slashings verified for propagation."
    );
    pub static ref BEACON_PROCESSOR_ATTESTER_SLASHING_IMPORTED_TOTAL: Result<IntCounter> = try_create_int_counter(
        "beacon_processor_attester_slashing_imported_total",
        "Total number of attester slashings imported to the op pool."
    );
    // Gossip BLS to execution changes.
    pub static ref BEACON_PROCESSOR_BLS_TO_EXECUTION_CHANGE_VERIFIED_TOTAL: Result<IntCounter> = try_create_int_counter(
        "beacon_processor_bls_to_execution_change_verified_total",
        "Total number of address changes verified for propagation."
    );
    pub static ref BEACON_PROCESSOR_BLS_TO_EXECUTION_CHANGE_IMPORTED_TOTAL: Result<IntCounter> = try_create_int_counter(
        "beacon_processor_bls_to_execution_change_imported_total",
        "Total number of address changes imported to the op pool."
    );
}
=======
    )
    });
pub static BEACON_PROCESSOR_GOSSIP_BLOB_VERIFIED_TOTAL: LazyLock<Result<IntCounter>> =
    LazyLock::new(|| {
        try_create_int_counter(
            "beacon_processor_gossip_blob_verified_total",
            "Total number of gossip blob verified for propagation.",
        )
    });
pub static BEACON_PROCESSOR_GOSSIP_DATA_COLUMN_SIDECAR_VERIFIED_TOTAL: LazyLock<
    Result<IntCounter>,
> = LazyLock::new(|| {
    try_create_int_counter(
        "beacon_processor_gossip_data_column_verified_total",
        "Total number of gossip data column sidecar verified for propagation.",
    )
});
// Gossip Exits.
pub static BEACON_PROCESSOR_EXIT_VERIFIED_TOTAL: LazyLock<Result<IntCounter>> =
    LazyLock::new(|| {
        try_create_int_counter(
            "beacon_processor_exit_verified_total",
            "Total number of voluntary exits verified for propagation.",
        )
    });
pub static BEACON_PROCESSOR_EXIT_IMPORTED_TOTAL: LazyLock<Result<IntCounter>> =
    LazyLock::new(|| {
        try_create_int_counter(
            "beacon_processor_exit_imported_total",
            "Total number of voluntary exits imported to the op pool.",
        )
    });
// Gossip proposer slashings.
pub static BEACON_PROCESSOR_PROPOSER_SLASHING_VERIFIED_TOTAL: LazyLock<Result<IntCounter>> =
    LazyLock::new(|| {
        try_create_int_counter(
            "beacon_processor_proposer_slashing_verified_total",
            "Total number of proposer slashings verified for propagation.",
        )
    });
pub static BEACON_PROCESSOR_PROPOSER_SLASHING_IMPORTED_TOTAL: LazyLock<Result<IntCounter>> =
    LazyLock::new(|| {
        try_create_int_counter(
            "beacon_processor_proposer_slashing_imported_total",
            "Total number of proposer slashings imported to the op pool.",
        )
    });
// Gossip attester slashings.
pub static BEACON_PROCESSOR_ATTESTER_SLASHING_VERIFIED_TOTAL: LazyLock<Result<IntCounter>> =
    LazyLock::new(|| {
        try_create_int_counter(
            "beacon_processor_attester_slashing_verified_total",
            "Total number of attester slashings verified for propagation.",
        )
    });
pub static BEACON_PROCESSOR_ATTESTER_SLASHING_IMPORTED_TOTAL: LazyLock<Result<IntCounter>> =
    LazyLock::new(|| {
        try_create_int_counter(
            "beacon_processor_attester_slashing_imported_total",
            "Total number of attester slashings imported to the op pool.",
        )
    });
// Gossip BLS to execution changes.
pub static BEACON_PROCESSOR_BLS_TO_EXECUTION_CHANGE_VERIFIED_TOTAL: LazyLock<Result<IntCounter>> =
    LazyLock::new(|| {
        try_create_int_counter(
            "beacon_processor_bls_to_execution_change_verified_total",
            "Total number of address changes verified for propagation.",
        )
    });
pub static BEACON_PROCESSOR_BLS_TO_EXECUTION_CHANGE_IMPORTED_TOTAL: LazyLock<Result<IntCounter>> =
    LazyLock::new(|| {
        try_create_int_counter(
            "beacon_processor_bls_to_execution_change_imported_total",
            "Total number of address changes imported to the op pool.",
        )
    });
>>>>>>> 96b00ef6

// Rpc blocks.
pub static BEACON_PROCESSOR_RPC_BLOCK_IMPORTED_TOTAL: LazyLock<Result<IntCounter>> =
    LazyLock::new(|| {
        try_create_int_counter(
            "beacon_processor_rpc_block_imported_total",
            "Total number of gossip blocks imported to fork choice, etc.",
        )
    });
// Chain segments.
pub static BEACON_PROCESSOR_CHAIN_SEGMENT_SUCCESS_TOTAL: LazyLock<Result<IntCounter>> =
    LazyLock::new(|| {
        try_create_int_counter(
            "beacon_processor_chain_segment_success_total",
            "Total number of chain segments successfully processed.",
        )
    });
pub static BEACON_PROCESSOR_BACKFILL_CHAIN_SEGMENT_SUCCESS_TOTAL: LazyLock<Result<IntCounter>> =
    LazyLock::new(|| {
        try_create_int_counter(
            "beacon_processor_backfill_chain_segment_success_total",
            "Total number of chain segments successfully processed.",
        )
    });
pub static BEACON_PROCESSOR_CHAIN_SEGMENT_FAILED_TOTAL: LazyLock<Result<IntCounter>> =
    LazyLock::new(|| {
        try_create_int_counter(
            "beacon_processor_chain_segment_failed_total",
            "Total number of chain segments that failed processing.",
        )
    });
pub static BEACON_PROCESSOR_BACKFILL_CHAIN_SEGMENT_FAILED_TOTAL: LazyLock<Result<IntCounter>> =
    LazyLock::new(|| {
        try_create_int_counter(
            "beacon_processor_backfill_chain_segment_failed_total",
            "Total number of backfill chain segments that failed processing.",
        )
    });
// Unaggregated attestations.
pub static BEACON_PROCESSOR_UNAGGREGATED_ATTESTATION_VERIFIED_TOTAL: LazyLock<Result<IntCounter>> =
    LazyLock::new(|| {
        try_create_int_counter(
            "beacon_processor_unaggregated_attestation_verified_total",
            "Total number of unaggregated attestations verified for gossip.",
        )
    });
pub static BEACON_PROCESSOR_UNAGGREGATED_ATTESTATION_IMPORTED_TOTAL: LazyLock<Result<IntCounter>> =
    LazyLock::new(|| {
        try_create_int_counter(
            "beacon_processor_unaggregated_attestation_imported_total",
            "Total number of unaggregated attestations imported to fork choice, etc.",
        )
    });
pub static BEACON_PROCESSOR_UNAGGREGATED_ATTESTATION_REQUEUED_TOTAL: LazyLock<Result<IntCounter>> =
    LazyLock::new(|| {
        try_create_int_counter(
        "beacon_processor_unaggregated_attestation_requeued_total",
        "Total number of unaggregated attestations that referenced an unknown block and were re-queued."
    )
    });
// Aggregated attestations.
pub static BEACON_PROCESSOR_AGGREGATED_ATTESTATION_VERIFIED_TOTAL: LazyLock<Result<IntCounter>> =
    LazyLock::new(|| {
        try_create_int_counter(
            "beacon_processor_aggregated_attestation_verified_total",
            "Total number of aggregated attestations verified for gossip.",
        )
    });
pub static BEACON_PROCESSOR_AGGREGATED_ATTESTATION_IMPORTED_TOTAL: LazyLock<Result<IntCounter>> =
    LazyLock::new(|| {
        try_create_int_counter(
            "beacon_processor_aggregated_attestation_imported_total",
            "Total number of aggregated attestations imported to fork choice, etc.",
        )
    });
pub static BEACON_PROCESSOR_AGGREGATED_ATTESTATION_REQUEUED_TOTAL: LazyLock<Result<IntCounter>> =
    LazyLock::new(|| {
        try_create_int_counter(
        "beacon_processor_aggregated_attestation_requeued_total",
        "Total number of aggregated attestations that referenced an unknown block and were re-queued."
    )
    });
// Sync committee messages.
pub static BEACON_PROCESSOR_SYNC_MESSAGE_VERIFIED_TOTAL: LazyLock<Result<IntCounter>> =
    LazyLock::new(|| {
        try_create_int_counter(
            "beacon_processor_sync_message_verified_total",
            "Total number of sync committee messages verified for gossip.",
        )
    });
pub static BEACON_PROCESSOR_SYNC_MESSAGE_IMPORTED_TOTAL: LazyLock<Result<IntCounter>> =
    LazyLock::new(|| {
        try_create_int_counter(
            "beacon_processor_sync_message_imported_total",
            "Total number of sync committee messages imported to fork choice, etc.",
        )
    });
// Sync contribution.
pub static BEACON_PROCESSOR_SYNC_CONTRIBUTION_VERIFIED_TOTAL: LazyLock<Result<IntCounter>> =
    LazyLock::new(|| {
        try_create_int_counter(
            "beacon_processor_sync_contribution_verified_total",
            "Total number of sync committee contributions verified for gossip.",
        )
    });

pub static BEACON_PROCESSOR_SYNC_CONTRIBUTION_IMPORTED_TOTAL: LazyLock<Result<IntCounter>> =
    LazyLock::new(|| {
        try_create_int_counter(
            "beacon_processor_sync_contribution_imported_total",
            "Total number of sync committee contributions imported to fork choice, etc.",
        )
    });

/// Errors and Debugging Stats
pub static GOSSIP_ATTESTATION_ERRORS_PER_TYPE: LazyLock<Result<IntCounterVec>> =
    LazyLock::new(|| {
        try_create_int_counter_vec(
            "gossipsub_attestation_errors_per_type",
            "Gossipsub attestation errors per error type",
            &["type"],
        )
    });
pub static GOSSIP_SYNC_COMMITTEE_ERRORS_PER_TYPE: LazyLock<Result<IntCounterVec>> =
    LazyLock::new(|| {
        try_create_int_counter_vec(
            "gossipsub_sync_committee_errors_per_type",
            "Gossipsub sync_committee errors per error type",
            &["type"],
        )
    });
pub static GOSSIP_FINALITY_UPDATE_ERRORS_PER_TYPE: LazyLock<Result<IntCounterVec>> =
    LazyLock::new(|| {
        try_create_int_counter_vec(
            "gossipsub_light_client_finality_update_errors_per_type",
            "Gossipsub light_client_finality_update errors per error type",
            &["type"],
        )
    });
pub static GOSSIP_OPTIMISTIC_UPDATE_ERRORS_PER_TYPE: LazyLock<Result<IntCounterVec>> =
    LazyLock::new(|| {
        try_create_int_counter_vec(
            "gossipsub_light_client_optimistic_update_errors_per_type",
            "Gossipsub light_client_optimistic_update errors per error type",
            &["type"],
        )
    });

/*
 * Network queue metrics
 */
pub static NETWORK_RECEIVE_EVENTS: LazyLock<Result<IntCounterVec>> = LazyLock::new(|| {
    try_create_int_counter_vec(
        "network_receive_events",
        "Count of events received by the channel to the network service",
        &["type"],
    )
});
pub static NETWORK_RECEIVE_TIMES: LazyLock<Result<HistogramVec>> = LazyLock::new(|| {
    try_create_histogram_vec(
        "network_receive_times",
        "Time taken for network to handle an event sent to the network service.",
        &["type"],
    )
});

/*
 * Sync related metrics
 */
pub static PEERS_PER_SYNC_TYPE: LazyLock<Result<IntGaugeVec>> = LazyLock::new(|| {
    try_create_int_gauge_vec(
        "sync_peers_per_status",
        "Number of connected peers per sync status type",
<<<<<<< HEAD
        &["sync_status"]
    );
    pub static ref PEERS_PER_COLUMN_SUBNET: Result<IntGaugeVec> = try_create_int_gauge_vec(
        "peers_per_column_subnet",
        "Number of connected peers per column subnet",
        &["subnet_id"]
    );
    pub static ref SYNCING_CHAINS_COUNT: Result<IntGaugeVec> = try_create_int_gauge_vec(
=======
        &["sync_status"],
    )
});
pub static SYNCING_CHAINS_COUNT: LazyLock<Result<IntGaugeVec>> = LazyLock::new(|| {
    try_create_int_gauge_vec(
>>>>>>> 96b00ef6
        "sync_range_chains",
        "Number of Syncing chains in range, per range type",
        &["range_type"],
    )
});
pub static SYNCING_CHAINS_REMOVED: LazyLock<Result<IntCounterVec>> = LazyLock::new(|| {
    try_create_int_counter_vec(
        "sync_range_removed_chains_total",
        "Total count of range syncing chains removed per range type",
        &["range_type"],
    )
});
pub static SYNCING_CHAINS_ADDED: LazyLock<Result<IntCounterVec>> = LazyLock::new(|| {
    try_create_int_counter_vec(
        "sync_range_added_chains_total",
        "Total count of range syncing chains added per range type",
        &["range_type"],
    )
});
pub static SYNCING_CHAINS_DROPPED_BLOCKS: LazyLock<Result<IntCounterVec>> = LazyLock::new(|| {
    try_create_int_counter_vec(
        "sync_range_chains_dropped_blocks_total",
        "Total count of dropped blocks when removing a syncing chain per range type",
        &["range_type"],
    )
});
pub static SYNCING_CHAINS_IGNORED_BLOCKS: LazyLock<Result<IntCounterVec>> = LazyLock::new(|| {
    try_create_int_counter_vec(
        "sync_range_chains_ignored_blocks_total",
        "Total count of ignored blocks when processing a syncing chain batch per chain type",
        &["chain_type"],
    )
});
pub static SYNCING_CHAINS_PROCESSED_BATCHES: LazyLock<Result<IntCounterVec>> =
    LazyLock::new(|| {
        try_create_int_counter_vec(
            "sync_range_chains_processed_batches_total",
            "Total count of processed batches in a syncing chain batch per chain type",
            &["chain_type"],
        )
    });
pub static SYNCING_CHAIN_BATCH_AWAITING_PROCESSING: LazyLock<Result<Histogram>> =
    LazyLock::new(|| {
        try_create_histogram_with_buckets(
            "sync_range_chain_batch_awaiting_processing_seconds",
            "Time range sync batches spend in AwaitingProcessing state",
            Ok(vec![
                0.01, 0.02, 0.05, 0.1, 0.2, 0.5, 1.0, 2.0, 5.0, 10.0, 20.0,
            ]),
        )
    });
pub static SYNC_SINGLE_BLOCK_LOOKUPS: LazyLock<Result<IntGauge>> = LazyLock::new(|| {
    try_create_int_gauge(
        "sync_single_block_lookups",
        "Number of single block lookups underway",
    )
});
pub static SYNC_LOOKUP_CREATED: LazyLock<Result<IntCounter>> = LazyLock::new(|| {
    try_create_int_counter(
        "sync_lookups_created_total",
        "Total count of sync lookups created",
    )
});
pub static SYNC_LOOKUP_DROPPED: LazyLock<Result<IntCounterVec>> = LazyLock::new(|| {
    try_create_int_counter_vec(
        "sync_lookups_dropped_total",
        "Total count of sync lookups dropped by reason",
        &["reason"],
    )
});
pub static SYNC_LOOKUP_COMPLETED: LazyLock<Result<IntCounter>> = LazyLock::new(|| {
    try_create_int_counter(
        "sync_lookups_completed_total",
        "Total count of sync lookups completed",
    )
});
pub static SYNC_LOOKUPS_STUCK: LazyLock<Result<IntCounter>> = LazyLock::new(|| {
    try_create_int_counter(
        "sync_lookups_stuck_total",
        "Total count of sync lookups that are stuck and dropped",
    )
});
pub static SYNC_ACTIVE_NETWORK_REQUESTS: LazyLock<Result<IntGaugeVec>> = LazyLock::new(|| {
    try_create_int_gauge_vec(
        "sync_active_network_requests",
        "Current count of active network requests from sync",
        &["type"],
    )
});
pub static SYNC_UNKNOWN_NETWORK_REQUESTS: LazyLock<Result<IntCounterVec>> = LazyLock::new(|| {
    try_create_int_counter_vec(
        "sync_unknwon_network_request",
        "Total count of network messages received for unknown active requests",
        &["type"],
    )
});

/*
 * Block Delay Metrics
 */
pub static BEACON_BLOCK_DELAY_GOSSIP: LazyLock<Result<IntGauge>> = LazyLock::new(|| {
    try_create_int_gauge(
        "beacon_block_delay_gossip",
        "The first time we see this block from gossip as a delay from the start of the slot",
    )
});
pub static BEACON_BLOCK_DELAY_GOSSIP_VERIFICATION: LazyLock<Result<IntGauge>> = LazyLock::new(
    || {
        try_create_int_gauge(
        "beacon_block_delay_gossip_verification",
        "Keeps track of the time delay from the start of the slot to the point we propagate the block"
    )
    },
);
pub static BEACON_BLOCK_DELAY_FULL_VERIFICATION: LazyLock<Result<IntGauge>> = LazyLock::new(|| {
    try_create_int_gauge(
        "beacon_block_delay_full_verification",
        "The time it takes to verify a beacon block.",
    )
});

pub static BEACON_BLOCK_DELAY_GOSSIP_ARRIVED_LATE_TOTAL: LazyLock<Result<IntCounter>> =
    LazyLock::new(|| {
        try_create_int_counter(
        "beacon_block_delay_gossip_arrived_late_total",
        "Count of times when a gossip block arrived from the network later than the attestation deadline.",
    )
    });

/*
 * Blob Delay Metrics
 */
pub static BEACON_BLOB_DELAY_GOSSIP: LazyLock<Result<IntGauge>> = LazyLock::new(|| {
    try_create_int_gauge(
        "beacon_blob_delay_gossip_last_delay",
        "The first time we see this blob as a delay from the start of the slot",
    )
});

<<<<<<< HEAD
    pub static ref BEACON_DATA_COLUMN_GOSSIP_PROPAGATION_VERIFICATION_DELAY_TIME: Result<Histogram> = try_create_histogram_with_buckets(
        "beacon_data_column_gossip_propagation_verification_delay_time",
        "Duration between when the data column sidecar is received over gossip and when it is verified for propagation.",
        // [0.001, 0.002, 0.005, 0.01, 0.02, 0.05, 0.1, 0.2, 0.5]
        decimal_buckets(-3,-1)
    );
    pub static ref BEACON_BLOB_GOSSIP_SLOT_START_DELAY_TIME: Result<Histogram> = try_create_histogram_with_buckets(
        "beacon_blob_gossip_slot_start_delay_time",
        "Duration between when the blob is received over gossip and the start of the slot it belongs to.",
        // Create a custom bucket list for greater granularity in block delay
        Ok(vec![0.1, 0.2, 0.3,0.4,0.5,0.75,1.0,1.25,1.5,1.75,2.0,2.5,3.0,3.5,4.0,5.0,6.0,7.0,8.0,9.0,10.0,15.0,20.0])
        // NOTE: Previous values, which we may want to switch back to.
        // [0.1, 0.2, 0.5, 1, 2, 5, 10, 20, 50]
        //decimal_buckets(-1,2)
    );
    pub static ref BEACON_DATA_COLUMN_GOSSIP_SLOT_START_DELAY_TIME: Result<Histogram> = try_create_histogram_with_buckets(
        "beacon_data_column_gossip_slot_start_delay_time",
        "Duration between when the data column sidecar is received over gossip and the start of the slot it belongs to.",
        // Create a custom bucket list for greater granularity in block delay
        Ok(vec![0.1, 0.2, 0.3,0.4,0.5,0.75,1.0,1.25,1.5,1.75,2.0,2.5,3.0,3.5,4.0,5.0,6.0,7.0,8.0,9.0,10.0,15.0,20.0])
        // NOTE: Previous values, which we may want to switch back to.
        // [0.1, 0.2, 0.5, 1, 2, 5, 10, 20, 50]
        //decimal_buckets(-1,2)
    );

    pub static ref BEACON_BLOB_DELAY_GOSSIP_VERIFICATION: Result<IntGauge> = try_create_int_gauge(
=======
pub static BEACON_BLOB_DELAY_GOSSIP_VERIFICATION: LazyLock<Result<IntGauge>> = LazyLock::new(
    || {
        try_create_int_gauge(
>>>>>>> 96b00ef6
        "beacon_blob_delay_gossip_verification",
        "Keeps track of the time delay from the start of the slot to the point we propagate the blob"
    )
    },
);
pub static BEACON_BLOB_DELAY_FULL_VERIFICATION: LazyLock<Result<IntGauge>> = LazyLock::new(|| {
    try_create_int_gauge(
        "beacon_blob_last_full_verification_delay",
        "The time it takes to verify a beacon blob",
    )
});

pub static BEACON_BLOB_RPC_SLOT_START_DELAY_TIME: LazyLock<Result<Histogram>> = LazyLock::new(
    || {
        try_create_histogram_with_buckets(
        "beacon_blob_rpc_slot_start_delay_time",
        "Duration between when a blob is received over rpc and the start of the slot it belongs to.",
        // Create a custom bucket list for greater granularity in block delay
        Ok(vec![0.1, 0.2, 0.3,0.4,0.5,0.75,1.0,1.25,1.5,1.75,2.0,2.5,3.0,3.5,4.0,5.0,6.0,7.0,8.0,9.0,10.0,15.0,20.0])
        // NOTE: Previous values, which we may want to switch back to.
        // [0.1, 0.2, 0.5, 1, 2, 5, 10, 20, 50]
        //decimal_buckets(-1,2)

    )
    },
);

<<<<<<< HEAD
    pub static ref BEACON_BLOB_LAST_DELAY: Result<IntGauge> = try_create_int_gauge(
        "beacon_blob_last_delay",
        "Keeps track of the last blob's delay from the start of the slot"
    );
    pub static ref BEACON_DATA_COLUMN_LAST_DELAY: Result<IntGauge> = try_create_int_gauge(
        "beacon_data_column_last_delay",
        "Keeps track of the last data column sidecar's delay from the start of the slot"
    );

    pub static ref BEACON_BLOB_GOSSIP_ARRIVED_LATE_TOTAL: Result<IntCounter> = try_create_int_counter(
=======
pub static BEACON_BLOB_GOSSIP_ARRIVED_LATE_TOTAL: LazyLock<Result<IntCounter>> = LazyLock::new(
    || {
        try_create_int_counter(
>>>>>>> 96b00ef6
        "beacon_blob_gossip_arrived_late_total",
        "Count of times when a gossip blob arrived from the network later than the attestation deadline.",
    )
    },
);

pub static BEACON_DATA_COLUMN_DELAY_GOSSIP: LazyLock<Result<IntGauge>> = LazyLock::new(|| {
    try_create_int_gauge(
        "beacon_data_column_delay_gossip_last_delay",
        "The first time we see this data column as a delay from the start of the slot",
    )
});

pub static BEACON_DATA_COLUMN_DELAY_GOSSIP_VERIFICATION: LazyLock<Result<IntGauge>> = LazyLock::new(
    || {
        try_create_int_gauge(
        "beacon_data_column_delay_gossip_verification",
        "Keeps track of the time delay from the start of the slot to the point we propagate the data column"
    )
    },
);

/*
 * Light client update reprocessing queue metrics.
 */
pub static BEACON_PROCESSOR_REPROCESSING_QUEUE_SENT_OPTIMISTIC_UPDATES: LazyLock<
    Result<IntCounter>,
> = LazyLock::new(|| {
    try_create_int_counter(
        "beacon_processor_reprocessing_queue_sent_optimistic_updates",
        "Number of queued light client optimistic updates where as matching block has been imported."
<<<<<<< HEAD
    );

    /*
     * Sampling
     */
    pub static ref SAMPLE_DOWNLOAD_RESULT: Result<IntCounterVec> = try_create_int_counter_vec(
        "beacon_sampling_sample_verify_result_total",
        "Total count of individual sample download results",
        &["result"]
    );
    pub static ref SAMPLE_VERIFY_RESULT: Result<IntCounterVec> = try_create_int_counter_vec(
        "beacon_sampling_sample_verify_result_total",
        "Total count of individual sample verify results",
        &["result"]
    );
    pub static ref SAMPLING_REQUEST_RESULT: Result<IntCounterVec> = try_create_int_counter_vec(
        "beacon_sampling_request_result_total",
        "Total count of sample request results",
        &["result"]
    );
}
=======
    )
});
>>>>>>> 96b00ef6

pub fn register_finality_update_error(error: &LightClientFinalityUpdateError) {
    inc_counter_vec(&GOSSIP_FINALITY_UPDATE_ERRORS_PER_TYPE, &[error.as_ref()]);
}

pub fn register_optimistic_update_error(error: &LightClientOptimisticUpdateError) {
    inc_counter_vec(&GOSSIP_OPTIMISTIC_UPDATE_ERRORS_PER_TYPE, &[error.as_ref()]);
}

pub fn register_attestation_error(error: &AttnError) {
    inc_counter_vec(&GOSSIP_ATTESTATION_ERRORS_PER_TYPE, &[error.as_ref()]);
}

pub fn register_sync_committee_error(error: &SyncCommitteeError) {
    inc_counter_vec(&GOSSIP_SYNC_COMMITTEE_ERRORS_PER_TYPE, &[error.as_ref()]);
}

pub fn from_result<T, E>(result: &std::result::Result<T, E>) -> &str {
    match result {
        Ok(_) => SUCCESS,
        Err(_) => FAILURE,
    }
}

pub fn update_gossip_metrics<E: EthSpec>(
    gossipsub: &Gossipsub,
    network_globals: &Arc<NetworkGlobals<E>>,
) {
    // Mesh peers per client
    // Reset the gauges
    for client_kind in ClientKind::iter() {
        set_gauge_vec(
            &BEACON_BLOCK_MESH_PEERS_PER_CLIENT,
            &[client_kind.as_ref()],
            0_i64,
        );
        set_gauge_vec(
            &BEACON_AGGREGATE_AND_PROOF_MESH_PEERS_PER_CLIENT,
            &[client_kind.as_ref()],
            0_i64,
        );
    }

    for topic_hash in gossipsub.topics() {
        if let Ok(topic) = GossipTopic::decode(topic_hash.as_str()) {
            match topic.kind() {
                GossipKind::Attestation(_subnet_id) => {}
                GossipKind::BeaconBlock => {
                    for peer_id in gossipsub.mesh_peers(topic_hash) {
                        let client = network_globals
                            .peers
                            .read()
                            .peer_info(peer_id)
                            .map(|peer_info| peer_info.client().kind.into())
                            .unwrap_or_else(|| "Unknown");
                        if let Some(v) =
                            get_int_gauge(&BEACON_BLOCK_MESH_PEERS_PER_CLIENT, &[client])
                        {
                            v.inc()
                        };
                    }
                }
                GossipKind::BeaconAggregateAndProof => {
                    for peer_id in gossipsub.mesh_peers(topic_hash) {
                        let client = network_globals
                            .peers
                            .read()
                            .peer_info(peer_id)
                            .map(|peer_info| peer_info.client().kind.into())
                            .unwrap_or_else(|| "Unknown");
                        if let Some(v) = get_int_gauge(
                            &BEACON_AGGREGATE_AND_PROOF_MESH_PEERS_PER_CLIENT,
                            &[client],
                        ) {
                            v.inc()
                        };
                    }
                }
                GossipKind::SyncCommitteeMessage(_subnet_id) => {}
                _kind => {}
            }
        }
    }
}

pub fn update_sync_metrics<E: EthSpec>(network_globals: &Arc<NetworkGlobals<E>>) {
    // reset the counts
    if PEERS_PER_SYNC_TYPE
        .as_ref()
        .map(|metric| metric.reset())
        .is_err()
    {
        return;
    };

    // count per sync status, the number of connected peers
    let mut peers_per_sync_type = FnvHashMap::default();
    for sync_type in network_globals
        .peers
        .read()
        .connected_peers()
        .map(|(_peer_id, info)| info.sync_status().as_str())
    {
        *peers_per_sync_type.entry(sync_type).or_default() += 1;
    }

    for (sync_type, peer_count) in peers_per_sync_type {
        set_gauge_entry(&PEERS_PER_SYNC_TYPE, &[sync_type], peer_count);
    }
}<|MERGE_RESOLUTION|>--- conflicted
+++ resolved
@@ -14,19 +14,9 @@
 use strum::IntoEnumIterator;
 use types::EthSpec;
 
-<<<<<<< HEAD
 pub const SUCCESS: &str = "SUCCESS";
 pub const FAILURE: &str = "FAILURE";
 
-lazy_static! {
-
-    pub static ref BEACON_BLOCK_MESH_PEERS_PER_CLIENT: Result<IntGaugeVec> =
-    try_create_int_gauge_vec(
-        "block_mesh_peers_per_client",
-        "Number of mesh peers for BeaconBlock topic per client",
-        &["Client"]
-    );
-=======
 pub static BEACON_BLOCK_MESH_PEERS_PER_CLIENT: LazyLock<Result<IntGaugeVec>> =
     LazyLock::new(|| {
         try_create_int_gauge_vec(
@@ -35,7 +25,6 @@
             &["Client"],
         )
     });
->>>>>>> 96b00ef6
 
 pub static BEACON_AGGREGATE_AND_PROOF_MESH_PEERS_PER_CLIENT: LazyLock<Result<IntGaugeVec>> =
     LazyLock::new(|| {
@@ -101,54 +90,6 @@
         try_create_histogram(
         "beacon_processor_gossip_block_early_seconds",
         "Whenever a gossip block is received early this metrics is set to how early that block was."
-<<<<<<< HEAD
-    );
-    pub static ref BEACON_PROCESSOR_GOSSIP_BLOB_VERIFIED_TOTAL: Result<IntCounter> = try_create_int_counter(
-        "beacon_processor_gossip_blob_verified_total",
-        "Total number of gossip blob verified for propagation."
-    );
-    pub static ref BEACON_PROCESSOR_GOSSIP_DATA_COLUMN_SIDECAR_VERIFIED_TOTAL: Result<IntCounter> = try_create_int_counter(
-        "beacon_processor_gossip_data_column_verified_total",
-        "Total number of gossip data column sidecar verified for propagation."
-    );
-    // Gossip Exits.
-    pub static ref BEACON_PROCESSOR_EXIT_VERIFIED_TOTAL: Result<IntCounter> = try_create_int_counter(
-        "beacon_processor_exit_verified_total",
-        "Total number of voluntary exits verified for propagation."
-    );
-    pub static ref BEACON_PROCESSOR_EXIT_IMPORTED_TOTAL: Result<IntCounter> = try_create_int_counter(
-        "beacon_processor_exit_imported_total",
-        "Total number of voluntary exits imported to the op pool."
-    );
-    // Gossip proposer slashings.
-    pub static ref BEACON_PROCESSOR_PROPOSER_SLASHING_VERIFIED_TOTAL: Result<IntCounter> = try_create_int_counter(
-        "beacon_processor_proposer_slashing_verified_total",
-        "Total number of proposer slashings verified for propagation."
-    );
-    pub static ref BEACON_PROCESSOR_PROPOSER_SLASHING_IMPORTED_TOTAL: Result<IntCounter> = try_create_int_counter(
-        "beacon_processor_proposer_slashing_imported_total",
-        "Total number of proposer slashings imported to the op pool."
-    );
-    // Gossip attester slashings.
-    pub static ref BEACON_PROCESSOR_ATTESTER_SLASHING_VERIFIED_TOTAL: Result<IntCounter> = try_create_int_counter(
-        "beacon_processor_attester_slashing_verified_total",
-        "Total number of attester slashings verified for propagation."
-    );
-    pub static ref BEACON_PROCESSOR_ATTESTER_SLASHING_IMPORTED_TOTAL: Result<IntCounter> = try_create_int_counter(
-        "beacon_processor_attester_slashing_imported_total",
-        "Total number of attester slashings imported to the op pool."
-    );
-    // Gossip BLS to execution changes.
-    pub static ref BEACON_PROCESSOR_BLS_TO_EXECUTION_CHANGE_VERIFIED_TOTAL: Result<IntCounter> = try_create_int_counter(
-        "beacon_processor_bls_to_execution_change_verified_total",
-        "Total number of address changes verified for propagation."
-    );
-    pub static ref BEACON_PROCESSOR_BLS_TO_EXECUTION_CHANGE_IMPORTED_TOTAL: Result<IntCounter> = try_create_int_counter(
-        "beacon_processor_bls_to_execution_change_imported_total",
-        "Total number of address changes imported to the op pool."
-    );
-}
-=======
     )
     });
 pub static BEACON_PROCESSOR_GOSSIP_BLOB_VERIFIED_TOTAL: LazyLock<Result<IntCounter>> =
@@ -226,7 +167,6 @@
             "Total number of address changes imported to the op pool.",
         )
     });
->>>>>>> 96b00ef6
 
 // Rpc blocks.
 pub static BEACON_PROCESSOR_RPC_BLOCK_IMPORTED_TOTAL: LazyLock<Result<IntCounter>> =
@@ -400,22 +340,17 @@
     try_create_int_gauge_vec(
         "sync_peers_per_status",
         "Number of connected peers per sync status type",
-<<<<<<< HEAD
         &["sync_status"]
-    );
-    pub static ref PEERS_PER_COLUMN_SUBNET: Result<IntGaugeVec> = try_create_int_gauge_vec(
+    )
+});
+    pub static ref PEERS_PER_COLUMN_SUBNET: LazyLock<Result<IntGaugeVec>> = LazyLock::new(|| { try_create_int_gauge_vec(
         "peers_per_column_subnet",
         "Number of connected peers per column subnet",
         &["subnet_id"]
-    );
-    pub static ref SYNCING_CHAINS_COUNT: Result<IntGaugeVec> = try_create_int_gauge_vec(
-=======
-        &["sync_status"],
     )
 });
 pub static SYNCING_CHAINS_COUNT: LazyLock<Result<IntGaugeVec>> = LazyLock::new(|| {
     try_create_int_gauge_vec(
->>>>>>> 96b00ef6
         "sync_range_chains",
         "Number of Syncing chains in range, per range type",
         &["range_type"],
@@ -555,7 +490,6 @@
     )
 });
 
-<<<<<<< HEAD
     pub static ref BEACON_DATA_COLUMN_GOSSIP_PROPAGATION_VERIFICATION_DELAY_TIME: Result<Histogram> = try_create_histogram_with_buckets(
         "beacon_data_column_gossip_propagation_verification_delay_time",
         "Duration between when the data column sidecar is received over gossip and when it is verified for propagation.",
@@ -581,12 +515,9 @@
         //decimal_buckets(-1,2)
     );
 
-    pub static ref BEACON_BLOB_DELAY_GOSSIP_VERIFICATION: Result<IntGauge> = try_create_int_gauge(
-=======
 pub static BEACON_BLOB_DELAY_GOSSIP_VERIFICATION: LazyLock<Result<IntGauge>> = LazyLock::new(
     || {
         try_create_int_gauge(
->>>>>>> 96b00ef6
         "beacon_blob_delay_gossip_verification",
         "Keeps track of the time delay from the start of the slot to the point we propagate the blob"
     )
@@ -614,22 +545,9 @@
     },
 );
 
-<<<<<<< HEAD
-    pub static ref BEACON_BLOB_LAST_DELAY: Result<IntGauge> = try_create_int_gauge(
-        "beacon_blob_last_delay",
-        "Keeps track of the last blob's delay from the start of the slot"
-    );
-    pub static ref BEACON_DATA_COLUMN_LAST_DELAY: Result<IntGauge> = try_create_int_gauge(
-        "beacon_data_column_last_delay",
-        "Keeps track of the last data column sidecar's delay from the start of the slot"
-    );
-
-    pub static ref BEACON_BLOB_GOSSIP_ARRIVED_LATE_TOTAL: Result<IntCounter> = try_create_int_counter(
-=======
 pub static BEACON_BLOB_GOSSIP_ARRIVED_LATE_TOTAL: LazyLock<Result<IntCounter>> = LazyLock::new(
     || {
         try_create_int_counter(
->>>>>>> 96b00ef6
         "beacon_blob_gossip_arrived_late_total",
         "Count of times when a gossip blob arrived from the network later than the attestation deadline.",
     )
@@ -661,32 +579,27 @@
     try_create_int_counter(
         "beacon_processor_reprocessing_queue_sent_optimistic_updates",
         "Number of queued light client optimistic updates where as matching block has been imported."
-<<<<<<< HEAD
-    );
-
-    /*
-     * Sampling
-     */
-    pub static ref SAMPLE_DOWNLOAD_RESULT: Result<IntCounterVec> = try_create_int_counter_vec(
+    )
+});
+
+/*
+ * Sampling
+ */
+    pub static ref SAMPLE_DOWNLOAD_RESULT: LazyLock<Result<IntCounterVec>> = LazyLock::new(|| { try_create_int_counter_vec(
         "beacon_sampling_sample_verify_result_total",
         "Total count of individual sample download results",
         &["result"]
-    );
-    pub static ref SAMPLE_VERIFY_RESULT: Result<IntCounterVec> = try_create_int_counter_vec(
+    ) });
+    pub static ref SAMPLE_VERIFY_RESULT: LazyLock<Result<IntCounterVec>> = LazyLock::new(|| { try_create_int_counter_vec(
         "beacon_sampling_sample_verify_result_total",
         "Total count of individual sample verify results",
         &["result"]
-    );
-    pub static ref SAMPLING_REQUEST_RESULT: Result<IntCounterVec> = try_create_int_counter_vec(
+    )});
+    pub static ref SAMPLING_REQUEST_RESULT: LazyLock<Result<IntCounterVec>> = LazyLock::new(|| { try_create_int_counter_vec(
         "beacon_sampling_request_result_total",
         "Total count of sample request results",
         &["result"]
-    );
-}
-=======
-    )
-});
->>>>>>> 96b00ef6
+    ) });
 
 pub fn register_finality_update_error(error: &LightClientFinalityUpdateError) {
     inc_counter_vec(&GOSSIP_FINALITY_UPDATE_ERRORS_PER_TYPE, &[error.as_ref()]);
