--- conflicted
+++ resolved
@@ -18,17 +18,8 @@
     rpc::{BlocksByRangeRequest, BlocksByRootRequest, LightClientBootstrapRequest, StatusMessage},
     Client, MessageId, NetworkGlobals, PeerId, PeerRequestId,
 };
-<<<<<<< HEAD
-use lru::LruCache;
-use parking_lot::Mutex;
-use slog::{crit, debug, error, trace, Logger};
-use slot_clock::{ManualSlotClock, SlotClock};
-use std::collections::HashSet;
-use std::num::NonZeroUsize;
-=======
 use slog::{debug, Logger};
 use slot_clock::ManualSlotClock;
->>>>>>> 78ffa378
 use std::path::PathBuf;
 use std::sync::Arc;
 use std::time::Duration;
@@ -40,7 +31,6 @@
 
 pub use sync_methods::ChainSegmentProcessId;
 use types::blob_sidecar::FixedBlobSidecarList;
-use types::non_zero_usize::new_non_zero_usize;
 
 pub type Error<T> = TrySendError<BeaconWorkEvent<T>>;
 
@@ -50,10 +40,6 @@
 mod tests;
 
 pub(crate) const FUTURE_SLOT_TOLERANCE: u64 = 1;
-<<<<<<< HEAD
-pub const DELAYED_PEER_CACHE_SIZE: NonZeroUsize = new_non_zero_usize(16);
-=======
->>>>>>> 78ffa378
 
 /// Defines if and where we will store the SSZ files of invalid blocks.
 #[derive(Clone)]
