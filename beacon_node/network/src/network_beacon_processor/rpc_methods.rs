--- conflicted
+++ resolved
@@ -16,11 +16,7 @@
 use task_executor::TaskExecutor;
 use tokio_stream::StreamExt;
 use types::blob_sidecar::BlobIdentifier;
-<<<<<<< HEAD
-use types::{Epoch, EthSpec, ForkName, Hash256, LightClientBootstrap, Slot};
-=======
 use types::{Epoch, EthSpec, ForkName, Hash256, Slot};
->>>>>>> dada5750
 
 impl<T: BeaconChainTypes> NetworkBeaconProcessor<T> {
     /* Auxiliary functions */
@@ -340,8 +336,10 @@
         peer_id: PeerId,
         request_id: PeerRequestId,
     ) {
-        let Some(light_client_optimistic_update) =
-            self.chain.latest_seen_optimistic_update.lock().clone()
+        let Some(light_client_optimistic_update) = self
+            .chain
+            .light_client_server_cache
+            .get_latest_optimistic_update()
         else {
             self.send_error_response(
                 peer_id,
@@ -365,8 +363,10 @@
         peer_id: PeerId,
         request_id: PeerRequestId,
     ) {
-        let Some(light_client_finality_update) =
-            self.chain.latest_seen_finality_update.lock().clone()
+        let Some(light_client_finality_update) = self
+            .chain
+            .light_client_server_cache
+            .get_latest_finality_update()
         else {
             self.send_error_response(
                 peer_id,
