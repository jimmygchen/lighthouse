--- conflicted
+++ resolved
@@ -357,13 +357,8 @@
                         result = Ok(availability)
                     }
                 }
-<<<<<<< HEAD
             },
-            Err(BlockError::BlockIsAlreadyKnown(_)) => {
-=======
-            }
             Err(BlockError::DuplicateFullyImported(_)) => {
->>>>>>> 5d1ff7c6
                 debug!(
                     self.log,
                     "Custody columns have already been imported";
