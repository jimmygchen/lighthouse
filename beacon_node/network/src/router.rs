//! This module handles incoming network messages.
//!
//! It routes the messages to appropriate services.
//! It handles requests at the application layer in its associated processor and directs
//! syncing-related responses to the Sync manager.
#![allow(clippy::unit_arg)]

use crate::error;
use crate::network_beacon_processor::{InvalidBlockStorage, NetworkBeaconProcessor};
use crate::service::{NetworkMessage, RequestId};
use crate::status::status_message;
use crate::sync::manager::RequestId as SyncId;
use crate::sync::SyncMessage;
use beacon_chain::{BeaconChain, BeaconChainTypes};
use beacon_processor::{
    work_reprocessing_queue::ReprocessQueueMessage, BeaconProcessorSend, DuplicateCache,
};
use futures::prelude::*;
use lighthouse_network::rpc::*;
use lighthouse_network::{
    MessageId, NetworkGlobals, PeerId, PeerRequestId, PubsubMessage, Request, Response,
};
use logging::TimeLatch;
use slog::{crit, debug, o, trace};
use slog::{error, warn};
use std::sync::Arc;
use std::time::{Duration, SystemTime, UNIX_EPOCH};
use tokio::sync::mpsc;
use tokio_stream::wrappers::UnboundedReceiverStream;
use types::{BlobSidecar, EthSpec, SignedBeaconBlock};

/// Handles messages from the network and routes them to the appropriate service to be handled.
pub struct Router<T: BeaconChainTypes> {
    /// Access to the peer db and network information.
    network_globals: Arc<NetworkGlobals<T::EthSpec>>,
    /// A reference to the underlying beacon chain.
    chain: Arc<BeaconChain<T>>,
    /// A channel to the syncing thread.
    sync_send: mpsc::UnboundedSender<SyncMessage<T::EthSpec>>,
    /// A network context to return and handle RPC requests.
    network: HandlerNetworkContext<T::EthSpec>,
    /// A multi-threaded, non-blocking processor for applying messages to the beacon chain.
    network_beacon_processor: Arc<NetworkBeaconProcessor<T>>,
    /// The `Router` logger.
    log: slog::Logger,
    /// Provides de-bounce functionality for logging.
    logger_debounce: TimeLatch,
}

/// Types of messages the router can receive.
#[derive(Debug)]
pub enum RouterMessage<T: EthSpec> {
    /// Peer has disconnected.
    PeerDisconnected(PeerId),
    /// An RPC request has been received.
    RPCRequestReceived {
        peer_id: PeerId,
        id: PeerRequestId,
        request: Request,
    },
    /// An RPC response has been received.
    RPCResponseReceived {
        peer_id: PeerId,
        request_id: RequestId,
        response: Response<T>,
    },
    /// An RPC request failed
    RPCFailed {
        peer_id: PeerId,
        request_id: RequestId,
        error: RPCError,
    },
    /// A gossip message has been received. The fields are: message id, the peer that sent us this
    /// message, the message itself and a bool which indicates if the message should be processed
    /// by the beacon chain after successful verification.
    PubsubMessage(MessageId, PeerId, PubsubMessage<T>, bool),
    /// The peer manager has requested we re-status a peer.
    StatusPeer(PeerId),
}

impl<T: BeaconChainTypes> Router<T> {
    /// Initializes and runs the Router.
    #[allow(clippy::too_many_arguments)]
    pub fn spawn(
        beacon_chain: Arc<BeaconChain<T>>,
        network_globals: Arc<NetworkGlobals<T::EthSpec>>,
        network_send: mpsc::UnboundedSender<NetworkMessage<T::EthSpec>>,
        executor: task_executor::TaskExecutor,
        invalid_block_storage: InvalidBlockStorage,
        beacon_processor_send: BeaconProcessorSend<T::EthSpec>,
        beacon_processor_reprocess_tx: mpsc::Sender<ReprocessQueueMessage>,
        log: slog::Logger,
    ) -> error::Result<mpsc::UnboundedSender<RouterMessage<T::EthSpec>>> {
        let message_handler_log = log.new(o!("service"=> "router"));
        trace!(message_handler_log, "Service starting");

        let (handler_send, handler_recv) = mpsc::unbounded_channel();

        let sync_logger = log.new(o!("service"=> "sync"));
        // generate the message channel
        let (sync_send, sync_recv) = mpsc::unbounded_channel::<SyncMessage<T::EthSpec>>();

        let network_beacon_processor = NetworkBeaconProcessor {
            beacon_processor_send,
            duplicate_cache: DuplicateCache::default(),
            chain: beacon_chain.clone(),
            network_tx: network_send.clone(),
            sync_tx: sync_send.clone(),
            reprocess_tx: beacon_processor_reprocess_tx,
            network_globals: network_globals.clone(),
            invalid_block_storage,
            executor: executor.clone(),
            log: log.clone(),
        };
        let network_beacon_processor = Arc::new(network_beacon_processor);

        // spawn the sync thread
        crate::sync::manager::spawn(
            executor.clone(),
            beacon_chain.clone(),
            network_send.clone(),
            network_beacon_processor.clone(),
            sync_recv,
            sync_logger,
        );

        // generate the Message handler
        let mut handler = Router {
            network_globals,
            chain: beacon_chain,
            sync_send,
            network: HandlerNetworkContext::new(network_send, log.clone()),
            network_beacon_processor,
            log: message_handler_log,
            logger_debounce: TimeLatch::default(),
        };

        // spawn handler task and move the message handler instance into the spawned thread
        executor.spawn(
            async move {
                debug!(log, "Network message router started");
                UnboundedReceiverStream::new(handler_recv)
                    .for_each(move |msg| future::ready(handler.handle_message(msg)))
                    .await;
            },
            "router",
        );

        Ok(handler_send)
    }

    /// Handle all messages incoming from the network service.
    fn handle_message(&mut self, message: RouterMessage<T::EthSpec>) {
        match message {
            // we have initiated a connection to a peer or the peer manager has requested a
            // re-status
            RouterMessage::StatusPeer(peer_id) => {
                self.send_status(peer_id);
            }
            // A peer has disconnected
            RouterMessage::PeerDisconnected(peer_id) => {
                self.send_to_sync(SyncMessage::Disconnect(peer_id));
            }
            RouterMessage::RPCRequestReceived {
                peer_id,
                id,
                request,
            } => {
                self.handle_rpc_request(peer_id, id, request);
            }
            RouterMessage::RPCResponseReceived {
                peer_id,
                request_id,
                response,
            } => {
                self.handle_rpc_response(peer_id, request_id, response);
            }
            RouterMessage::RPCFailed {
                peer_id,
                request_id,
                error,
            } => {
                self.on_rpc_error(peer_id, request_id, error);
            }
            RouterMessage::PubsubMessage(id, peer_id, gossip, should_process) => {
                self.handle_gossip(id, peer_id, gossip, should_process);
            }
        }
    }

    /* RPC - Related functionality */

    /// A new RPC request has been received from the network.
    fn handle_rpc_request(&mut self, peer_id: PeerId, request_id: PeerRequestId, request: Request) {
        if !self.network_globals.peers.read().is_connected(&peer_id) {
            debug!(self.log, "Dropping request of disconnected peer"; "peer_id" => %peer_id, "request" => ?request);
            return;
        }
        match request {
            Request::Status(status_message) => {
                self.on_status_request(peer_id, request_id, status_message)
            }
            Request::BlocksByRange(request) => self.handle_beacon_processor_send_result(
                self.network_beacon_processor
                    .send_blocks_by_range_request(peer_id, request_id, request),
            ),
            Request::BlocksByRoot(request) => self.handle_beacon_processor_send_result(
                self.network_beacon_processor
                    .send_blocks_by_roots_request(peer_id, request_id, request),
            ),
            Request::BlobsByRange(request) => self.handle_beacon_processor_send_result(
                self.network_beacon_processor
                    .send_blobs_by_range_request(peer_id, request_id, request),
            ),
            Request::BlobsByRoot(request) => self.handle_beacon_processor_send_result(
                self.network_beacon_processor
                    .send_blobs_by_roots_request(peer_id, request_id, request),
            ),
            Request::LightClientBootstrap(request) => self.handle_beacon_processor_send_result(
                self.network_beacon_processor
                    .send_light_client_bootstrap_request(peer_id, request_id, request),
<<<<<<< HEAD
            ),
            Request::LightClientOptimisticUpdate => self.handle_beacon_processor_send_result(
                self.network_beacon_processor
                    .send_light_client_optimistic_update_request(peer_id, request_id),
            ),
            Request::LightClientFinalityUpdate => self.handle_beacon_processor_send_result(
                self.network_beacon_processor
                    .send_light_client_finality_update_request(peer_id, request_id),
=======
>>>>>>> dada5750
            ),
        }
    }

    /// An RPC response has been received from the network.
    fn handle_rpc_response(
        &mut self,
        peer_id: PeerId,
        request_id: RequestId,
        response: Response<T::EthSpec>,
    ) {
        match response {
            Response::Status(status_message) => {
                debug!(self.log, "Received Status Response"; "peer_id" => %peer_id, &status_message);
                self.handle_beacon_processor_send_result(
                    self.network_beacon_processor
                        .send_status_message(peer_id, status_message),
                )
            }
            Response::BlocksByRange(beacon_block) => {
                self.on_blocks_by_range_response(peer_id, request_id, beacon_block);
            }
            Response::BlocksByRoot(beacon_block) => {
                self.on_blocks_by_root_response(peer_id, request_id, beacon_block);
            }
            Response::BlobsByRange(blob) => {
                self.on_blobs_by_range_response(peer_id, request_id, blob);
            }
            Response::BlobsByRoot(blob) => {
                self.on_blobs_by_root_response(peer_id, request_id, blob);
            }
            // Light client responses should not be received
            Response::LightClientBootstrap(_)
            | Response::LightClientOptimisticUpdate(_)
            | Response::LightClientFinalityUpdate(_) => unreachable!(),
        }
    }

    /// Handle RPC messages.
    /// Note: `should_process` is currently only useful for the `Attestation` variant.
    /// if `should_process` is `false`, we only propagate the message on successful verification,
    /// else, we propagate **and** import into the beacon chain.
    fn handle_gossip(
        &mut self,
        message_id: MessageId,
        peer_id: PeerId,
        gossip_message: PubsubMessage<T::EthSpec>,
        should_process: bool,
    ) {
        match gossip_message {
            PubsubMessage::AggregateAndProofAttestation(aggregate_and_proof) => self
                .handle_beacon_processor_send_result(
                    self.network_beacon_processor.send_aggregated_attestation(
                        message_id,
                        peer_id,
                        *aggregate_and_proof,
                        timestamp_now(),
                    ),
                ),
            PubsubMessage::Attestation(subnet_attestation) => self
                .handle_beacon_processor_send_result(
                    self.network_beacon_processor.send_unaggregated_attestation(
                        message_id,
                        peer_id,
                        subnet_attestation.1,
                        subnet_attestation.0,
                        should_process,
                        timestamp_now(),
                    ),
                ),
            PubsubMessage::BeaconBlock(block) => self.handle_beacon_processor_send_result(
                self.network_beacon_processor.send_gossip_beacon_block(
                    message_id,
                    peer_id,
                    self.network_globals.client(&peer_id),
                    block,
                    timestamp_now(),
                ),
            ),
            PubsubMessage::BlobSidecar(data) => {
                let (blob_index, blob_sidecar) = *data;
                self.handle_beacon_processor_send_result(
                    self.network_beacon_processor.send_gossip_blob_sidecar(
                        message_id,
                        peer_id,
                        self.network_globals.client(&peer_id),
                        blob_index,
                        blob_sidecar,
                        timestamp_now(),
                    ),
                )
            }
            PubsubMessage::VoluntaryExit(exit) => {
                debug!(self.log, "Received a voluntary exit"; "peer_id" => %peer_id);
                self.handle_beacon_processor_send_result(
                    self.network_beacon_processor
                        .send_gossip_voluntary_exit(message_id, peer_id, exit),
                )
            }
            PubsubMessage::ProposerSlashing(proposer_slashing) => {
                debug!(
                    self.log,
                    "Received a proposer slashing";
                    "peer_id" => %peer_id
                );
                self.handle_beacon_processor_send_result(
                    self.network_beacon_processor.send_gossip_proposer_slashing(
                        message_id,
                        peer_id,
                        proposer_slashing,
                    ),
                )
            }
            PubsubMessage::AttesterSlashing(attester_slashing) => {
                debug!(
                    self.log,
                    "Received a attester slashing";
                    "peer_id" => %peer_id
                );
                self.handle_beacon_processor_send_result(
                    self.network_beacon_processor.send_gossip_attester_slashing(
                        message_id,
                        peer_id,
                        attester_slashing,
                    ),
                )
            }
            PubsubMessage::SignedContributionAndProof(contribution_and_proof) => {
                trace!(
                    self.log,
                    "Received sync committee aggregate";
                    "peer_id" => %peer_id
                );
                self.handle_beacon_processor_send_result(
                    self.network_beacon_processor.send_gossip_sync_contribution(
                        message_id,
                        peer_id,
                        *contribution_and_proof,
                        timestamp_now(),
                    ),
                )
            }
            PubsubMessage::SyncCommitteeMessage(sync_committtee_msg) => {
                trace!(
                    self.log,
                    "Received sync committee signature";
                    "peer_id" => %peer_id
                );
                self.handle_beacon_processor_send_result(
                    self.network_beacon_processor.send_gossip_sync_signature(
                        message_id,
                        peer_id,
                        sync_committtee_msg.1,
                        sync_committtee_msg.0,
                        timestamp_now(),
                    ),
                )
            }
            PubsubMessage::LightClientFinalityUpdate(light_client_finality_update) => {
                trace!(
                    self.log,
                    "Received light client finality update";
                    "peer_id" => %peer_id
                );
                self.handle_beacon_processor_send_result(
                    self.network_beacon_processor
                        .send_gossip_light_client_finality_update(
                            message_id,
                            peer_id,
                            *light_client_finality_update,
                            timestamp_now(),
                        ),
                )
            }
            PubsubMessage::LightClientOptimisticUpdate(light_client_optimistic_update) => {
                trace!(
                    self.log,
                    "Received light client optimistic update";
                    "peer_id" => %peer_id
                );
                self.handle_beacon_processor_send_result(
                    self.network_beacon_processor
                        .send_gossip_light_client_optimistic_update(
                            message_id,
                            peer_id,
                            *light_client_optimistic_update,
                            timestamp_now(),
                        ),
                )
            }
            PubsubMessage::BlsToExecutionChange(bls_to_execution_change) => self
                .handle_beacon_processor_send_result(
                    self.network_beacon_processor
                        .send_gossip_bls_to_execution_change(
                            message_id,
                            peer_id,
                            bls_to_execution_change,
                        ),
                ),
        }
    }

    fn send_status(&mut self, peer_id: PeerId) {
        let status_message = status_message(&self.chain);
        debug!(self.log, "Sending Status Request"; "peer" => %peer_id, &status_message);
        self.network
            .send_processor_request(peer_id, Request::Status(status_message));
    }

    fn send_to_sync(&mut self, message: SyncMessage<T::EthSpec>) {
        self.sync_send.send(message).unwrap_or_else(|e| {
            warn!(
                self.log,
                "Could not send message to the sync service";
                "error" => %e,
            )
        });
    }

    /// An error occurred during an RPC request. The state is maintained by the sync manager, so
    /// this function notifies the sync manager of the error.
    pub fn on_rpc_error(&mut self, peer_id: PeerId, request_id: RequestId, error: RPCError) {
        // Check if the failed RPC belongs to sync
        if let RequestId::Sync(request_id) = request_id {
            self.send_to_sync(SyncMessage::RpcError {
                peer_id,
                request_id,
                error,
            });
        }
    }

    /// Handle a `Status` request.
    ///
    /// Processes the `Status` from the remote peer and sends back our `Status`.
    pub fn on_status_request(
        &mut self,
        peer_id: PeerId,
        request_id: PeerRequestId,
        status: StatusMessage,
    ) {
        debug!(self.log, "Received Status Request"; "peer_id" => %peer_id, &status);

        // Say status back.
        self.network.send_response(
            peer_id,
            Response::Status(status_message(&self.chain)),
            request_id,
        );

        self.handle_beacon_processor_send_result(
            self.network_beacon_processor
                .send_status_message(peer_id, status),
        )
    }

    /// Handle a `BlocksByRange` response from the peer.
    /// A `beacon_block` behaves as a stream which is terminated on a `None` response.
    pub fn on_blocks_by_range_response(
        &mut self,
        peer_id: PeerId,
        request_id: RequestId,
        beacon_block: Option<Arc<SignedBeaconBlock<T::EthSpec>>>,
    ) {
        let request_id = match request_id {
            RequestId::Sync(sync_id) => match sync_id {
                SyncId::SingleBlock { .. }
                | SyncId::SingleBlob { .. }
                | SyncId::ParentLookup { .. }
                | SyncId::ParentLookupBlob { .. } => {
                    crit!(self.log, "Block lookups do not request BBRange requests"; "peer_id" => %peer_id);
                    return;
                }
                id @ (SyncId::BackFillBlocks { .. }
                | SyncId::RangeBlocks { .. }
                | SyncId::BackFillBlockAndBlobs { .. }
                | SyncId::RangeBlockAndBlobs { .. }) => id,
            },
            RequestId::Router => {
                crit!(self.log, "All BBRange requests belong to sync"; "peer_id" => %peer_id);
                return;
            }
        };

        trace!(
            self.log,
            "Received BlocksByRange Response";
            "peer" => %peer_id,
        );

        self.send_to_sync(SyncMessage::RpcBlock {
            peer_id,
            request_id,
            beacon_block,
            seen_timestamp: timestamp_now(),
        });
    }

    pub fn on_blobs_by_range_response(
        &mut self,
        peer_id: PeerId,
        request_id: RequestId,
        blob_sidecar: Option<Arc<BlobSidecar<T::EthSpec>>>,
    ) {
        trace!(
            self.log,
            "Received BlobsByRange Response";
            "peer" => %peer_id,
        );

        if let RequestId::Sync(id) = request_id {
            self.send_to_sync(SyncMessage::RpcBlob {
                peer_id,
                request_id: id,
                blob_sidecar,
                seen_timestamp: timestamp_now(),
            });
        } else {
            crit!(
                self.log,
                "All blobs by range responses should belong to sync"
            );
        }
    }

    /// Handle a `BlocksByRoot` response from the peer.
    pub fn on_blocks_by_root_response(
        &mut self,
        peer_id: PeerId,
        request_id: RequestId,
        beacon_block: Option<Arc<SignedBeaconBlock<T::EthSpec>>>,
    ) {
        let request_id = match request_id {
            RequestId::Sync(sync_id) => match sync_id {
                id @ (SyncId::SingleBlock { .. } | SyncId::ParentLookup { .. }) => id,
                SyncId::BackFillBlocks { .. }
                | SyncId::RangeBlocks { .. }
                | SyncId::RangeBlockAndBlobs { .. }
                | SyncId::BackFillBlockAndBlobs { .. } => {
                    crit!(self.log, "Batch syncing do not request BBRoot requests"; "peer_id" => %peer_id);
                    return;
                }
                SyncId::SingleBlob { .. } | SyncId::ParentLookupBlob { .. } => {
                    crit!(self.log, "Blob response to block by roots request"; "peer_id" => %peer_id);
                    return;
                }
            },
            RequestId::Router => {
                crit!(self.log, "All BBRoot requests belong to sync"; "peer_id" => %peer_id);
                return;
            }
        };

        trace!(
            self.log,
            "Received BlocksByRoot Response";
            "peer" => %peer_id,
        );
        self.send_to_sync(SyncMessage::RpcBlock {
            peer_id,
            request_id,
            beacon_block,
            seen_timestamp: timestamp_now(),
        });
    }

    /// Handle a `BlobsByRoot` response from the peer.
    pub fn on_blobs_by_root_response(
        &mut self,
        peer_id: PeerId,
        request_id: RequestId,
        blob_sidecar: Option<Arc<BlobSidecar<T::EthSpec>>>,
    ) {
        let request_id = match request_id {
            RequestId::Sync(sync_id) => match sync_id {
                id @ (SyncId::SingleBlob { .. } | SyncId::ParentLookupBlob { .. }) => id,
                SyncId::SingleBlock { .. } | SyncId::ParentLookup { .. } => {
                    crit!(self.log, "Block response to blobs by roots request"; "peer_id" => %peer_id);
                    return;
                }
                SyncId::BackFillBlocks { .. }
                | SyncId::RangeBlocks { .. }
                | SyncId::RangeBlockAndBlobs { .. }
                | SyncId::BackFillBlockAndBlobs { .. } => {
                    crit!(self.log, "Batch syncing does not request BBRoot requests"; "peer_id" => %peer_id);
                    return;
                }
            },
            RequestId::Router => {
                crit!(self.log, "All BlobsByRoot requests belong to sync"; "peer_id" => %peer_id);
                return;
            }
        };

        trace!(
            self.log,
            "Received BlobsByRoot Response";
            "peer" => %peer_id,
        );
        self.send_to_sync(SyncMessage::RpcBlob {
            request_id,
            peer_id,
            blob_sidecar,
            seen_timestamp: timestamp_now(),
        });
    }

    fn handle_beacon_processor_send_result(
        &mut self,
        result: Result<(), crate::network_beacon_processor::Error<T::EthSpec>>,
    ) {
        if let Err(e) = result {
            let work_type = match &e {
                mpsc::error::TrySendError::Closed(work) | mpsc::error::TrySendError::Full(work) => {
                    work.work_type()
                }
            };

            if self.logger_debounce.elapsed() {
                error!(&self.log, "Unable to send message to the beacon processor";
                    "error" => %e, "type" => work_type)
            }
        }
    }
}

/// Wraps a Network Channel to employ various RPC related network functionality for the
/// processor.
#[derive(Clone)]
pub struct HandlerNetworkContext<T: EthSpec> {
    /// The network channel to relay messages to the Network service.
    network_send: mpsc::UnboundedSender<NetworkMessage<T>>,
    /// Logger for the `NetworkContext`.
    log: slog::Logger,
}

impl<T: EthSpec> HandlerNetworkContext<T> {
    pub fn new(network_send: mpsc::UnboundedSender<NetworkMessage<T>>, log: slog::Logger) -> Self {
        Self { network_send, log }
    }

    /// Sends a message to the network task.
    fn inform_network(&mut self, msg: NetworkMessage<T>) {
        self.network_send.send(msg).unwrap_or_else(
            |e| warn!(self.log, "Could not send message to the network service"; "error" => %e),
        )
    }

    /// Sends a request to the network task.
    pub fn send_processor_request(&mut self, peer_id: PeerId, request: Request) {
        self.inform_network(NetworkMessage::SendRequest {
            peer_id,
            request_id: RequestId::Router,
            request,
        })
    }

    /// Sends a response to the network task.
    pub fn send_response(&mut self, peer_id: PeerId, response: Response<T>, id: PeerRequestId) {
        self.inform_network(NetworkMessage::SendResponse {
            peer_id,
            id,
            response,
        })
    }
}

fn timestamp_now() -> Duration {
    SystemTime::now()
        .duration_since(UNIX_EPOCH)
        .unwrap_or_else(|_| Duration::from_secs(0))
}<|MERGE_RESOLUTION|>--- conflicted
+++ resolved
@@ -219,7 +219,6 @@
             Request::LightClientBootstrap(request) => self.handle_beacon_processor_send_result(
                 self.network_beacon_processor
                     .send_light_client_bootstrap_request(peer_id, request_id, request),
-<<<<<<< HEAD
             ),
             Request::LightClientOptimisticUpdate => self.handle_beacon_processor_send_result(
                 self.network_beacon_processor
@@ -228,8 +227,6 @@
             Request::LightClientFinalityUpdate => self.handle_beacon_processor_send_result(
                 self.network_beacon_processor
                     .send_light_client_finality_update_request(peer_id, request_id),
-=======
->>>>>>> dada5750
             ),
         }
     }
