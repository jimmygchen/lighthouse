--- conflicted
+++ resolved
@@ -1,16 +1,9 @@
 use crate::network_beacon_processor::NetworkBeaconProcessor;
 
 use crate::service::RequestId;
-<<<<<<< HEAD
 use crate::sync::manager::{RequestId as SyncRequestId, SingleLookupReqId, SyncManager};
 use crate::sync::sampling::{SamplingConfig, SamplingRequester};
 use crate::sync::{SamplingId, SyncMessage};
-=======
-use crate::sync::manager::{
-    BlockProcessType, RequestId as SyncRequestId, SingleLookupReqId, SyncManager,
-};
-use crate::sync::SyncMessage;
->>>>>>> 59753f5f
 use crate::NetworkMessage;
 use std::sync::Arc;
 
@@ -24,6 +17,7 @@
     build_log, generate_rand_block_and_blobs, generate_rand_block_and_data_columns,
     BeaconChainHarness, EphemeralHarnessType, NumBlobs,
 };
+use beacon_chain::validator_monitor::timestamp_now;
 use beacon_processor::WorkEvent;
 use lighthouse_network::rpc::{RPCError, RPCResponseErrorCode};
 use lighthouse_network::types::SyncState;
@@ -85,13 +79,10 @@
 }
 
 const D: Duration = Duration::new(0, 0);
-<<<<<<< HEAD
+const PARENT_FAIL_TOLERANCE: u8 = SINGLE_BLOCK_LOOKUP_MAX_ATTEMPTS;
 const SAMPLING_REQUIRED_SUCCESSES: usize = 2;
 
 type SamplingIds = Vec<(Id, ColumnIndex)>;
-=======
-const PARENT_FAIL_TOLERANCE: u8 = SINGLE_BLOCK_LOOKUP_MAX_ATTEMPTS;
->>>>>>> 59753f5f
 
 impl TestRig {
     fn test_setup() -> Self {
@@ -252,7 +243,6 @@
         );
     }
 
-<<<<<<< HEAD
     fn expect_no_active_sampling(&mut self) {
         assert_eq!(
             self.sync_manager.active_sampling_requests(),
@@ -267,13 +257,7 @@
         self.expect_no_active_sampling();
     }
 
-    #[track_caller]
-    fn assert_parent_lookups_consistency(&self) {
-        let hashes = self.active_parent_lookups();
-        let expected = hashes.len();
-=======
     fn assert_parent_lookups_count(&self, count: usize) {
->>>>>>> 59753f5f
         assert_eq!(
             self.active_parent_lookups_count(),
             count,
@@ -343,17 +327,10 @@
         peer_id
     }
 
-<<<<<<< HEAD
     fn new_connected_peers(&mut self, count: usize) -> Vec<PeerId> {
         (0..count).map(|_| self.new_connected_peer()).collect()
     }
 
-    fn parent_chain_processed(&mut self, chain_hash: Hash256, result: BatchProcessResult) {
-        self.send_sync_message(SyncMessage::BatchProcessed {
-            sync_type: ChainSegmentProcessId::ParentLookup(chain_hash),
-            result,
-        })
-=======
     fn parent_chain_processed_success(
         &mut self,
         chain_hash: Hash256,
@@ -381,7 +358,6 @@
                 )
             });
         *parent_chain.last().unwrap()
->>>>>>> 59753f5f
     }
 
     fn parent_block_processed(&mut self, chain_hash: Hash256, result: BlockProcessingResult<E>) {
