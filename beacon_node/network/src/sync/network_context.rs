//! Provides network functionality for the Syncing thread. This fundamentally wraps a network
//! channel and stores a global RPC ID to perform requests.

pub use self::custody::CustodyId;
use self::custody::{ActiveCustodyRequest, CustodyRequester, Error as CustodyRequestError};
use self::requests::ActiveDataColumnsByRootRequest;
pub use self::requests::BlocksByRootSingleRequest;
pub use self::requests::DataColumnsByRootSingleBlockRequest;
use self::requests::{ActiveBlobsByRootRequest, ActiveBlocksByRootRequest};
use super::block_sidecar_coupling::RangeBlockComponentsRequest;
use super::manager::{
    BlockProcessType, DataColumnsByRootRequester, Id, RequestId as SyncRequestId,
};
use super::range_sync::{BatchId, ByRangeRequestType, ChainId};
use crate::network_beacon_processor::NetworkBeaconProcessor;
use crate::service::{NetworkMessage, RequestId};
use crate::status::ToStatusMessage;
use crate::sync::block_lookups::SingleLookupId;
use crate::sync::manager::SingleLookupReqId;
use crate::sync::network_context::requests::BlobsByRootSingleBlockRequest;
use beacon_chain::block_verification_types::RpcBlock;
use beacon_chain::data_column_verification::CustodyDataColumn;
use beacon_chain::validator_monitor::timestamp_now;
use beacon_chain::{BeaconChain, BeaconChainTypes, BlockProcessStatus, EngineState};
use fnv::FnvHashMap;
use lighthouse_network::rpc::methods::{BlobsByRangeRequest, DataColumnsByRangeRequest};
use lighthouse_network::rpc::{BlocksByRangeRequest, GoodbyeReason, RPCError};
use lighthouse_network::{Client, NetworkGlobals, PeerAction, PeerId, ReportSource, Request};
use rand::seq::SliceRandom;
use rand::thread_rng;
pub use requests::LookupVerifyError;
use slog::{debug, error, warn};
use slot_clock::SlotClock;
use std::collections::hash_map::Entry;
use std::collections::HashMap;
use std::sync::Arc;
use std::time::Duration;
use tokio::sync::mpsc;
use types::blob_sidecar::FixedBlobSidecarList;
use types::{
    BlobSidecar, ColumnIndex, DataColumnSidecar, Epoch, EthSpec, Hash256, SignedBeaconBlock, Slot,
};

pub mod custody;
mod requests;

pub struct BlocksAndBlobsByRangeResponse<E: EthSpec> {
    pub sender_id: RangeRequestId,
    pub responses: Result<Vec<RpcBlock<E>>, String>,
    pub expects_blobs: bool,
    pub expects_custody_columns: Option<Vec<ColumnIndex>>,
}

#[derive(Debug, Clone, Copy)]
pub enum RangeRequestId {
    RangeSync {
        chain_id: ChainId,
        batch_id: BatchId,
    },
    BackfillSync {
        batch_id: BatchId,
    },
}

/// Request ID for data_columns_by_root requests. Block lookup do not issue this requests directly.
/// Wrapping this particular req_id, ensures not mixing this requests with a custody req_id.
#[derive(Debug, Hash, PartialEq, Eq, Clone, Copy)]
pub struct DataColumnsByRootRequestId(Id);

#[derive(Debug)]
pub enum RpcEvent<T> {
    StreamTermination,
    Response(T, Duration),
    RPCError(RPCError),
}

pub type RpcResponseResult<T> = Result<(T, Duration), RpcResponseError>;

#[derive(Debug)]
pub enum RpcResponseError {
    RpcError(RPCError),
    LookupVerifyError(LookupVerifyError),
    CustodyRequestError(CustodyRequestError),
}

#[derive(Debug, PartialEq, Eq)]
pub enum RpcRequestSendError {
    /// Network channel send failed
    NetworkSendError,
    NoCustodyPeers,
    CustodyRequestError(custody::Error),
    SlotClockError,
}

#[derive(Debug, PartialEq, Eq)]
pub enum SendErrorProcessor {
    SendError,
    ProcessorNotAvailable,
}

impl std::fmt::Display for RpcResponseError {
    fn fmt(&self, f: &mut std::fmt::Formatter) -> std::fmt::Result {
        match self {
            RpcResponseError::RpcError(e) => write!(f, "RPC Error: {:?}", e),
            RpcResponseError::LookupVerifyError(e) => write!(f, "Lookup Verify Error: {:?}", e),
            RpcResponseError::CustodyRequestError(e) => write!(f, "Custody Request Error: {:?}", e),
        }
    }
}

impl From<RPCError> for RpcResponseError {
    fn from(e: RPCError) -> Self {
        RpcResponseError::RpcError(e)
    }
}

impl From<LookupVerifyError> for RpcResponseError {
    fn from(e: LookupVerifyError) -> Self {
        RpcResponseError::LookupVerifyError(e)
    }
}

/// Represents a group of peers that served a block component.
#[derive(Clone, Debug)]
pub struct PeerGroup {
    /// Peers group by which indexed section of the block component they served. For example:
    /// - PeerA served = [blob index 0, blob index 2]
    /// - PeerA served = [blob index 1]
    peers: HashMap<PeerId, Vec<usize>>,
}

impl PeerGroup {
    /// Return a peer group where a single peer returned all parts of a block component. For
    /// example, a block has a single component (the block = index 0/1).
    pub fn from_single(peer: PeerId) -> Self {
        Self {
            peers: HashMap::from_iter([(peer, vec![0])]),
        }
    }
    pub fn from_set(peers: HashMap<PeerId, Vec<usize>>) -> Self {
        Self { peers }
    }
    pub fn all(&self) -> impl Iterator<Item = &PeerId> + '_ {
        self.peers.keys()
    }
}

/// Sequential ID that uniquely identifies ReqResp outgoing requests
pub type ReqId = u32;

pub enum LookupRequestResult<R = ReqId> {
    /// A request is sent. Sync MUST receive an event from the network in the future for either:
    /// completed response or failed request
    RequestSent(R),
    /// No request is sent, and no further action is necessary to consider this request completed
    NoRequestNeeded,
    /// No request is sent, but the request is not completed. Sync MUST receive some future event
    /// that makes progress on the request. For example: request is processing from a different
    /// source (i.e. block received from gossip) and sync MUST receive an event with that processing
    /// result.
    Pending(&'static str),
}

/// Wraps a Network channel to employ various RPC related network functionality for the Sync manager. This includes management of a global RPC request Id.
pub struct SyncNetworkContext<T: BeaconChainTypes> {
    /// The network channel to relay messages to the Network service.
    network_send: mpsc::UnboundedSender<NetworkMessage<T::EthSpec>>,

    /// A sequential ID for all RPC requests.
    request_id: Id,

    /// A mapping of active BlocksByRoot requests, including both current slot and parent lookups.
    blocks_by_root_requests: FnvHashMap<SingleLookupReqId, ActiveBlocksByRootRequest>,

    /// A mapping of active BlobsByRoot requests, including both current slot and parent lookups.
    blobs_by_root_requests: FnvHashMap<SingleLookupReqId, ActiveBlobsByRootRequest<T::EthSpec>>,
    data_columns_by_root_requests:
        FnvHashMap<DataColumnsByRootRequestId, ActiveDataColumnsByRootRequest<T::EthSpec>>,
    /// Mapping of active custody column requests for a block root
    custody_by_root_requests: FnvHashMap<CustodyRequester, ActiveCustodyRequest<T>>,

    /// BlocksByRange requests paired with BlobsByRange
    range_block_components_requests:
        FnvHashMap<Id, (RangeRequestId, RangeBlockComponentsRequest<T::EthSpec>)>,

    /// Whether the ee is online. If it's not, we don't allow access to the
    /// `beacon_processor_send`.
    execution_engine_state: EngineState,

    /// Sends work to the beacon processor via a channel.
    network_beacon_processor: Arc<NetworkBeaconProcessor<T>>,

    pub chain: Arc<BeaconChain<T>>,

    /// Logger for the `SyncNetworkContext`.
    pub log: slog::Logger,
}

/// Small enumeration to make dealing with block and blob requests easier.
pub enum BlockOrBlob<E: EthSpec> {
    Block(Option<Arc<SignedBeaconBlock<E>>>),
    Blob(Option<Arc<BlobSidecar<E>>>),
    CustodyColumns(Option<Arc<DataColumnSidecar<E>>>),
}

impl<E: EthSpec> From<Option<Arc<SignedBeaconBlock<E>>>> for BlockOrBlob<E> {
    fn from(block: Option<Arc<SignedBeaconBlock<E>>>) -> Self {
        BlockOrBlob::Block(block)
    }
}

impl<E: EthSpec> From<Option<Arc<BlobSidecar<E>>>> for BlockOrBlob<E> {
    fn from(blob: Option<Arc<BlobSidecar<E>>>) -> Self {
        BlockOrBlob::Blob(blob)
    }
}

impl<T: BeaconChainTypes> SyncNetworkContext<T> {
    pub fn new(
        network_send: mpsc::UnboundedSender<NetworkMessage<T::EthSpec>>,
        network_beacon_processor: Arc<NetworkBeaconProcessor<T>>,
        chain: Arc<BeaconChain<T>>,
        log: slog::Logger,
    ) -> Self {
        SyncNetworkContext {
            network_send,
            execution_engine_state: EngineState::Online, // always assume `Online` at the start
            request_id: 1,
            blocks_by_root_requests: <_>::default(),
            blobs_by_root_requests: <_>::default(),
            data_columns_by_root_requests: <_>::default(),
            custody_by_root_requests: <_>::default(),
            range_block_components_requests: FnvHashMap::default(),
            network_beacon_processor,
            chain,
            log,
        }
    }

    /// Returns the ids of all the requests made to the given peer_id.
    pub fn peer_disconnected(&mut self, peer_id: &PeerId) -> Vec<SyncRequestId> {
        let failed_range_ids =
            self.range_block_components_requests
                .iter()
                .filter_map(|(id, request)| {
                    if request.1.peer_ids.contains(peer_id) {
                        Some(SyncRequestId::RangeBlockComponents(*id))
                    } else {
                        None
                    }
                });

        let failed_block_ids = self
            .blocks_by_root_requests
            .iter()
            .filter_map(|(id, request)| {
                if request.peer_id == *peer_id {
                    Some(SyncRequestId::SingleBlock { id: *id })
                } else {
                    None
                }
            });
        let failed_blob_ids = self
            .blobs_by_root_requests
            .iter()
            .filter_map(|(id, request)| {
                if request.peer_id == *peer_id {
                    Some(SyncRequestId::SingleBlob { id: *id })
                } else {
                    None
                }
            });

        failed_range_ids
            .chain(failed_block_ids)
            .chain(failed_blob_ids)
            .collect()
    }

    // TODO(das): epoch argument left here in case custody rotation is implemented
    pub fn get_custodial_peers(&self, _epoch: Epoch, column_index: ColumnIndex) -> Vec<PeerId> {
        self.network_globals()
            .custody_peers_for_column(column_index, &self.chain.spec)
    }

    pub fn get_random_custodial_peer(
        &self,
        epoch: Epoch,
        column_index: ColumnIndex,
    ) -> Option<PeerId> {
        self.get_custodial_peers(epoch, column_index)
            .choose(&mut thread_rng())
            .cloned()
    }

    pub fn network_globals(&self) -> &NetworkGlobals<T::EthSpec> {
        &self.network_beacon_processor.network_globals
    }

    /// Returns the Client type of the peer if known
    pub fn client_type(&self, peer_id: &PeerId) -> Client {
        self.network_globals()
            .peers
            .read()
            .peer_info(peer_id)
            .map(|info| info.client().clone())
            .unwrap_or_default()
    }

    pub fn status_peers<C: ToStatusMessage>(&self, chain: &C, peers: impl Iterator<Item = PeerId>) {
        let status_message = chain.status_message();
        for peer_id in peers {
            debug!(
                self.log,
                "Sending Status Request";
                "peer" => %peer_id,
                "fork_digest" => ?status_message.fork_digest,
                "finalized_root" => ?status_message.finalized_root,
                "finalized_epoch" => ?status_message.finalized_epoch,
                "head_root" => %status_message.head_root,
                "head_slot" => %status_message.head_slot,
            );

            let request = Request::Status(status_message.clone());
            let request_id = RequestId::Router;
            let _ = self.send_network_msg(NetworkMessage::SendRequest {
                peer_id,
                request,
                request_id,
            });
        }
    }

    /// A blocks by range request sent by the range sync algorithm
    pub fn block_components_by_range_request(
        &mut self,
        peer_id: PeerId,
        batch_type: ByRangeRequestType,
        request: BlocksByRangeRequest,
        sender_id: RangeRequestId,
    ) -> Result<Id, RpcRequestSendError> {
        let epoch = Slot::new(*request.start_slot()).epoch(T::EthSpec::slots_per_epoch());
        let id = self.next_id();
        let mut requested_peers = vec![peer_id];
        debug!(
            self.log,
            "Sending BlocksByRange request";
            "method" => "BlocksByRange",
            "count" => request.count(),
            "epoch" => epoch,
            "peer" => %peer_id,
        );
        self.network_send
            .send(NetworkMessage::SendRequest {
                peer_id,
                request: Request::BlocksByRange(request.clone()),
                request_id: RequestId::Sync(SyncRequestId::RangeBlockComponents(id)),
            })
            .map_err(|_| RpcRequestSendError::NetworkSendError)?;

        let expected_blobs = if matches!(batch_type, ByRangeRequestType::BlocksAndBlobs) {
            debug!(
                self.log,
                "Sending BlobsByRange requests";
                "method" => "BlobsByRange",
                "count" => request.count(),
                "epoch" => epoch,
                "peer" => %peer_id,
            );

            // Create the blob request based on the blocks request.
            self.network_send
                .send(NetworkMessage::SendRequest {
                    peer_id,
                    request: Request::BlobsByRange(BlobsByRangeRequest {
                        start_slot: *request.start_slot(),
                        count: *request.count(),
                    }),
                    request_id: RequestId::Sync(SyncRequestId::RangeBlockComponents(id)),
                })
                .map_err(|_| RpcRequestSendError::NetworkSendError)?;
            true
        } else {
            false
        };

        let expects_custody_columns = if matches!(batch_type, ByRangeRequestType::BlocksAndColumns)
        {
            let custody_indexes = self
                .network_globals()
                .custody_columns(epoch, &self.chain.spec);

<<<<<<< HEAD
            for (peer_id, columns_by_range_request) in
                self.make_columns_by_range_requests(epoch, request, &custody_indexes)?
            {
=======
            for column_index in &custody_indexes {
                let custody_peer_ids = self.get_custodial_peers(epoch, *column_index);
                let Some(custody_peer) = custody_peer_ids.first().cloned() else {
                    // TODO(das): this will be pretty bad UX. To improve we should:
                    // - Attempt to fetch custody requests first, before requesting blocks
                    // - Handle the no peers case gracefully, maybe add some timeout and give a few
                    //   minutes / seconds to the peer manager to locate peers on this subnet before
                    //   abandoing progress on the chain completely.
                    return Err(RpcRequestSendError::NoCustodyPeers);
                };

                requested_peers.push(custody_peer);

>>>>>>> bf300b33
                debug!(
                    self.log,
                    "Sending DataColumnsByRange requests";
                    "method" => "DataColumnsByRange",
                    "count" => columns_by_range_request.count,
                    "epoch" => epoch,
                    "columns" => ?columns_by_range_request.columns,
                    "peer" => %peer_id,
                );

                self.send_network_msg(NetworkMessage::SendRequest {
                    peer_id,
                    request: Request::DataColumnsByRange(columns_by_range_request),
                    request_id: RequestId::Sync(SyncRequestId::RangeBlockComponents(id)),
                })
                .map_err(|_| RpcRequestSendError::NetworkSendError)?;
            }

            Some(custody_indexes)
        } else {
            None
        };

        let info = RangeBlockComponentsRequest::new(
            expected_blobs,
            expects_custody_columns,
            requested_peers,
        );
        self.range_block_components_requests
            .insert(id, (sender_id, info));
        Ok(id)
    }

    fn make_columns_by_range_requests(
        &self,
        epoch: Epoch,
        request: BlocksByRangeRequest,
        custody_indexes: &Vec<ColumnIndex>,
    ) -> Result<HashMap<PeerId, DataColumnsByRangeRequest>, RpcRequestSendError> {
        let mut peer_id_to_request_map = HashMap::new();

        for column_index in custody_indexes {
            let Some(custody_peer) = self.get_random_custodial_peer(epoch, *column_index) else {
                // TODO(das): this will be pretty bad UX. To improve we should:
                // - Attempt to fetch custody requests first, before requesting blocks
                // - Handle the no peers case gracefully, maybe add some timeout and give a few
                //   minutes / seconds to the peer manager to locate peers on this subnet before
                //   abandoing progress on the chain completely.
                return Err(RpcRequestSendError::NoCustodyPeers);
            };

            let columns_by_range_request = peer_id_to_request_map
                .entry(custody_peer)
                .or_insert_with(|| DataColumnsByRangeRequest {
                    start_slot: *request.start_slot(),
                    count: *request.count(),
                    columns: vec![],
                });

            columns_by_range_request.columns.push(*column_index);
        }

        Ok(peer_id_to_request_map)
    }

    pub fn range_request_failed(&mut self, request_id: Id) -> Option<RangeRequestId> {
        let sender_id = self
            .range_block_components_requests
            .remove(&request_id)
            .map(|(sender_id, _info)| sender_id);
        if let Some(sender_id) = sender_id {
            debug!(
                self.log,
                "Sync range request failed";
                "request_id" => request_id,
                "sender_id" => ?sender_id
            );
            Some(sender_id)
        } else {
            debug!(self.log, "Sync range request failed"; "request_id" => request_id);
            None
        }
    }

    /// Received a blocks by range or blobs by range response for a request that couples blocks '
    /// and blobs.
    pub fn range_block_and_blob_response(
        &mut self,
        request_id: Id,
        block_or_blob: BlockOrBlob<T::EthSpec>,
    ) -> Option<BlocksAndBlobsByRangeResponse<T::EthSpec>> {
        match self.range_block_components_requests.entry(request_id) {
            Entry::Occupied(mut entry) => {
                let (_, info) = entry.get_mut();
                match block_or_blob {
                    BlockOrBlob::Block(maybe_block) => info.add_block_response(maybe_block),
                    BlockOrBlob::Blob(maybe_sidecar) => info.add_sidecar_response(maybe_sidecar),
                    BlockOrBlob::CustodyColumns(column) => info.add_data_column(column),
                }
                if info.is_finished() {
                    // If the request is finished, dequeue everything
                    let (sender_id, info) = entry.remove();
                    let (expects_blobs, expects_custody_columns) = info.get_requirements();
                    Some(BlocksAndBlobsByRangeResponse {
                        sender_id,
                        responses: info.into_responses(&self.chain.spec),
                        expects_blobs,
                        expects_custody_columns,
                    })
                } else {
                    None
                }
            }
            Entry::Vacant(_) => None,
        }
    }

    /// Request block of `block_root` if necessary by checking:
    /// - If the da_checker has a pending block from gossip or a previous request
    ///
    /// Returns false if no request was made, because the block is already imported
    pub fn block_lookup_request(
        &mut self,
        lookup_id: SingleLookupId,
        peer_id: PeerId,
        block_root: Hash256,
    ) -> Result<LookupRequestResult, RpcRequestSendError> {
        match self.chain.get_block_process_status(&block_root) {
            // Unknown block, continue request to download
            BlockProcessStatus::Unknown => {}
            // Block is known are currently processing, expect a future event with the result of
            // processing.
            BlockProcessStatus::NotValidated { .. } => {
                // Lookup sync event safety: If the block is currently in the processing cache, we
                // are guaranteed to receive a `SyncMessage::GossipBlockProcessResult` that will
                // make progress on this lookup
                return Ok(LookupRequestResult::Pending("block in processing cache"));
            }
            // Block is fully validated. If it's not yet imported it's waiting for missing block
            // components. Consider this request completed and do nothing.
            BlockProcessStatus::ExecutionValidated { .. } => {
                return Ok(LookupRequestResult::NoRequestNeeded)
            }
        }

        let req_id = self.next_id();
        let id = SingleLookupReqId { lookup_id, req_id };

        debug!(
            self.log,
            "Sending BlocksByRoot Request";
            "method" => "BlocksByRoot",
            "block_root" => ?block_root,
            "peer" => %peer_id,
            "id" => ?id
        );

        let request = BlocksByRootSingleRequest(block_root);

        // Lookup sync event safety: If network_send.send() returns Ok(_) we are guaranteed that
        // eventually at least one this 3 events will be received:
        // - StreamTermination(request_id): handled by `Self::on_single_block_response`
        // - RPCError(request_id): handled by `Self::on_single_block_response`
        // - Disconnect(peer_id) handled by `Self::peer_disconnected``which converts it to a
        // ` RPCError(request_id)`event handled by the above method
        self.network_send
            .send(NetworkMessage::SendRequest {
                peer_id,
                request: Request::BlocksByRoot(request.into_request(&self.chain.spec)),
                request_id: RequestId::Sync(SyncRequestId::SingleBlock { id }),
            })
            .map_err(|_| RpcRequestSendError::NetworkSendError)?;

        self.blocks_by_root_requests
            .insert(id, ActiveBlocksByRootRequest::new(request, peer_id));

        Ok(LookupRequestResult::RequestSent(req_id))
    }

    /// Request necessary blobs for `block_root`. Requests only the necessary blobs by checking:
    /// - If we have a downloaded but not yet processed block
    /// - If the da_checker has a pending block
    /// - If the da_checker has pending blobs from gossip
    ///
    /// Returns false if no request was made, because we don't need to import (more) blobs.
    pub fn blob_lookup_request(
        &mut self,
        lookup_id: SingleLookupId,
        peer_id: PeerId,
        block_root: Hash256,
        downloaded_block_expected_blobs: Option<usize>,
    ) -> Result<LookupRequestResult, RpcRequestSendError> {
        // Check if we are into deneb, and before peerdas
        if !self
            .chain
            .data_availability_checker
            .blobs_required_for_epoch(
                // TODO(das): use the block's slot
                self.chain
                    .slot_clock
                    .now_or_genesis()
                    .ok_or(RpcRequestSendError::SlotClockError)?
                    .epoch(T::EthSpec::slots_per_epoch()),
            )
        {
            return Ok(LookupRequestResult::NoRequestNeeded);
        }
        let Some(expected_blobs) = downloaded_block_expected_blobs.or_else(|| {
            // If the block is already being processed or fully validated, retrieve how many blobs
            // it expects. Consider any stage of the block. If the block root has been validated, we
            // can assert that this is the correct value of `blob_kzg_commitments_count`.
            match self.chain.get_block_process_status(&block_root) {
                BlockProcessStatus::Unknown => None,
                BlockProcessStatus::NotValidated(block)
                | BlockProcessStatus::ExecutionValidated(block) => Some(block.num_expected_blobs()),
            }
        }) else {
            // Wait to download the block before downloading blobs. Then we can be sure that the
            // block has data, so there's no need to do "blind" requests for all possible blobs and
            // latter handle the case where if the peer sent no blobs, penalize.
            // - if `downloaded_block_expected_blobs` is Some = block is downloading or processing.
            // - if `num_expected_blobs` returns Some = block is processed.
            //
            // Lookup sync event safety: Reaching this code means that a block is not in any pre-import
            // cache nor in the request state of this lookup. Therefore, the block must either: (1) not
            // be downloaded yet or (2) the block is already imported into the fork-choice.
            // In case (1) the lookup must either successfully download the block or get dropped.
            // In case (2) the block will be downloaded, processed, reach `BlockIsAlreadyKnown` and
            // get dropped as completed.
            return Ok(LookupRequestResult::Pending("waiting for block download"));
        };

        let imported_blob_indexes = self
            .chain
            .data_availability_checker
            .imported_blob_indexes(&block_root)
            .unwrap_or_default();
        // Include only the blob indexes not yet imported (received through gossip)
        let indices = (0..expected_blobs as u64)
            .filter(|index| !imported_blob_indexes.contains(index))
            .collect::<Vec<_>>();

        if indices.is_empty() {
            // No blobs required, do not issue any request
            return Ok(LookupRequestResult::NoRequestNeeded);
        }

        let req_id = self.next_id();
        let id = SingleLookupReqId { lookup_id, req_id };

        debug!(
            self.log,
            "Sending BlobsByRoot Request";
            "method" => "BlobsByRoot",
            "block_root" => ?block_root,
            "blob_indices" => ?indices,
            "peer" => %peer_id,
            "id" => ?id
        );

        let request = BlobsByRootSingleBlockRequest {
            block_root,
            indices,
        };

        // Lookup sync event safety: Refer to `Self::block_lookup_request` `network_send.send` call
        self.network_send
            .send(NetworkMessage::SendRequest {
                peer_id,
                request: Request::BlobsByRoot(request.clone().into_request(&self.chain.spec)),
                request_id: RequestId::Sync(SyncRequestId::SingleBlob { id }),
            })
            .map_err(|_| RpcRequestSendError::NetworkSendError)?;

        self.blobs_by_root_requests
            .insert(id, ActiveBlobsByRootRequest::new(request, peer_id));

        Ok(LookupRequestResult::RequestSent(req_id))
    }

    pub fn data_column_lookup_request(
        &mut self,
        requester: DataColumnsByRootRequester,
        peer_id: PeerId,
        request: DataColumnsByRootSingleBlockRequest,
    ) -> Result<LookupRequestResult<DataColumnsByRootRequestId>, &'static str> {
        let req_id = DataColumnsByRootRequestId(self.next_id());
        debug!(
            self.log,
            "Sending DataColumnsByRoot Request";
            "method" => "DataColumnsByRoot",
            "block_root" => ?request.block_root,
            "indices" => ?request.indices,
            "peer" => %peer_id,
            "requester" => ?requester,
            "req_id" => %req_id,
        );

        self.send_network_msg(NetworkMessage::SendRequest {
            peer_id,
            request: Request::DataColumnsByRoot(request.clone().into_request(&self.chain.spec)),
            request_id: RequestId::Sync(SyncRequestId::DataColumnsByRoot(req_id, requester)),
        })?;

        self.data_columns_by_root_requests
            .insert(req_id, ActiveDataColumnsByRootRequest::new(request));

        Ok(LookupRequestResult::RequestSent(req_id))
    }

    pub fn custody_lookup_request(
        &mut self,
        lookup_id: SingleLookupId,
        block_root: Hash256,
        downloaded_block_expected_blobs: Option<usize>,
    ) -> Result<LookupRequestResult, RpcRequestSendError> {
        // Check if we are into peerdas
        if !self
            .chain
            .data_availability_checker
            .data_columns_required_for_epoch(
                // TODO(das): use the block's slot
                self.chain
                    .slot_clock
                    .now_or_genesis()
                    .ok_or(RpcRequestSendError::SlotClockError)?
                    .epoch(T::EthSpec::slots_per_epoch()),
            )
        {
            return Ok(LookupRequestResult::NoRequestNeeded);
        }

        let Some(expected_blobs) = downloaded_block_expected_blobs.or_else(|| {
            match self.chain.get_block_process_status(&block_root) {
                BlockProcessStatus::Unknown => None,
                BlockProcessStatus::NotValidated(block)
                | BlockProcessStatus::ExecutionValidated(block) => Some(block.num_expected_blobs()),
            }
        }) else {
            // Wait to download the block before downloading columns. Then we can be sure that the
            // block has data, so there's no need to do "blind" requests for all possible columns and
            // latter handle the case where if the peer sent no columns, penalize.
            // - if `downloaded_block_expected_blobs` is Some = block is downloading or processing.
            // - if `num_expected_blobs` returns Some = block is processed.
            return Ok(LookupRequestResult::Pending("waiting for block download"));
        };

        // No data required for this block
        if expected_blobs == 0 {
            return Ok(LookupRequestResult::NoRequestNeeded);
        }

        let custody_indexes_imported = self
            .chain
            .data_availability_checker
            .imported_custody_column_indexes(&block_root)
            .unwrap_or_default();

        // TODO(das): figure out how to pass block.slot if we end up doing rotation
        let block_epoch = Epoch::new(0);
        let custody_indexes_duty = self
            .network_globals()
            .custody_columns(block_epoch, &self.chain.spec);

        // Include only the blob indexes not yet imported (received through gossip)
        let custody_indexes_to_fetch = custody_indexes_duty
            .into_iter()
            .filter(|index| !custody_indexes_imported.contains(index))
            .collect::<Vec<_>>();

        if custody_indexes_to_fetch.is_empty() {
            // No indexes required, do not issue any request
            return Ok(LookupRequestResult::NoRequestNeeded);
        }

        let req_id = self.next_id();
        let id = SingleLookupReqId { lookup_id, req_id };

        debug!(
            self.log,
            "Starting custody columns request";
            "block_root" => ?block_root,
            "indices" => ?custody_indexes_to_fetch,
            "id" => ?id
        );

        let requester = CustodyRequester(id);
        let mut request = ActiveCustodyRequest::new(
            block_root,
            // TODO(das): req_id is duplicated here, also present in id
            CustodyId { requester, req_id },
            &custody_indexes_to_fetch,
            self.log.clone(),
        );

        // TODO(das): start request
        // Note that you can only send, but not handle a response here
        match request.continue_requests(self) {
            Ok(_) => {
                // Ignoring the result of `continue_requests` is okay. A request that has just been
                // created cannot return data immediately, it must send some request to the network
                // first. And there must exist some request, `custody_indexes_to_fetch` is not empty.
                self.custody_by_root_requests.insert(requester, request);
                Ok(LookupRequestResult::RequestSent(req_id))
            }
            // TODO(das): handle this error properly
            Err(e) => Err(RpcRequestSendError::CustodyRequestError(e)),
        }
    }

    pub fn is_execution_engine_online(&self) -> bool {
        self.execution_engine_state == EngineState::Online
    }

    pub fn update_execution_engine_state(&mut self, engine_state: EngineState) {
        debug!(self.log, "Sync's view on execution engine state updated";
            "past_state" => ?self.execution_engine_state, "new_state" => ?engine_state);
        self.execution_engine_state = engine_state;
    }

    /// Terminates the connection with the peer and bans them.
    pub fn goodbye_peer(&mut self, peer_id: PeerId, reason: GoodbyeReason) {
        self.network_send
            .send(NetworkMessage::GoodbyePeer {
                peer_id,
                reason,
                source: ReportSource::SyncService,
            })
            .unwrap_or_else(|_| {
                warn!(self.log, "Could not report peer: channel failed");
            });
    }

    /// Reports to the scoring algorithm the behaviour of a peer.
    pub fn report_peer(&self, peer_id: PeerId, action: PeerAction, msg: &'static str) {
        debug!(self.log, "Sync reporting peer"; "peer_id" => %peer_id, "action" => %action, "msg" => %msg);
        self.network_send
            .send(NetworkMessage::ReportPeer {
                peer_id,
                action,
                source: ReportSource::SyncService,
                msg,
            })
            .unwrap_or_else(|e| {
                warn!(self.log, "Could not report peer: channel failed"; "error"=> %e);
            });
    }

    pub fn report_peer_on_rpc_error(&self, peer_id: &PeerId, error: &RPCError) {
        // Note: logging the report event here with the full error display. The log inside
        // `report_peer` only includes a smaller string, like "invalid_data"
        debug!(self.log, "reporting peer for sync lookup error"; "error" => %error);
        if let Some(action) = match error {
            // Protocol errors are heavily penalized
            RPCError::SSZDecodeError(..)
            | RPCError::IoError(..)
            | RPCError::ErrorResponse(..)
            | RPCError::InvalidData(..)
            | RPCError::HandlerRejected => Some(PeerAction::LowToleranceError),
            // Timing / network errors are less penalized
            // TODO: Is IoError a protocol error or network error?
            RPCError::StreamTimeout | RPCError::IncompleteStream | RPCError::NegotiationTimeout => {
                Some(PeerAction::MidToleranceError)
            }
            // Not supporting a specific protocol is tolerated. TODO: Are you sure?
            RPCError::UnsupportedProtocol => None,
            // Our fault, don't penalize peer
            RPCError::InternalError(..) | RPCError::Disconnected => None,
        } {
            self.report_peer(*peer_id, action, error.into());
        }
    }

    /// Subscribes to core topics.
    pub fn subscribe_core_topics(&self) {
        self.network_send
            .send(NetworkMessage::SubscribeCoreTopics)
            .unwrap_or_else(|e| {
                warn!(self.log, "Could not subscribe to core topics."; "error" => %e);
            });
    }

    /// Sends an arbitrary network message.
    fn send_network_msg(&self, msg: NetworkMessage<T::EthSpec>) -> Result<(), &'static str> {
        self.network_send.send(msg).map_err(|_| {
            debug!(self.log, "Could not send message to the network service");
            "Network channel send Failed"
        })
    }

    pub fn beacon_processor_if_enabled(&self) -> Option<&Arc<NetworkBeaconProcessor<T>>> {
        self.is_execution_engine_online()
            .then_some(&self.network_beacon_processor)
    }

    pub fn beacon_processor(&self) -> &Arc<NetworkBeaconProcessor<T>> {
        &self.network_beacon_processor
    }

    pub fn next_id(&mut self) -> Id {
        let id = self.request_id;
        self.request_id += 1;
        id
    }

    /// Check whether a batch for this epoch (and only this epoch) should request just blocks or
    /// blocks and blobs.
    pub fn batch_type(&self, epoch: types::Epoch) -> ByRangeRequestType {
        // Induces a compile time panic if this doesn't hold true.
        #[allow(clippy::assertions_on_constants)]
        const _: () = assert!(
            super::backfill_sync::BACKFILL_EPOCHS_PER_BATCH == 1
                && super::range_sync::EPOCHS_PER_BATCH == 1,
            "To deal with alignment with deneb boundaries, batches need to be of just one epoch"
        );

        if self
            .chain
            .data_availability_checker
            .data_columns_required_for_epoch(epoch)
        {
            ByRangeRequestType::BlocksAndColumns
        } else if self
            .chain
            .data_availability_checker
            .blobs_required_for_epoch(epoch)
        {
            ByRangeRequestType::BlocksAndBlobs
        } else {
            ByRangeRequestType::Blocks
        }
    }

    pub fn insert_range_blocks_and_blobs_request(
        &mut self,
        id: Id,
        sender_id: RangeRequestId,
        info: RangeBlockComponentsRequest<T::EthSpec>,
    ) {
        self.range_block_components_requests
            .insert(id, (sender_id, info));
    }

    // Request handlers

    pub fn on_single_block_response(
        &mut self,
        request_id: SingleLookupReqId,
        peer_id: PeerId,
        block: RpcEvent<Arc<SignedBeaconBlock<T::EthSpec>>>,
    ) -> Option<RpcResponseResult<Arc<SignedBeaconBlock<T::EthSpec>>>> {
        let Entry::Occupied(mut request) = self.blocks_by_root_requests.entry(request_id) else {
            return None;
        };

        let resp = match block {
            RpcEvent::Response(block, seen_timestamp) => {
                match request.get_mut().add_response(block) {
                    Ok(block) => Ok((block, seen_timestamp)),
                    Err(e) => {
                        // The request must be dropped after receiving an error.
                        request.remove();
                        Err(e.into())
                    }
                }
            }
            RpcEvent::StreamTermination => match request.remove().terminate() {
                Ok(_) => return None,
                Err(e) => Err(e.into()),
            },
            RpcEvent::RPCError(e) => {
                request.remove();
                Err(e.into())
            }
        };

        if let Err(RpcResponseError::LookupVerifyError(e)) = &resp {
            self.report_peer(peer_id, PeerAction::LowToleranceError, e.into());
        }
        Some(resp)
    }

    pub fn on_single_blob_response(
        &mut self,
        request_id: SingleLookupReqId,
        peer_id: PeerId,
        blob: RpcEvent<Arc<BlobSidecar<T::EthSpec>>>,
    ) -> Option<RpcResponseResult<FixedBlobSidecarList<T::EthSpec>>> {
        let Entry::Occupied(mut request) = self.blobs_by_root_requests.entry(request_id) else {
            return None;
        };

        let resp = match blob {
            RpcEvent::Response(blob, seen_timestamp) => {
                let request = request.get_mut();
                match request.add_response(blob) {
                    Ok(Some(blobs)) => to_fixed_blob_sidecar_list(blobs)
                        .map(|blobs| (blobs, seen_timestamp))
                        .map_err(|e| (e.into(), request.resolve())),
                    Ok(None) => return None,
                    Err(e) => Err((e.into(), request.resolve())),
                }
            }
            RpcEvent::StreamTermination => match request.remove().terminate() {
                Ok(_) => return None,
                // (err, false = not resolved) because terminate returns Ok() if resolved
                Err(e) => Err((e.into(), false)),
            },
            RpcEvent::RPCError(e) => Err((e.into(), request.remove().resolve())),
        };

        match resp {
            Ok(resp) => Some(Ok(resp)),
            // Track if this request has already returned some value downstream. Ensure that
            // downstream code only receives a single Result per request. If the serving peer does
            // multiple penalizable actions per request, downscore and return None. This allows to
            // catch if a peer is returning more blobs than requested or if the excess blobs are
            // invalid.
            Err((e, resolved)) => {
                if let RpcResponseError::LookupVerifyError(e) = &e {
                    self.report_peer(peer_id, PeerAction::LowToleranceError, e.into());
                }
                if resolved {
                    None
                } else {
                    Some(Err(e))
                }
            }
        }
    }

    #[allow(clippy::type_complexity)]
    pub fn on_data_columns_by_root_response(
        &mut self,
        id: DataColumnsByRootRequestId,
        peer_id: PeerId,
        item: RpcEvent<Arc<DataColumnSidecar<T::EthSpec>>>,
    ) -> Option<RpcResponseResult<Vec<Arc<DataColumnSidecar<T::EthSpec>>>>> {
        let Entry::Occupied(mut request) = self.data_columns_by_root_requests.entry(id) else {
            return None;
        };

        let resp = match item {
            RpcEvent::Response(item, _) => match request.get_mut().add_response(item) {
                // TODO: Track last chunk timestamp
                Ok(Some(items)) => Ok((items, timestamp_now())),
                Ok(None) => return None,
                Err(e) => {
                    request.remove();
                    Err(e.into())
                }
            },
            RpcEvent::StreamTermination => {
                // Stream terminator
                match request.remove().terminate() {
                    Some(items) => Ok((items, timestamp_now())),
                    None => return None,
                }
            }
            RpcEvent::RPCError(e) => {
                request.remove();
                Err(e.into())
            }
        };

        if let Err(ref e) = resp {
            self.on_lookup_failure(peer_id, e);
        }
        Some(resp)
    }

    /// Insert a downloaded column into an active custody request. Then make progress on the
    /// entire request.
    ///
    /// ### Returns
    ///
    /// - `Some`: Request completed, won't make more progress. Expect requester to act on the result.
    /// - `None`: Request still active, requester should do no action
    #[allow(clippy::type_complexity)]
    pub fn on_custody_by_root_response(
        &mut self,
        id: CustodyId,
        req_id: DataColumnsByRootRequestId,
        peer_id: PeerId,
        resp: RpcResponseResult<Vec<Arc<DataColumnSidecar<T::EthSpec>>>>,
    ) -> Option<Result<(Vec<CustodyDataColumn<T::EthSpec>>, PeerGroup), RpcResponseError>> {
        // Note: need to remove the request to borrow self again below. Otherwise we can't
        // do nested requests
        let Some(mut request) = self.custody_by_root_requests.remove(&id.requester) else {
            // TOOD(das): This log can happen if the request is error'ed early and dropped
            debug!(self.log, "Custody column downloaded event for unknown request"; "id" => ?id);
            return None;
        };

        let result = request
            .on_data_column_downloaded(peer_id, req_id, resp, self)
            .map_err(RpcResponseError::CustodyRequestError)
            .transpose();

        // Convert a result from internal format of `ActiveCustodyRequest` (error first to use ?) to
        // an Option first to use in an `if let Some() { act on result }` block.
        if let Some(result) = result {
            match result.as_ref() {
                Ok((columns, peer_group)) => {
                    debug!(self.log, "Custody request success, removing"; "id" => ?id, "count" => columns.len(), "peers" => ?peer_group)
                }
                Err(e) => {
                    debug!(self.log, "Custody request failure, removing"; "id" => ?id, "error" => ?e)
                }
            }

            Some(result)
        } else {
            self.custody_by_root_requests.insert(id.requester, request);
            None
        }
    }

    pub fn send_block_for_processing(
        &self,
        id: Id,
        block_root: Hash256,
        block: RpcBlock<T::EthSpec>,
        duration: Duration,
    ) -> Result<(), SendErrorProcessor> {
        let beacon_processor = self
            .beacon_processor_if_enabled()
            .ok_or(SendErrorProcessor::ProcessorNotAvailable)?;

        debug!(self.log, "Sending block for processing"; "block" => ?block_root, "id" => id);
        // Lookup sync event safety: If `beacon_processor.send_rpc_beacon_block` returns Ok() sync
        // must receive a single `SyncMessage::BlockComponentProcessed` with this process type
        beacon_processor
            .send_rpc_beacon_block(
                block_root,
                block,
                duration,
                BlockProcessType::SingleBlock { id },
            )
            .map_err(|e| {
                error!(
                    self.log,
                    "Failed to send sync block to processor";
                    "error" => ?e
                );
                SendErrorProcessor::SendError
            })
    }

    pub fn send_blobs_for_processing(
        &self,
        id: Id,
        block_root: Hash256,
        blobs: FixedBlobSidecarList<T::EthSpec>,
        duration: Duration,
    ) -> Result<(), SendErrorProcessor> {
        let beacon_processor = self
            .beacon_processor_if_enabled()
            .ok_or(SendErrorProcessor::ProcessorNotAvailable)?;

        debug!(self.log, "Sending blobs for processing"; "block" => ?block_root, "id" => id);
        // Lookup sync event safety: If `beacon_processor.send_rpc_blobs` returns Ok() sync
        // must receive a single `SyncMessage::BlockComponentProcessed` event with this process type
        beacon_processor
            .send_rpc_blobs(
                block_root,
                blobs,
                duration,
                BlockProcessType::SingleBlob { id },
            )
            .map_err(|e| {
                error!(
                    self.log,
                    "Failed to send sync blobs to processor";
                    "error" => ?e
                );
                SendErrorProcessor::SendError
            })
    }

    pub fn send_custody_columns_for_processing(
        &self,
        block_root: Hash256,
        custody_columns: Vec<CustodyDataColumn<T::EthSpec>>,
        duration: Duration,
        process_type: BlockProcessType,
    ) -> Result<(), SendErrorProcessor> {
        let beacon_processor = self
            .beacon_processor_if_enabled()
            .ok_or(SendErrorProcessor::ProcessorNotAvailable)?;

        debug!(self.log, "Sending custody columns for processing"; "block" => ?block_root, "process_type" => ?process_type);
        beacon_processor
            .send_rpc_custody_columns(block_root, custody_columns, duration, process_type)
            .map_err(|e| {
                error!(
                    self.log,
                    "Failed to send sync custody columns to processor";
                    "error" => ?e
                );
                SendErrorProcessor::SendError
            })
    }

    /// Downscore peers for lookup errors that originate from sync
    pub fn on_lookup_failure(&self, peer_id: PeerId, err: &RpcResponseError) {
        match err {
            // RPCErros are downscored in the network handler
            RpcResponseError::RpcError(_) => {}
            // Only downscore lookup verify errors. RPC errors are downscored in the network handler.
            RpcResponseError::LookupVerifyError(e) => {
                self.report_peer(peer_id, PeerAction::LowToleranceError, e.into());
            }
            // CustodyRequestError are downscored in the each data_columns_by_root request
            RpcResponseError::CustodyRequestError(_) => {}
        }
    }
}

fn to_fixed_blob_sidecar_list<E: EthSpec>(
    blobs: Vec<Arc<BlobSidecar<E>>>,
) -> Result<FixedBlobSidecarList<E>, LookupVerifyError> {
    let mut fixed_list = FixedBlobSidecarList::default();
    for blob in blobs.into_iter() {
        let index = blob.index as usize;
        *fixed_list
            .get_mut(index)
            .ok_or(LookupVerifyError::UnrequestedBlobIndex(index as u64))? = Some(blob)
    }
    Ok(fixed_list)
}

impl std::fmt::Display for DataColumnsByRootRequestId {
    fn fmt(&self, f: &mut std::fmt::Formatter<'_>) -> std::fmt::Result {
        write!(f, "{}", self.0)
    }
}<|MERGE_RESOLUTION|>--- conflicted
+++ resolved
@@ -390,25 +390,11 @@
                 .network_globals()
                 .custody_columns(epoch, &self.chain.spec);
 
-<<<<<<< HEAD
             for (peer_id, columns_by_range_request) in
                 self.make_columns_by_range_requests(epoch, request, &custody_indexes)?
             {
-=======
-            for column_index in &custody_indexes {
-                let custody_peer_ids = self.get_custodial_peers(epoch, *column_index);
-                let Some(custody_peer) = custody_peer_ids.first().cloned() else {
-                    // TODO(das): this will be pretty bad UX. To improve we should:
-                    // - Attempt to fetch custody requests first, before requesting blocks
-                    // - Handle the no peers case gracefully, maybe add some timeout and give a few
-                    //   minutes / seconds to the peer manager to locate peers on this subnet before
-                    //   abandoing progress on the chain completely.
-                    return Err(RpcRequestSendError::NoCustodyPeers);
-                };
-
-                requested_peers.push(custody_peer);
-
->>>>>>> bf300b33
+                requested_peers.push(peer_id);
+
                 debug!(
                     self.log,
                     "Sending DataColumnsByRange requests";
