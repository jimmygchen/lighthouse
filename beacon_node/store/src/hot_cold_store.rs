use crate::chunked_vector::{
    store_updated_vector, BlockRoots, HistoricalRoots, RandaoMixes, StateRoots,
};
use crate::config::{
    OnDiskStoreConfig, StoreConfig, DEFAULT_SLOTS_PER_RESTORE_POINT,
    PREV_DEFAULT_SLOTS_PER_RESTORE_POINT,
};
use crate::forwards_iter::{HybridForwardsBlockRootsIterator, HybridForwardsStateRootsIterator};
<<<<<<< HEAD
use crate::hot_state_iter::HotStateRootIter;
use crate::impls::beacon_state::{get_full_state, store_full_state};
use crate::iter::{BlockRootsIterator, ParentRootBlockIterator, RootsIterator};
use crate::leveldb_store::{BytesKey, LevelDB};
=======
use crate::impls::{
    beacon_state::{get_full_state, store_full_state},
    frozen_block_slot::FrozenBlockSlot,
};
use crate::iter::{BlockRootsIterator, ParentRootBlockIterator, RootsIterator};
use crate::leveldb_store::BytesKey;
use crate::leveldb_store::LevelDB;
>>>>>>> 854be82b
use crate::memory_store::MemoryStore;
use crate::metadata::{
    AnchorInfo, CompactionTimestamp, PruningCheckpoint, SchemaVersion, ANCHOR_INFO_KEY,
    COMPACTION_TIMESTAMP_KEY, CONFIG_KEY, CURRENT_SCHEMA_VERSION, PRUNING_CHECKPOINT_KEY,
    SCHEMA_VERSION_KEY, SPLIT_KEY,
};
use crate::metrics;
use crate::state_cache::{PutStateOutcome, StateCache};
use crate::{
    get_key_for_col, DBColumn, DatabaseBlock, Error, ItemStore, KeyValueStoreOp,
    PartialBeaconState, StoreItem, StoreOp, ValidatorPubkeyCache,
};
use itertools::process_results;
use leveldb::iterator::LevelDBIterator;
use lru::LruCache;
use milhouse::Diff;
use parking_lot::{Mutex, RwLock};
use safe_arith::SafeArith;
use serde_derive::{Deserialize, Serialize};
use slog::{debug, error, info, trace, warn, Logger};
use ssz::{Decode, Encode};
use ssz_derive::{Decode, Encode};
use state_processing::{
    block_replayer::PreSlotHook, BlockProcessingError, BlockReplayer, SlotProcessingError,
};
use std::cmp::min;
<<<<<<< HEAD
use std::io::Read;
=======
use std::convert::TryInto;
use std::io::{Read, Write};
>>>>>>> 854be82b
use std::marker::PhantomData;
use std::path::Path;
use std::sync::Arc;
use std::time::Duration;
use types::*;
<<<<<<< HEAD
use types::{beacon_state::BeaconStateDiff, EthSpec};
use zstd::Decoder;

pub const MAX_PARENT_STATES_TO_CACHE: u64 = 32;
=======
use zstd::{Decoder, Encoder};
>>>>>>> 854be82b

/// On-disk database that stores finalized states efficiently.
///
/// Stores vector fields like the `block_roots` and `state_roots` separately, and only stores
/// intermittent "restore point" states pre-finalization.
#[derive(Debug)]
pub struct HotColdDB<E: EthSpec, Hot: ItemStore<E>, Cold: ItemStore<E>> {
    /// The slot and state root at the point where the database is split between hot and cold.
    ///
    /// States with slots less than `split.slot` are in the cold DB, while states with slots
    /// greater than or equal are in the hot DB.
    pub(crate) split: RwLock<Split>,
    /// The starting slots for the range of blocks & states stored in the database.
    anchor_info: RwLock<Option<AnchorInfo>>,
    pub(crate) config: StoreConfig,
    /// Cold database containing compact historical data.
    pub cold_db: Cold,
    /// Hot database containing duplicated but quick-to-access recent data.
    ///
    /// The hot database also contains all blocks.
    pub hot_db: Hot,
    /// LRU cache of deserialized blocks. Updated whenever a block is loaded.
    block_cache: Mutex<LruCache<Hash256, SignedBeaconBlock<E>>>,
    /// Cache of beacon states.
    state_cache: Mutex<StateCache<E>>,
    /// Immutable validator cache.
    pub immutable_validators: Arc<RwLock<ValidatorPubkeyCache<E, Hot, Cold>>>,
    /// Chain spec.
    pub(crate) spec: ChainSpec,
    /// Logger.
    pub(crate) log: Logger,
    /// Mere vessel for E.
    _phantom: PhantomData<E>,
}

#[derive(Debug, PartialEq)]
pub enum HotColdDBError {
    UnsupportedSchemaVersion {
        target_version: SchemaVersion,
        current_version: SchemaVersion,
    },
    /// Recoverable error indicating that the database freeze point couldn't be updated
    /// due to the finalized block not lying on an epoch boundary (should be infrequent).
    FreezeSlotUnaligned(Slot),
    FreezeSlotError {
        current_split_slot: Slot,
        proposed_split_slot: Slot,
    },
    MissingStateToFreeze(Hash256),
    MissingRestorePointHash(u64),
    MissingRestorePoint(Hash256),
    MissingColdStateSummary(Hash256),
    MissingHotStateSummary(Hash256),
    MissingEpochBoundaryState(Hash256),
    MissingPrevState(Hash256),
    MissingSplitState(Hash256, Slot),
    MissingStateDiff(Hash256),
    MissingExecutionPayload(Hash256),
    MissingFullBlockExecutionPayloadPruned(Hash256, Slot),
    MissingAnchorInfo,
    MissingFrozenBlockSlot(Hash256),
    HotStateSummaryError(BeaconStateError),
    RestorePointDecodeError(ssz::DecodeError),
    BlockReplayBeaconError(BeaconStateError),
    BlockReplaySlotError(SlotProcessingError),
    BlockReplayBlockError(BlockProcessingError),
    MissingLowerLimitState(Slot),
    InvalidSlotsPerRestorePoint {
        slots_per_restore_point: u64,
        slots_per_historical_root: u64,
        slots_per_epoch: u64,
    },
    RestorePointBlockHashError(BeaconStateError),
    IterationError {
        unexpected_key: BytesKey,
    },
    AttestationStateIsFinalized {
        split_slot: Slot,
        request_slot: Option<Slot>,
        state_root: Hash256,
    },
}

impl<E: EthSpec> HotColdDB<E, MemoryStore<E>, MemoryStore<E>> {
    pub fn open_ephemeral(
        config: StoreConfig,
        spec: ChainSpec,
        log: Logger,
    ) -> Result<HotColdDB<E, MemoryStore<E>, MemoryStore<E>>, Error> {
        Self::verify_slots_per_restore_point(config.slots_per_restore_point)?;
        config.verify_compression_level()?;

        let db = HotColdDB {
            split: RwLock::new(Split::default()),
            anchor_info: RwLock::new(None),
            cold_db: MemoryStore::open(),
            hot_db: MemoryStore::open(),
            block_cache: Mutex::new(LruCache::new(config.block_cache_size)),
            state_cache: Mutex::new(StateCache::new(config.state_cache_size)),
            immutable_validators: Arc::new(RwLock::new(Default::default())),
            config,
            spec,
            log,
            _phantom: PhantomData,
        };

        Ok(db)
    }
}

impl<E: EthSpec> HotColdDB<E, LevelDB<E>, LevelDB<E>> {
    /// Open a new or existing database, with the given paths to the hot and cold DBs.
    ///
    /// The `slots_per_restore_point` parameter must be a divisor of `SLOTS_PER_HISTORICAL_ROOT`.
    ///
    /// The `migrate_schema` function is passed in so that the parent `BeaconChain` can provide
    /// context and access `BeaconChain`-level code without creating a circular dependency.
    pub fn open(
        hot_path: &Path,
        cold_path: &Path,
        migrate_schema: impl FnOnce(Arc<Self>, SchemaVersion, SchemaVersion) -> Result<(), Error>,
        config: StoreConfig,
        spec: ChainSpec,
        log: Logger,
    ) -> Result<Arc<Self>, Error> {
        Self::verify_slots_per_restore_point(config.slots_per_restore_point)?;
        config.verify_compression_level()?;

        let mut db = HotColdDB {
            split: RwLock::new(Split::default()),
            anchor_info: RwLock::new(None),
            cold_db: LevelDB::open(cold_path)?,
            hot_db: LevelDB::open(hot_path)?,
            block_cache: Mutex::new(LruCache::new(config.block_cache_size)),
            state_cache: Mutex::new(StateCache::new(config.state_cache_size)),
            immutable_validators: Arc::new(RwLock::new(Default::default())),
            config,
            spec,
            log,
            _phantom: PhantomData,
        };

        // Allow the slots-per-restore-point value to stay at the previous default if the config
        // uses the new default. Don't error on a failed read because the config itself may need
        // migrating.
        if let Ok(Some(disk_config)) = db.load_config() {
            if !db.config.slots_per_restore_point_set_explicitly
                && disk_config.slots_per_restore_point == PREV_DEFAULT_SLOTS_PER_RESTORE_POINT
                && db.config.slots_per_restore_point == DEFAULT_SLOTS_PER_RESTORE_POINT
            {
                debug!(
                    db.log,
                    "Ignoring slots-per-restore-point config in favour of on-disk value";
                    "config" => db.config.slots_per_restore_point,
                    "on_disk" => disk_config.slots_per_restore_point,
                );

                // Mutate the in-memory config so that it's compatible.
                db.config.slots_per_restore_point = PREV_DEFAULT_SLOTS_PER_RESTORE_POINT;
            }
        }

        // Load the previous split slot from the database (if any). This ensures we can
        // stop and restart correctly. This needs to occur *before* running any migrations
        // because some migrations load states and depend on the split.
        if let Some(split) = db.load_split()? {
            *db.split.write() = split;
            *db.anchor_info.write() = db.load_anchor_info()?;

            info!(
                db.log,
                "Hot-Cold DB initialized";
                "split_slot" => split.slot,
                "split_state" => ?split.state_root
            );
        }

        // Load validator pubkey cache.
        // FIXME(sproul): probably breaks migrations, etc
        let pubkey_cache = ValidatorPubkeyCache::load_from_store(&db)?;
        *db.immutable_validators.write() = pubkey_cache;

        // Ensure that the schema version of the on-disk database matches the software.
        // If the version is mismatched, an automatic migration will be attempted.
        let db = Arc::new(db);
        if let Some(schema_version) = db.load_schema_version()? {
            debug!(
                db.log,
                "Attempting schema migration";
                "from_version" => schema_version.as_u64(),
                "to_version" => CURRENT_SCHEMA_VERSION.as_u64(),
            );
            migrate_schema(db.clone(), schema_version, CURRENT_SCHEMA_VERSION)?;
        } else {
            db.store_schema_version(CURRENT_SCHEMA_VERSION)?;
        }

        // Ensure that any on-disk config is compatible with the supplied config.
        if let Some(disk_config) = db.load_config()? {
            db.config.check_compatibility(&disk_config)?;
        }
        db.store_config()?;

        // Run a garbage collection pass.
        db.remove_garbage()?;

        // If configured, run a foreground compaction pass.
        if db.config.compact_on_init {
            info!(db.log, "Running foreground compaction");
            db.compact()?;
            info!(db.log, "Foreground compaction complete");
        }

        Ok(db)
    }

    /// Return an iterator over the state roots of all temporary states.
    pub fn iter_temporary_state_roots(&self) -> impl Iterator<Item = Result<Hash256, Error>> + '_ {
        let column = DBColumn::BeaconStateTemporary;
        let start_key =
            BytesKey::from_vec(get_key_for_col(column.into(), Hash256::zero().as_bytes()));

        let keys_iter = self.hot_db.keys_iter();
        keys_iter.seek(&start_key);

        keys_iter
            .take_while(move |key| key.matches_column(column))
            .map(move |bytes_key| {
                bytes_key.remove_column(column).ok_or_else(|| {
                    HotColdDBError::IterationError {
                        unexpected_key: bytes_key,
                    }
                    .into()
                })
            })
    }
}

impl<E: EthSpec, Hot: ItemStore<E>, Cold: ItemStore<E>> HotColdDB<E, Hot, Cold> {
    pub fn update_finalized_state(
        &self,
        state_root: Hash256,
        block_root: Hash256,
        state: BeaconState<E>,
    ) -> Result<(), Error> {
        self.state_cache
            .lock()
            .update_finalized_state(state_root, block_root, state)
    }

    pub fn state_cache_len(&self) -> usize {
        self.state_cache.lock().len()
    }

    /// Store a block and update the LRU cache.
    pub fn put_block(
        &self,
        block_root: &Hash256,
        block: SignedBeaconBlock<E>,
    ) -> Result<(), Error> {
        // Store on disk.
        let mut ops = Vec::with_capacity(2);
        let block = self.block_as_kv_store_ops(block_root, block, &mut ops)?;
        self.hot_db.do_atomically(ops)?;
        // Update cache.
        self.block_cache.lock().put(*block_root, block);
        Ok(())
    }

    /// Prepare a signed beacon block for storage in the database.
    ///
    /// Return the original block for re-use after storage. It's passed by value so it can be
    /// cracked open and have its payload extracted.
    pub fn block_as_kv_store_ops(
        &self,
        key: &Hash256,
        block: SignedBeaconBlock<E>,
        ops: &mut Vec<KeyValueStoreOp>,
    ) -> Result<SignedBeaconBlock<E>, Error> {
        // Split block into blinded block and execution payload.
        let (blinded_block, payload) = block.into();

        // Store blinded block.
        self.blinded_block_as_kv_store_ops(key, &blinded_block, ops);

        // Store execution payload if present.
        if let Some(ref execution_payload) = payload {
            ops.push(execution_payload.as_kv_store_op(*key)?);
        }

        // Re-construct block. This should always succeed.
        blinded_block
            .try_into_full_block(payload)
            .ok_or(Error::AddPayloadLogicError)
    }

    /// Prepare a signed beacon block for storage in the datbase *without* its payload.
    pub fn blinded_block_as_kv_store_ops(
        &self,
        key: &Hash256,
        blinded_block: &SignedBeaconBlock<E, BlindedPayload<E>>,
        ops: &mut Vec<KeyValueStoreOp>,
    ) {
        let db_key = get_key_for_col(DBColumn::BeaconBlock.into(), key.as_bytes());
        ops.push(KeyValueStoreOp::PutKeyValue(
            db_key,
            blinded_block.as_ssz_bytes(),
        ));
    }

    pub fn try_get_full_block(
        &self,
        block_root: &Hash256,
        slot: Option<Slot>,
    ) -> Result<Option<DatabaseBlock<E>>, Error> {
        metrics::inc_counter(&metrics::BEACON_BLOCK_GET_COUNT);

        // Check the cache.
        if let Some(block) = self.block_cache.lock().get(block_root) {
            metrics::inc_counter(&metrics::BEACON_BLOCK_CACHE_HIT_COUNT);
            return Ok(Some(DatabaseBlock::Full(block.clone())));
        }

        // Load the blinded block.
        let blinded_block = match self.get_blinded_block(block_root, slot)? {
            Some(block) => block,
            None => return Ok(None),
        };

        // If the block is after the split point then we should have the full execution payload
        // stored in the database. If it isn't but payload pruning is disabled, try to load it
        // on-demand.
        //
        // Hold the split lock so that it can't change while loading the payload.
        let split = self.split.read_recursive();

        let block = if blinded_block.message().execution_payload().is_err()
            || blinded_block.slot() >= split.slot
        {
            // Re-constructing the full block should always succeed here.
            let full_block = self.make_full_block(block_root, blinded_block)?;

            // Add to cache.
            self.block_cache.lock().put(*block_root, full_block.clone());

            DatabaseBlock::Full(full_block)
        } else if !self.config.prune_payloads {
            // If payload pruning is disabled there's a chance we may have the payload of
            // this finalized block. Attempt to load it but don't error in case it's missing.
            if let Some(payload) = self.get_execution_payload(block_root)? {
                DatabaseBlock::Full(
                    blinded_block
                        .try_into_full_block(Some(payload))
                        .ok_or(Error::AddPayloadLogicError)?,
                )
            } else {
                DatabaseBlock::Blinded(blinded_block)
            }
        } else {
            DatabaseBlock::Blinded(blinded_block)
        };
        drop(split);

        Ok(Some(block))
    }

    /// Fetch a full block with execution payload from the store.
    pub fn get_full_block(
        &self,
        block_root: &Hash256,
        slot: Option<Slot>,
    ) -> Result<Option<SignedBeaconBlock<E>>, Error> {
        match self.try_get_full_block(block_root, slot)? {
            Some(DatabaseBlock::Full(block)) => Ok(Some(block)),
            Some(DatabaseBlock::Blinded(block)) => Err(
                HotColdDBError::MissingFullBlockExecutionPayloadPruned(*block_root, block.slot())
                    .into(),
            ),
            None => Ok(None),
        }
    }

    /// Get a schema V8 or earlier full block by reading it and its payload from disk.
    pub fn get_full_block_prior_to_v9(
        &self,
        block_root: &Hash256,
    ) -> Result<Option<SignedBeaconBlock<E>>, Error> {
        self.get_block_with(block_root, |bytes| {
            SignedBeaconBlock::from_ssz_bytes(bytes, &self.spec)
        })
    }

    /// Convert a blinded block into a full block by loading its execution payload if necessary.
    pub fn make_full_block(
        &self,
        block_root: &Hash256,
        blinded_block: SignedBeaconBlock<E, BlindedPayload<E>>,
    ) -> Result<SignedBeaconBlock<E>, Error> {
        if blinded_block.message().execution_payload().is_ok() {
            let execution_payload = self
                .get_execution_payload(block_root)?
                .ok_or(HotColdDBError::MissingExecutionPayload(*block_root))?;
            blinded_block.try_into_full_block(Some(execution_payload))
        } else {
            blinded_block.try_into_full_block(None)
        }
        .ok_or(Error::AddPayloadLogicError)
    }

    pub fn get_blinded_block(
        &self,
        block_root: &Hash256,
        slot: Option<Slot>,
    ) -> Result<Option<SignedBlindedBeaconBlock<E>>, Error> {
        if let Some(slot) = slot {
            if slot < self.get_split_slot() || slot == 0 {
                // To the freezer DB.
                self.get_cold_blinded_block_by_slot(slot)
            } else {
                self.get_hot_blinded_block(block_root)
            }
        } else {
            match self.get_hot_blinded_block(block_root)? {
                Some(block) => Ok(Some(block)),
                None => self.get_cold_blinded_block_by_root(block_root),
            }
        }
    }

    pub fn get_hot_blinded_block(
        &self,
        block_root: &Hash256,
    ) -> Result<Option<SignedBlindedBeaconBlock<E>>, Error> {
        self.get_block_with(block_root, |bytes| {
            SignedBeaconBlock::from_ssz_bytes(bytes, &self.spec)
        })
    }

    pub fn get_cold_blinded_block_by_root(
        &self,
        block_root: &Hash256,
    ) -> Result<Option<SignedBlindedBeaconBlock<E>>, Error> {
        // Load slot.
        if let Some(FrozenBlockSlot(block_slot)) = self.cold_db.get(block_root)? {
            self.get_cold_blinded_block_by_slot(block_slot)
        } else {
            Ok(None)
        }
    }

    pub fn get_cold_blinded_block_by_slot(
        &self,
        slot: Slot,
    ) -> Result<Option<SignedBlindedBeaconBlock<E>>, Error> {
        let bytes = if let Some(bytes) = self.cold_db.get_bytes(
            DBColumn::BeaconBlockFrozen.into(),
            &slot.as_u64().to_be_bytes(),
        )? {
            bytes
        } else {
            return Ok(None);
        };

        // FIXME(sproul): dodgy compression factor estimation
        let mut ssz_bytes = Vec::with_capacity(2 * bytes.len());
        let mut decoder = Decoder::new(&*bytes).map_err(Error::Compression)?;
        decoder
            .read_to_end(&mut ssz_bytes)
            .map_err(Error::Compression)?;
        Ok(Some(SignedBeaconBlock::from_ssz_bytes(
            &ssz_bytes, &self.spec,
        )?))
    }

    pub fn put_cold_blinded_block(
        &self,
        block_root: &Hash256,
        block: &SignedBlindedBeaconBlock<E>,
    ) -> Result<(), Error> {
        let mut ops = Vec::with_capacity(2);
        self.blinded_block_as_cold_kv_store_ops(block_root, block, &mut ops)?;
        self.cold_db.do_atomically(ops)
    }

    pub fn blinded_block_as_cold_kv_store_ops(
        &self,
        block_root: &Hash256,
        block: &SignedBlindedBeaconBlock<E>,
        kv_store_ops: &mut Vec<KeyValueStoreOp>,
    ) -> Result<(), Error> {
        // Write the block root to slot mapping.
        let slot = block.slot();
        kv_store_ops.push(FrozenBlockSlot(slot).as_kv_store_op(*block_root));

        // Write the block keyed by slot.
        let db_key = get_key_for_col(
            DBColumn::BeaconBlockFrozen.into(),
            &slot.as_u64().to_be_bytes(),
        );

        // FIXME(sproul): fix compression estimate and level
        let compression_level = 3;
        let ssz_bytes = block.as_ssz_bytes();
        let mut compressed_value = Vec::with_capacity(ssz_bytes.len() / 2);
        let mut encoder =
            Encoder::new(&mut compressed_value, compression_level).map_err(Error::Compression)?;
        encoder.write_all(&ssz_bytes).map_err(Error::Compression)?;
        encoder.finish().map_err(Error::Compression)?;

        kv_store_ops.push(KeyValueStoreOp::PutKeyValue(db_key, compressed_value));

        Ok(())
    }

    /// Fetch a block from the store, ignoring which fork variant it *should* be for.
    pub fn get_block_any_variant<Payload: ExecPayload<E>>(
        &self,
        block_root: &Hash256,
    ) -> Result<Option<SignedBeaconBlock<E, Payload>>, Error> {
        self.get_block_with(block_root, SignedBeaconBlock::any_from_ssz_bytes)
    }

    /// Fetch a block from the store using a custom decode function.
    ///
    /// This is useful for e.g. ignoring the slot-indicated fork to forcefully load a block as if it
    /// were for a different fork.
    pub fn get_block_with<Payload: ExecPayload<E>>(
        &self,
        block_root: &Hash256,
        decoder: impl FnOnce(&[u8]) -> Result<SignedBeaconBlock<E, Payload>, ssz::DecodeError>,
    ) -> Result<Option<SignedBeaconBlock<E, Payload>>, Error> {
        self.hot_db
            .get_bytes(DBColumn::BeaconBlock.into(), block_root.as_bytes())?
            .map(|block_bytes| decoder(&block_bytes))
            .transpose()
            .map_err(|e| e.into())
    }

    /// Load the execution payload for a block from disk.
    pub fn get_execution_payload(
        &self,
        block_root: &Hash256,
    ) -> Result<Option<ExecutionPayload<E>>, Error> {
        self.get_item(block_root)
    }

    /// Check if the execution payload for a block exists on disk.
    pub fn execution_payload_exists(&self, block_root: &Hash256) -> Result<bool, Error> {
        self.get_item::<ExecutionPayload<E>>(block_root)
            .map(|payload| payload.is_some())
    }

    /// Check if the execution payload for a block exists on disk.
    pub fn execution_payload_exists(&self, block_root: &Hash256) -> Result<bool, Error> {
        self.get_item::<ExecutionPayload<E>>(block_root)
            .map(|payload| payload.is_some())
    }

    /// Determine whether a block exists in the database.
    pub fn block_exists(&self, block_root: &Hash256) -> Result<bool, Error> {
        self.hot_db
            .key_exists(DBColumn::BeaconBlock.into(), block_root.as_bytes())
    }

    /// Delete a block from the store and the block cache.
    pub fn delete_block(&self, block_root: &Hash256) -> Result<(), Error> {
        self.block_cache.lock().pop(block_root);
        self.hot_db
            .key_delete(DBColumn::BeaconBlock.into(), block_root.as_bytes())?;
        self.hot_db
            .key_delete(DBColumn::ExecPayload.into(), block_root.as_bytes())
    }

    pub fn put_state_summary(
        &self,
        state_root: &Hash256,
        summary: HotStateSummary,
    ) -> Result<(), Error> {
        self.hot_db.put(state_root, &summary).map_err(Into::into)
    }

    /// Store a state in the store.
    pub fn put_state(&self, state_root: &Hash256, state: &BeaconState<E>) -> Result<(), Error> {
        let mut ops: Vec<KeyValueStoreOp> = Vec::new();
        if state.slot() < self.get_split_slot() {
            self.store_cold_state(state_root, state, &mut ops)?;
            self.cold_db.do_atomically(ops)
        } else {
            self.store_hot_state(state_root, state, &mut ops)?;
            self.hot_db.do_atomically(ops)
        }
    }

    /// Fetch a state from the store.
    ///
    /// If `slot` is provided then it will be used as a hint as to which database should
    /// be checked. Importantly, if the slot hint is provided and indicates a slot that lies
    /// in the freezer database, then only the freezer database will be accessed and `Ok(None)`
    /// will be returned if the provided `state_root` doesn't match the state root of the
    /// frozen state at `slot`. Consequently, if a state from a non-canonical chain is desired, it's
    /// best to set `slot` to `None`, or call `load_hot_state` directly.
    pub fn get_state(
        &self,
        state_root: &Hash256,
        slot: Option<Slot>,
    ) -> Result<Option<BeaconState<E>>, Error> {
        metrics::inc_counter(&metrics::BEACON_STATE_GET_COUNT);

        if let Some(slot) = slot {
            if slot < self.get_split_slot() {
                // Although we could avoid a DB lookup by shooting straight for the
                // frozen state using `load_cold_state_by_slot`, that would be incorrect
                // in the case where the caller provides a `state_root` that's off the canonical
                // chain. This way we avoid returning a state that doesn't match `state_root`.
                self.load_cold_state(state_root)
            } else {
                self.get_hot_state(state_root)
            }
        } else {
            match self.get_hot_state(state_root)? {
                Some(state) => Ok(Some(state)),
                None => self.load_cold_state(state_root),
            }
        }
    }

    /// Get a state with `latest_block_root == block_root` advanced through to at most `slot`.
    ///
    /// The `state_root` argument is used to look up the block's un-advanced state in case of a
    /// cache miss.
    pub fn get_advanced_state(
        &self,
        block_root: Hash256,
        slot: Slot,
        state_root: Hash256,
    ) -> Result<Option<(Hash256, BeaconState<E>)>, Error> {
        if let Some(cached) = self.state_cache.lock().get_by_block_root(block_root, slot) {
            return Ok(Some(cached));
        }
        Ok(self
            .get_hot_state(&state_root)?
            .map(|state| (state_root, state)))
    }

    /// Delete a state, ensuring it is removed from the LRU cache, as well as from on-disk.
    ///
    /// It is assumed that all states being deleted reside in the hot DB, even if their slot is less
    /// than the split point. You shouldn't delete states from the finalized portion of the chain
    /// (which are frozen, and won't be deleted), or valid descendents of the finalized checkpoint
    /// (which will be deleted by this function but shouldn't be).
    pub fn delete_state(&self, state_root: &Hash256, slot: Slot) -> Result<(), Error> {
        self.do_atomically(vec![StoreOp::DeleteState(*state_root, Some(slot))])
    }

    pub fn forwards_block_roots_iterator(
        &self,
        start_slot: Slot,
        end_state: BeaconState<E>,
        end_block_root: Hash256,
        spec: &ChainSpec,
    ) -> Result<impl Iterator<Item = Result<(Hash256, Slot), Error>> + '_, Error> {
        HybridForwardsBlockRootsIterator::new(
            self,
            start_slot,
            None,
            || (end_state, end_block_root),
            spec,
        )
    }

    pub fn forwards_block_roots_iterator_until(
        &self,
        start_slot: Slot,
        end_slot: Slot,
        get_state: impl FnOnce() -> (BeaconState<E>, Hash256),
        spec: &ChainSpec,
    ) -> Result<HybridForwardsBlockRootsIterator<E, Hot, Cold>, Error> {
        HybridForwardsBlockRootsIterator::new(self, start_slot, Some(end_slot), get_state, spec)
    }

    pub fn forwards_state_roots_iterator(
        &self,
        start_slot: Slot,
        end_state_root: Hash256,
        end_state: BeaconState<E>,
        spec: &ChainSpec,
    ) -> Result<impl Iterator<Item = Result<(Hash256, Slot), Error>> + '_, Error> {
        HybridForwardsStateRootsIterator::new(
            self,
            start_slot,
            None,
            || (end_state, end_state_root),
            spec,
        )
    }

    pub fn forwards_state_roots_iterator_until(
        &self,
        start_slot: Slot,
        end_slot: Slot,
        get_state: impl FnOnce() -> (BeaconState<E>, Hash256),
        spec: &ChainSpec,
    ) -> Result<HybridForwardsStateRootsIterator<E, Hot, Cold>, Error> {
        HybridForwardsStateRootsIterator::new(self, start_slot, Some(end_slot), get_state, spec)
    }

    pub fn put_item<I: StoreItem>(&self, key: &Hash256, item: &I) -> Result<(), Error> {
        self.hot_db.put(key, item)
    }

    pub fn get_item<I: StoreItem>(&self, key: &Hash256) -> Result<Option<I>, Error> {
        self.hot_db.get(key)
    }

    pub fn item_exists<I: StoreItem>(&self, key: &Hash256) -> Result<bool, Error> {
        self.hot_db.exists::<I>(key)
    }

    /// Convert a batch of `StoreOp` to a batch of `KeyValueStoreOp`.
    pub fn convert_to_kv_batch(
        &self,
        batch: Vec<StoreOp<E>>,
    ) -> Result<Vec<KeyValueStoreOp>, Error> {
        let mut key_value_batch = Vec::with_capacity(batch.len());
        for op in batch {
            match op {
                StoreOp::PutBlock(block_root, block) => {
                    self.block_as_kv_store_ops(
                        &block_root,
                        block.as_ref().clone(),
                        &mut key_value_batch,
                    )?;
                }

                StoreOp::PutState(state_root, state) => {
                    self.store_hot_state(&state_root, state, &mut key_value_batch)?;
                }

                StoreOp::PutStateTemporaryFlag(state_root) => {
                    key_value_batch.push(TemporaryFlag.as_kv_store_op(state_root)?);
                }

                StoreOp::DeleteStateTemporaryFlag(state_root) => {
                    let db_key =
                        get_key_for_col(TemporaryFlag::db_column().into(), state_root.as_bytes());
                    key_value_batch.push(KeyValueStoreOp::DeleteKey(db_key));
                }

                StoreOp::DeleteBlock(block_root) => {
                    let key = get_key_for_col(DBColumn::BeaconBlock.into(), block_root.as_bytes());
                    key_value_batch.push(KeyValueStoreOp::DeleteKey(key));
                }

                StoreOp::DeleteState(state_root, slot) => {
                    let state_summary_key =
                        get_key_for_col(DBColumn::BeaconStateSummary.into(), state_root.as_bytes());
                    key_value_batch.push(KeyValueStoreOp::DeleteKey(state_summary_key));

                    if slot.map_or(true, |slot| slot % E::slots_per_epoch() == 0) {
                        // Delete full state if any.
                        let state_key =
                            get_key_for_col(DBColumn::BeaconState.into(), state_root.as_bytes());
                        key_value_batch.push(KeyValueStoreOp::DeleteKey(state_key));

                        // Delete diff too.
                        let diff_key = get_key_for_col(
                            DBColumn::BeaconStateDiff.into(),
                            state_root.as_bytes(),
                        );
                        key_value_batch.push(KeyValueStoreOp::DeleteKey(diff_key));
                    }
                }
                StoreOp::KeyValueOp(kv_op) => key_value_batch.push(kv_op),
                StoreOp::DeleteExecutionPayload(block_root) => {
                    let key = get_key_for_col(DBColumn::ExecPayload.into(), block_root.as_bytes());
                    key_value_batch.push(KeyValueStoreOp::DeleteKey(key));
                }
            }
        }
        Ok(key_value_batch)
    }

    pub fn do_atomically(&self, batch: Vec<StoreOp<E>>) -> Result<(), Error> {
        // Update the block cache whilst holding a lock, to ensure that the cache updates atomically
        // with the database.
        let mut block_cache = self.block_cache.lock();

        for op in &batch {
            match op {
                StoreOp::PutBlock(block_root, block) => {
                    block_cache.put(*block_root, (**block).clone());
                }

                StoreOp::PutState(_, _) => (),

                StoreOp::PutStateTemporaryFlag(_) => (),

                StoreOp::DeleteStateTemporaryFlag(_) => (),

                StoreOp::DeleteBlock(block_root) => {
                    block_cache.pop(block_root);
                    self.state_cache.lock().delete_block_states(block_root);
                }

                StoreOp::DeleteState(state_root, _) => {
                    self.state_cache.lock().delete_state(state_root)
                }

                StoreOp::KeyValueOp(_) => (),

                StoreOp::DeleteExecutionPayload(_) => (),
            }
        }

        self.hot_db
            .do_atomically(self.convert_to_kv_batch(batch)?)?;
        drop(block_cache);

        Ok(())
    }

    /// Store a post-finalization state efficiently in the hot database.
    ///
    /// On an epoch boundary, store a full state. On an intermediate slot, store
    /// just a backpointer to the nearest epoch boundary.
    pub fn store_hot_state(
        &self,
        state_root: &Hash256,
        state: &BeaconState<E>,
        ops: &mut Vec<KeyValueStoreOp>,
    ) -> Result<(), Error> {
        // Put the state in the cache.
        // FIXME(sproul): could optimise out the block root
        let block_root = state.get_latest_block_root(*state_root);

        // Avoid storing states in the database if they already exist in the state cache.
        // The exception to this is the finalized state, which must exist in the cache before it
        // is stored on disk.
        if let PutStateOutcome::Duplicate =
            self.state_cache
                .lock()
                .put_state(*state_root, block_root, state)?
        {
            return Ok(());
        }

        // Store a summary of the state.
        // We store one even for the epoch boundary states, as we may need their slots
        // when doing a look up by state root.
        let hot_state_summary = HotStateSummary::new(state_root, state)?;
        let op = hot_state_summary.as_kv_store_op(*state_root)?;
        ops.push(op);

        // On the epoch boundary, store a diff from the previous epoch boundary state -- unless
        // we're at a fork boundary in which case the full state must be stored.
        if state.slot() % E::slots_per_epoch() == 0 {
            if self.is_stored_as_full_state(*state_root, state.slot())? {
                info!(
                    self.log,
                    "Storing full state on epoch boundary";
                    "slot" => state.slot(),
                    "state_root" => ?state_root,
                );
                self.store_full_state_in_batch(state_root, state, ops)?;
            } else {
                /* FIXME(sproul): disabling this biz
                debug!(
                    self.log,
                    "Storing state diff on epoch boundary";
                    "slot" => state.slot(),
                    "state_root" => ?state_root,
                );
                let prev_epoch_state_root = hot_state_summary.epoch_boundary_state_root;
                let prev_boundary_state = self.get_hot_state(&prev_epoch_state_root)?.ok_or(
                    HotColdDBError::MissingEpochBoundaryState(prev_epoch_state_root),
                )?;

                let compute_diff_timer =
                    metrics::start_timer(&metrics::BEACON_STATE_DIFF_COMPUTE_TIME);
                let diff = BeaconStateDiff::compute_diff(&prev_boundary_state, state)?;
                drop(compute_diff_timer);
                ops.push(self.state_diff_as_kv_store_op(state_root, &diff)?);
                */
            }
        }

        Ok(())
    }

    pub fn store_full_state(
        &self,
        state_root: &Hash256,
        state: &BeaconState<E>,
    ) -> Result<(), Error> {
        let mut ops = Vec::with_capacity(4);
        self.store_full_state_in_batch(state_root, state, &mut ops)?;
        self.hot_db.do_atomically(ops)
    }

    pub fn store_full_state_in_batch(
        &self,
        state_root: &Hash256,
        state: &BeaconState<E>,
        ops: &mut Vec<KeyValueStoreOp>,
    ) -> Result<(), Error> {
        store_full_state(state_root, state, ops, &self.config)
    }

    /// Get a post-finalization state from the database or store.
    pub fn get_hot_state(&self, state_root: &Hash256) -> Result<Option<BeaconState<E>>, Error> {
        if let Some(state) = self.state_cache.lock().get_by_state_root(*state_root) {
            return Ok(Some(state));
        }
        warn!(
            self.log,
            "State cache missed";
            "state_root" => ?state_root,
        );

        let state_from_disk = self.load_hot_state(state_root)?;

        if let Some((state, block_root)) = state_from_disk {
            self.state_cache
                .lock()
                .put_state(*state_root, block_root, &state)?;
            Ok(Some(state))
        } else {
            Ok(None)
        }
    }

    /// Load a post-finalization state from the hot database.
    ///
    /// Will replay blocks from the nearest epoch boundary.
    ///
    /// Return the `(state, latest_block_root)` if found.
    pub fn load_hot_state(
        &self,
        state_root: &Hash256,
    ) -> Result<Option<(BeaconState<E>, Hash256)>, Error> {
        let _timer = metrics::start_timer(&metrics::BEACON_HOT_STATE_READ_TIMES);
        metrics::inc_counter(&metrics::BEACON_STATE_HOT_GET_COUNT);

        // If the state is the finalized state, load it from disk. This should only be necessary
        // once during start-up, after which point the finalized state will be cached.
        if *state_root == self.get_split_info().state_root {
            return self.load_hot_state_full(state_root).map(Some);
        }

        if let Some(HotStateSummary {
            slot,
            latest_block_root,
            epoch_boundary_state_root,
            prev_state_root: _,
        }) = self.load_hot_state_summary(state_root)?
        {
            // Load the latest block, and use it to confirm the validity of this state.
            let latest_block = if let Some(block) = self.get_blinded_block(&latest_block_root)? {
                block
            } else {
                // Dangling state, will be deleted fully once finalization advances past it.
                debug!(
                    self.log,
                    "Ignoring state load for dangling state";
                    "state_root" => ?state_root,
                    "slot" => slot,
                    "latest_block_root" => ?latest_block_root,
                );
                return Ok(None);
            };

            // On a fork boundary slot load a full state from disk.
            if self.spec.fork_activated_at_slot::<E>(slot).is_some() {
                return self.load_hot_state_full(state_root).map(Some);
            }

            // On any other epoch boundary load and apply a diff.
            /* FIXME(sproul): disabled temporarily
            if slot % E::slots_per_epoch() == 0 {
                return self
                    .load_state_from_diff(*state_root, epoch_boundary_state_root)
                    .map(Some);
            }
            */

            // Backtrack until we reach a state that is in the cache, or in the worst case
            // the finalized state (this should only be reachable on first start-up).
            let state_root_iter = HotStateRootIter::new(self, slot, *state_root);
            let mut state_roots = Vec::with_capacity(32);
            let mut state = None;

            for res in state_root_iter {
                let (prior_state_root, prior_slot) = res?;

                state_roots.push(Ok((prior_state_root, prior_slot)));

                // Check if this state is in the cache.
                if let Some(base_state) =
                    self.state_cache.lock().get_by_state_root(prior_state_root)
                {
                    debug!(
                        self.log,
                        "Found cached base state for replay";
                        "base_state_root" => ?prior_state_root,
                        "base_slot" => prior_slot,
                        "target_state_root" => ?state_root,
                        "target_slot" => slot,
                    );
                    state = Some(base_state);
                    break;
                }

                // If the prior state is the split state and it isn't cached then load it in
                // entirety from disk. This should only happen on first start up.
                if prior_state_root == self.get_split_info().state_root {
                    debug!(
                        self.log,
                        "Using split state as base state for replay";
                        "base_state_root" => ?prior_state_root,
                        "base_slot" => prior_slot,
                        "target_state_root" => ?state_root,
                        "target_slot" => slot,
                    );
                    let (split_state, _) = self.load_hot_state_full(&prior_state_root)?;
                    state = Some(split_state);
                    break;
                }
            }

            let base_state = state.ok_or(Error::NoBaseStateFound(*state_root))?;

            // Reverse the collected state roots so that they are in slot ascending order.
            state_roots.reverse();

            // Collect the blocks to replay.
            // We already have the latest block loaded, which is sufficient if the base state is
            // just one slot behind the state to be constructed.
            let mut blocks = if base_state.slot() + 1 == slot {
                Vec::with_capacity(1)
            } else {
                self.load_blocks_to_replay(base_state.slot(), slot - 1, latest_block.parent_root())?
            };
            blocks.push(latest_block);

            let state_cacher_hook: PreSlotHook<_, _> = Box::new(|opt_state_root, state| {
                // Ensure all caches are built before attempting to cache.
                state.update_tree_hash_cache()?;
                state.build_all_caches(&self.spec)?;

                if let Some(state_root) = opt_state_root {
                    // Cache
                    if state.slot() + MAX_PARENT_STATES_TO_CACHE > slot
                        || state.slot() % E::slots_per_epoch() == 0
                    {
                        debug!(
                            self.log,
                            "Caching ancestor state";
                            "state_root" => ?state_root,
                            "slot" => state.slot(),
                        );
                        // FIXME(sproul): this block root could be optimized out
                        let latest_block_root = state.get_latest_block_root(state_root);
                        self.state_cache
                            .lock()
                            .put_state(state_root, latest_block_root, state)?;
                    }
                } else {
                    debug!(
                        self.log,
                        "Block replay state root miss";
                        "slot" => state.slot(),
                    );
                }
                Ok(())
            });

            let mut state = self.replay_blocks(
                base_state,
                blocks,
                slot,
                state_roots.into_iter(),
                Some(state_cacher_hook),
            )?;

            state.update_tree_hash_cache()?;
            state.build_all_caches(&self.spec)?;

            Ok(Some((state, latest_block_root)))
        } else {
            Ok(None)
        }
    }

    /// Determine if the `state_root` at `slot` should be stored as a full state.
    ///
    /// This is dependent on the database's current split point, so may change from `false` to
    /// `true` after a finalization update. It cannot change from `true` to `false` for a state in
    /// the hot database as the split state will be migrated to
    ///
    /// All fork boundary states are also stored as full states.
    pub fn is_stored_as_full_state(&self, state_root: Hash256, slot: Slot) -> Result<bool, Error> {
        let split = self.get_split_info();

        if slot >= split.slot {
            Ok(state_root == split.state_root
                || self.spec.fork_activated_at_slot::<E>(slot).is_some())
        } else {
            Err(Error::SlotIsBeforeSplit { slot })
        }
    }

    pub fn load_hot_state_full(
        &self,
        state_root: &Hash256,
    ) -> Result<(BeaconState<E>, Hash256), Error> {
        let pubkey_cache = self.immutable_validators.read();
        let immutable_validators = |i: usize| pubkey_cache.get_validator(i);
        let mut state = get_full_state(
            &self.hot_db,
            state_root,
            immutable_validators,
            &self.config,
            &self.spec,
        )?
        .ok_or(HotColdDBError::MissingEpochBoundaryState(*state_root))?;

        // Do a tree hash here so that the cache is fully built.
        state.update_tree_hash_cache()?;
        state.build_all_caches(&self.spec)?;

        let latest_block_root = state.get_latest_block_root(*state_root);
        Ok((state, latest_block_root))
    }

    pub fn load_state_from_diff(
        &self,
        state_root: Hash256,
        prev_epoch_state_root: Hash256,
    ) -> Result<(BeaconState<E>, Hash256), Error> {
        let diff = self.load_state_diff(state_root)?;
        let mut state = self.get_hot_state(&prev_epoch_state_root)?.ok_or(
            HotColdDBError::MissingEpochBoundaryState(prev_epoch_state_root),
        )?;
        diff.apply_diff(&mut state)?;

        // Do a tree hash here so that the cache is fully built.
        state.update_tree_hash_cache()?;
        state.build_all_caches(&self.spec)?;

        let latest_block_root = state.get_latest_block_root(state_root);
        Ok((state, latest_block_root))
    }

    /// Store a pre-finalization state in the freezer database.
    ///
    /// If the state doesn't lie on a restore point boundary then just its summary will be stored.
    pub fn store_cold_state(
        &self,
        state_root: &Hash256,
        state: &BeaconState<E>,
        ops: &mut Vec<KeyValueStoreOp>,
    ) -> Result<(), Error> {
        ops.push(ColdStateSummary { slot: state.slot() }.as_kv_store_op(*state_root)?);

        if state.slot() % self.config.slots_per_restore_point != 0 {
            return Ok(());
        }

        trace!(
            self.log,
            "Creating restore point";
            "slot" => state.slot(),
            "state_root" => format!("{:?}", state_root)
        );

        // 1. Convert to PartialBeaconState and store that in the DB.
        let partial_state = PartialBeaconState::from_state_forgetful(state);
        let op = partial_state.as_kv_store_op(*state_root, &self.config)?;
        ops.push(op);

        // 2. Store updated vector entries.
        let db = &self.cold_db;
        store_updated_vector(BlockRoots, db, state, &self.spec, ops)?;
        store_updated_vector(StateRoots, db, state, &self.spec, ops)?;
        store_updated_vector(HistoricalRoots, db, state, &self.spec, ops)?;
        store_updated_vector(RandaoMixes, db, state, &self.spec, ops)?;

        // 3. Store restore point.
        let restore_point_index = state.slot().as_u64() / self.config.slots_per_restore_point;
        self.store_restore_point_hash(restore_point_index, *state_root, ops)?;

        Ok(())
    }

    /// Try to load a pre-finalization state from the freezer database.
    ///
    /// Return `None` if no state with `state_root` lies in the freezer.
    pub fn load_cold_state(&self, state_root: &Hash256) -> Result<Option<BeaconState<E>>, Error> {
        match self.load_cold_state_slot(state_root)? {
            Some(slot) => self.load_cold_state_by_slot(slot),
            None => Ok(None),
        }
    }

    /// Load a pre-finalization state from the freezer database.
    ///
    /// Will reconstruct the state if it lies between restore points.
    pub fn load_cold_state_by_slot(&self, slot: Slot) -> Result<Option<BeaconState<E>>, Error> {
        // Guard against fetching states that do not exist due to gaps in the historic state
        // database, which can occur due to checkpoint sync or re-indexing.
        // See the comments in `get_historic_state_limits` for more information.
        let (lower_limit, upper_limit) = self.get_historic_state_limits();

        if slot <= lower_limit || slot >= upper_limit {
            if slot % self.config.slots_per_restore_point == 0 {
                let restore_point_idx = slot.as_u64() / self.config.slots_per_restore_point;
                self.load_restore_point_by_index(restore_point_idx)
            } else {
                self.load_cold_intermediate_state(slot)
            }
            .map(Some)
        } else {
            Ok(None)
        }
    }

    /// Load a restore point state by its `state_root`.
    fn load_restore_point(&self, state_root: &Hash256) -> Result<BeaconState<E>, Error> {
        let bytes = self
            .cold_db
            .get_bytes(DBColumn::BeaconState.into(), state_root.as_bytes())?
            .ok_or(HotColdDBError::MissingRestorePoint(*state_root))?;

        let mut ssz_bytes = Vec::with_capacity(self.config.estimate_decompressed_size(bytes.len()));
        let mut decoder = Decoder::new(&*bytes).map_err(Error::Compression)?;
        decoder
            .read_to_end(&mut ssz_bytes)
            .map_err(Error::Compression)?;

        let mut partial_state: PartialBeaconState<E> =
            PartialBeaconState::from_ssz_bytes(&ssz_bytes, &self.spec)?;

        // Fill in the fields of the partial state.
        partial_state.load_block_roots(&self.cold_db, &self.spec)?;
        partial_state.load_state_roots(&self.cold_db, &self.spec)?;
        partial_state.load_historical_roots(&self.cold_db, &self.spec)?;
        partial_state.load_randao_mixes(&self.cold_db, &self.spec)?;

        let pubkey_cache = self.immutable_validators.read();
        let immutable_validators = |i: usize| pubkey_cache.get_validator(i);

        partial_state.try_into_full_state(immutable_validators)
    }

    /// Load a restore point state by its `restore_point_index`.
    fn load_restore_point_by_index(
        &self,
        restore_point_index: u64,
    ) -> Result<BeaconState<E>, Error> {
        let state_root = self.load_restore_point_hash(restore_point_index)?;
        self.load_restore_point(&state_root)
    }

    /// Load a frozen state that lies between restore points.
    fn load_cold_intermediate_state(&self, slot: Slot) -> Result<BeaconState<E>, Error> {
        // 1. Load the restore points either side of the intermediate state.
        let low_restore_point_idx = slot.as_u64() / self.config.slots_per_restore_point;
        let high_restore_point_idx = low_restore_point_idx + 1;

        // Acquire the read lock, so that the split can't change while this is happening.
        let split = self.split.read_recursive();

        let low_restore_point = self.load_restore_point_by_index(low_restore_point_idx)?;
        let high_restore_point = self.get_restore_point(high_restore_point_idx, &split)?;

        // 2. Load the blocks from the high restore point back to the low restore point.
        let blocks = self.load_blocks_to_replay(
            low_restore_point.slot(),
            slot,
            self.get_high_restore_point_block_root(&high_restore_point, slot)?,
        )?;

        // 3. Replay the blocks on top of the low restore point.
        // Use a forwards state root iterator to avoid doing any tree hashing.
        // The state root of the high restore point should never be used, so is safely set to 0.
        let state_root_iter = self.forwards_state_roots_iterator_until(
            low_restore_point.slot(),
            slot,
            || (high_restore_point, Hash256::zero()),
            &self.spec,
        )?;

        self.replay_blocks(low_restore_point, blocks, slot, state_root_iter, None)
    }

    /// Get the restore point with the given index, or if it is out of bounds, the split state.
    pub(crate) fn get_restore_point(
        &self,
        restore_point_idx: u64,
        split: &Split,
    ) -> Result<BeaconState<E>, Error> {
        if restore_point_idx * self.config.slots_per_restore_point >= split.slot.as_u64() {
            self.get_state(&split.state_root, Some(split.slot))?
                .ok_or(HotColdDBError::MissingSplitState(
                    split.state_root,
                    split.slot,
                ))
                .map_err(Into::into)
        } else {
            self.load_restore_point_by_index(restore_point_idx)
        }
    }

    /// Get a suitable block root for backtracking from `high_restore_point` to the state at `slot`.
    ///
    /// Defaults to the block root for `slot`, which *should* be in range.
    fn get_high_restore_point_block_root(
        &self,
        high_restore_point: &BeaconState<E>,
        slot: Slot,
    ) -> Result<Hash256, HotColdDBError> {
        high_restore_point
            .get_block_root(slot)
            .or_else(|_| high_restore_point.get_oldest_block_root())
            .map(|x| *x)
            .map_err(HotColdDBError::RestorePointBlockHashError)
    }

    /// Load the blocks between `start_slot` and `end_slot` by backtracking from `end_block_hash`.
    ///
    /// Blocks are returned in slot-ascending order, suitable for replaying on a state with slot
    /// equal to `start_slot`, to reach a state with slot equal to `end_slot`.
    pub fn load_blocks_to_replay(
        &self,
        start_slot: Slot,
        end_slot: Slot,
        end_block_hash: Hash256,
    ) -> Result<Vec<SignedBeaconBlock<E, BlindedPayload<E>>>, Error> {
        let mut blocks = ParentRootBlockIterator::new(self, end_block_hash)
            .map(|result| result.map(|(_, block)| block))
            // Include the block at the end slot (if any), it needs to be
            // replayed in order to construct the canonical state at `end_slot`.
            .filter(|result| {
                result
                    .as_ref()
                    .map_or(true, |block| block.slot() <= end_slot)
            })
            // Include the block at the start slot (if any). Whilst it doesn't need to be
            // applied to the state, it contains a potentially useful state root.
            //
            // Return `true` on an `Err` so that the `collect` fails, unless the error is a
            // `BlockNotFound` error and some blocks are intentionally missing from the DB.
            // This complexity is unfortunately necessary to avoid loading the parent of the
            // oldest known block -- we can't know that we have all the required blocks until we
            // load a block with slot less than the start slot, which is impossible if there are
            // no blocks with slot less than the start slot.
            .take_while(|result| match result {
                Ok(block) => block.slot() >= start_slot,
                Err(Error::BlockNotFound(_)) => {
                    self.get_oldest_block_slot() == self.spec.genesis_slot
                }
                Err(_) => true,
            })
            .collect::<Result<Vec<_>, _>>()?;
        blocks.reverse();
        Ok(blocks)
    }

    /// Replay `blocks` on top of `state` until `target_slot` is reached.
    ///
    /// Will skip slots as necessary. The returned state is not guaranteed
    /// to have any caches built, beyond those immediately required by block processing.
    pub fn replay_blocks(
        &self,
        state: BeaconState<E>,
        blocks: Vec<SignedBeaconBlock<E, BlindedPayload<E>>>,
        target_slot: Slot,
        state_root_iter: impl Iterator<Item = Result<(Hash256, Slot), Error>>,
        pre_slot_hook: Option<PreSlotHook<E, Error>>,
    ) -> Result<BeaconState<E>, Error> {
        let mut block_replayer = BlockReplayer::new(state, &self.spec)
            .no_signature_verification()
            .minimal_block_root_verification()
            .state_root_iter(state_root_iter);

        if let Some(pre_slot_hook) = pre_slot_hook {
            block_replayer = block_replayer.pre_slot_hook(pre_slot_hook);
        }

        block_replayer
            .apply_blocks(blocks, Some(target_slot))
            .map(|block_replayer| {
                // FIXME(sproul): tweak state miss condition
                /*
                if block_replayer.state_root_miss() {
                    Err(Error::MissingStateRoot(target_slot))
                }
                */
                block_replayer.into_state()
            })
    }

    /// Get a reference to the `ChainSpec` used by the database.
    pub fn get_chain_spec(&self) -> &ChainSpec {
        &self.spec
    }

    /// Fetch a copy of the current split slot from memory.
    pub fn get_split_slot(&self) -> Slot {
        self.split.read_recursive().slot
    }

    /// Fetch a copy of the current split slot from memory.
    pub fn get_split_info(&self) -> Split {
        *self.split.read_recursive()
    }

    pub fn set_split(&self, slot: Slot, state_root: Hash256) {
        *self.split.write() = Split { slot, state_root };
    }

    /// Fetch the slot of the most recently stored restore point.
    pub fn get_latest_restore_point_slot(&self) -> Slot {
        (self.get_split_slot() - 1) / self.config.slots_per_restore_point
            * self.config.slots_per_restore_point
    }

    /// Load the database schema version from disk.
    fn load_schema_version(&self) -> Result<Option<SchemaVersion>, Error> {
        self.hot_db.get(&SCHEMA_VERSION_KEY)
    }

    /// Store the database schema version.
    pub fn store_schema_version(&self, schema_version: SchemaVersion) -> Result<(), Error> {
        self.hot_db.put(&SCHEMA_VERSION_KEY, &schema_version)
    }

    /// Store the database schema version atomically with additional operations.
    pub fn store_schema_version_atomically(
        &self,
        schema_version: SchemaVersion,
        mut ops: Vec<KeyValueStoreOp>,
    ) -> Result<(), Error> {
        let column = SchemaVersion::db_column().into();
        let key = SCHEMA_VERSION_KEY.as_bytes();
        let db_key = get_key_for_col(column, key);
        let op = KeyValueStoreOp::PutKeyValue(db_key, schema_version.as_store_bytes()?);
        ops.push(op);

        self.hot_db.do_atomically(ops)
    }

    /// Initialise the anchor info for checkpoint sync starting from `block`.
    pub fn init_anchor_info(&self, block: BeaconBlockRef<'_, E>) -> Result<KeyValueStoreOp, Error> {
        let anchor_slot = block.slot();
        let slots_per_restore_point = self.config.slots_per_restore_point;

        // Set the `state_upper_limit` to the slot of the *next* restore point.
        // See `get_state_upper_limit` for rationale.
        let next_restore_point_slot = if anchor_slot % slots_per_restore_point == 0 {
            anchor_slot
        } else {
            (anchor_slot / slots_per_restore_point + 1) * slots_per_restore_point
        };
        let anchor_info = AnchorInfo {
            anchor_slot,
            oldest_block_slot: anchor_slot,
            oldest_block_parent: block.parent_root(),
            state_upper_limit: next_restore_point_slot,
            state_lower_limit: self.spec.genesis_slot,
        };
        self.compare_and_set_anchor_info(None, Some(anchor_info))
    }

    /// Get a clone of the store's anchor info.
    ///
    /// To do mutations, use `compare_and_set_anchor_info`.
    pub fn get_anchor_info(&self) -> Option<AnchorInfo> {
        self.anchor_info.read_recursive().clone()
    }

    /// Atomically update the anchor info from `prev_value` to `new_value`.
    ///
    /// Return a `KeyValueStoreOp` which should be written to disk, possibly atomically with other
    /// values.
    ///
    /// Return an `AnchorInfoConcurrentMutation` error if the `prev_value` provided
    /// is not correct.
    pub fn compare_and_set_anchor_info(
        &self,
        prev_value: Option<AnchorInfo>,
        new_value: Option<AnchorInfo>,
    ) -> Result<KeyValueStoreOp, Error> {
        let mut anchor_info = self.anchor_info.write();
        if *anchor_info == prev_value {
            let kv_op = self.store_anchor_info_in_batch(&new_value)?;
            *anchor_info = new_value;
            Ok(kv_op)
        } else {
            Err(Error::AnchorInfoConcurrentMutation)
        }
    }

    /// As for `compare_and_set_anchor_info`, but also writes the anchor to disk immediately.
    pub fn compare_and_set_anchor_info_with_write(
        &self,
        prev_value: Option<AnchorInfo>,
        new_value: Option<AnchorInfo>,
    ) -> Result<(), Error> {
        let kv_store_op = self.compare_and_set_anchor_info(prev_value, new_value)?;
        self.hot_db.do_atomically(vec![kv_store_op])
    }

    /// Load the anchor info from disk, but do not set `self.anchor_info`.
    fn load_anchor_info(&self) -> Result<Option<AnchorInfo>, Error> {
        self.hot_db.get(&ANCHOR_INFO_KEY)
    }

    /// Store the given `anchor_info` to disk.
    ///
    /// The argument is intended to be `self.anchor_info`, but is passed manually to avoid issues
    /// with recursive locking.
    fn store_anchor_info_in_batch(
        &self,
        anchor_info: &Option<AnchorInfo>,
    ) -> Result<KeyValueStoreOp, Error> {
        if let Some(ref anchor_info) = anchor_info {
            anchor_info.as_kv_store_op(ANCHOR_INFO_KEY)
        } else {
            Ok(KeyValueStoreOp::DeleteKey(get_key_for_col(
                DBColumn::BeaconMeta.into(),
                ANCHOR_INFO_KEY.as_bytes(),
            )))
        }
    }

    /// If an anchor exists, return its `anchor_slot` field.
    pub fn get_anchor_slot(&self) -> Option<Slot> {
        self.anchor_info
            .read_recursive()
            .as_ref()
            .map(|a| a.anchor_slot)
    }

    /// Return the slot-window describing the available historic states.
    ///
    /// Returns `(lower_limit, upper_limit)`.
    ///
    /// The lower limit is the maximum slot such that frozen states are available for all
    /// previous slots (<=).
    ///
    /// The upper limit is the minimum slot such that frozen states are available for all
    /// subsequent slots (>=).
    ///
    /// If `lower_limit >= upper_limit` then all states are available. This will be true
    /// if the database is completely filled in, as we'll return `(split_slot, 0)` in this
    /// instance.
    pub fn get_historic_state_limits(&self) -> (Slot, Slot) {
        // If checkpoint sync is used then states in the hot DB will always be available, but may
        // become unavailable as finalisation advances due to the lack of a restore point in the
        // database. For this reason we take the minimum of the split slot and the
        // restore-point-aligned `state_upper_limit`, which should be set _ahead_ of the checkpoint
        // slot during initialisation.
        //
        // E.g. if we start from a checkpoint at slot 2048+1024=3072 with SPRP=2048, then states
        // with slots 3072-4095 will be available only while they are in the hot database, and this
        // function will return the current split slot as the upper limit. Once slot 4096 is reached
        // a new restore point will be created at that slot, making all states from 4096 onwards
        // permanently available.
        let split_slot = self.get_split_slot();
        self.anchor_info
            .read_recursive()
            .as_ref()
            .map_or((split_slot, self.spec.genesis_slot), |a| {
                (a.state_lower_limit, min(a.state_upper_limit, split_slot))
            })
    }

    /// Return the minimum slot such that blocks are available for all subsequent slots.
    pub fn get_oldest_block_slot(&self) -> Slot {
        self.anchor_info
            .read_recursive()
            .as_ref()
            .map_or(self.spec.genesis_slot, |anchor| anchor.oldest_block_slot)
    }

    /// Return the in-memory configuration used by the database.
    pub fn get_config(&self) -> &StoreConfig {
        &self.config
    }

    /// Load previously-stored config from disk.
    fn load_config(&self) -> Result<Option<OnDiskStoreConfig>, Error> {
        self.hot_db.get(&CONFIG_KEY)
    }

    /// Write the config to disk.
    fn store_config(&self) -> Result<(), Error> {
        self.hot_db.put(&CONFIG_KEY, &self.config.as_disk_config())
    }

    /// Load the split point from disk.
    fn load_split(&self) -> Result<Option<Split>, Error> {
        self.hot_db.get(&SPLIT_KEY)
    }

    /// Stage the split for storage to disk.
    pub fn store_split_in_batch(&self) -> Result<KeyValueStoreOp, Error> {
        self.split.read_recursive().as_kv_store_op(SPLIT_KEY)
    }

    /// Load the state root of a restore point.
    fn load_restore_point_hash(&self, restore_point_index: u64) -> Result<Hash256, Error> {
        let key = Self::restore_point_key(restore_point_index);
        self.cold_db
            .get(&key)?
            .map(|r: RestorePointHash| r.state_root)
            .ok_or_else(|| HotColdDBError::MissingRestorePointHash(restore_point_index).into())
    }

    /// Store the state root of a restore point.
    fn store_restore_point_hash(
        &self,
        restore_point_index: u64,
        state_root: Hash256,
        ops: &mut Vec<KeyValueStoreOp>,
    ) -> Result<(), Error> {
        let value = &RestorePointHash { state_root };
        let op = value.as_kv_store_op(Self::restore_point_key(restore_point_index))?;
        ops.push(op);
        Ok(())
    }

    /// Convert a `restore_point_index` into a database key.
    fn restore_point_key(restore_point_index: u64) -> Hash256 {
        Hash256::from_low_u64_be(restore_point_index)
    }

    /// Load a frozen state's slot, given its root.
    pub fn load_cold_state_slot(&self, state_root: &Hash256) -> Result<Option<Slot>, Error> {
        Ok(self
            .cold_db
            .get(state_root)?
            .map(|s: ColdStateSummary| s.slot))
    }

    /// Load a hot state's summary, given its root.
    pub fn load_hot_state_summary(
        &self,
        state_root: &Hash256,
    ) -> Result<Option<HotStateSummary>, Error> {
        self.hot_db.get(state_root)
    }

    /// Iterate all hot state summaries in the database.
    pub fn iter_hot_state_summaries(
        &self,
    ) -> impl Iterator<Item = Result<(Hash256, HotStateSummary), Error>> + '_ {
        self.hot_db
            .iter_column(DBColumn::BeaconStateSummary)
            .map(|res| {
                let (key, value_bytes) = res?;
                Ok((key, HotStateSummary::from_store_bytes(&value_bytes)?))
            })
    }

    /// Load the temporary flag for a state root, if one exists.
    ///
    /// Returns `Some` if the state is temporary, or `None` if the state is permanent or does not
    /// exist -- you should call `load_hot_state_summary` to find out which.
    pub fn load_state_temporary_flag(
        &self,
        state_root: &Hash256,
    ) -> Result<Option<TemporaryFlag>, Error> {
        self.hot_db.get(state_root)
    }

    /// Check that the restore point frequency is valid.
    ///
    /// Specifically, check that it is:
    /// (1) A divisor of the number of slots per historical root, and
    /// (2) Divisible by the number of slots per epoch
    ///
    ///
    /// (1) ensures that we have at least one restore point within range of our state
    /// root history when iterating backwards (and allows for more frequent restore points if
    /// desired).
    ///
    /// (2) ensures that restore points align with hot state summaries, making it
    /// quick to migrate hot to cold.
    fn verify_slots_per_restore_point(slots_per_restore_point: u64) -> Result<(), HotColdDBError> {
        let slots_per_historical_root = E::SlotsPerHistoricalRoot::to_u64();
        let slots_per_epoch = E::slots_per_epoch();
        if slots_per_restore_point > 0
            && slots_per_historical_root % slots_per_restore_point == 0
            && slots_per_restore_point % slots_per_epoch == 0
        {
            Ok(())
        } else {
            Err(HotColdDBError::InvalidSlotsPerRestorePoint {
                slots_per_restore_point,
                slots_per_historical_root,
                slots_per_epoch,
            })
        }
    }

    /// Run a compaction pass to free up space used by deleted states.
    pub fn compact(&self) -> Result<(), Error> {
        self.hot_db.compact()?;
        Ok(())
    }

    /// Return `true` if compaction on finalization/pruning is enabled.
    pub fn compact_on_prune(&self) -> bool {
        self.config.compact_on_prune
    }

    /// Load the checkpoint to begin pruning from (the "old finalized checkpoint").
    pub fn load_pruning_checkpoint(&self) -> Result<Option<Checkpoint>, Error> {
        Ok(self
            .hot_db
            .get(&PRUNING_CHECKPOINT_KEY)?
            .map(|pc: PruningCheckpoint| pc.checkpoint))
    }

    /// Store the checkpoint to begin pruning from (the "old finalized checkpoint").
    pub fn store_pruning_checkpoint(&self, checkpoint: Checkpoint) -> Result<(), Error> {
        self.hot_db
            .do_atomically(vec![self.pruning_checkpoint_store_op(checkpoint)?])
    }

    /// Create a staged store for the pruning checkpoint.
    pub fn pruning_checkpoint_store_op(
        &self,
        checkpoint: Checkpoint,
    ) -> Result<KeyValueStoreOp, Error> {
        PruningCheckpoint { checkpoint }.as_kv_store_op(PRUNING_CHECKPOINT_KEY)
    }

    /// Load the timestamp of the last compaction as a `Duration` since the UNIX epoch.
    pub fn load_compaction_timestamp(&self) -> Result<Option<Duration>, Error> {
        Ok(self
            .hot_db
            .get(&COMPACTION_TIMESTAMP_KEY)?
            .map(|c: CompactionTimestamp| Duration::from_secs(c.0)))
    }

    /// Store the timestamp of the last compaction as a `Duration` since the UNIX epoch.
    pub fn store_compaction_timestamp(&self, compaction_timestamp: Duration) -> Result<(), Error> {
        self.hot_db.put(
            &COMPACTION_TIMESTAMP_KEY,
            &CompactionTimestamp(compaction_timestamp.as_secs()),
        )
    }

    /// Try to prune all execution payloads, returning early if there is no need to prune.
    pub fn try_prune_execution_payloads(&self, force: bool) -> Result<(), Error> {
        let split = self.get_split_info();

        if split.slot == 0 {
            return Ok(());
        }

        let bellatrix_fork_slot = if let Some(epoch) = self.spec.bellatrix_fork_epoch {
            epoch.start_slot(E::slots_per_epoch())
        } else {
            return Ok(());
        };

        // Load the split state so we can backtrack to find execution payloads.
        let split_state = self.get_state(&split.state_root, Some(split.slot))?.ok_or(
            HotColdDBError::MissingSplitState(split.state_root, split.slot),
        )?;

        // The finalized block may or may not have its execution payload stored, depending on
        // whether it was at a skipped slot. However for a fully pruned database its parent
<<<<<<< HEAD
        // should *always* have been pruned. In case of a long split (no parent found) we
        // continue as if the payloads are pruned, as the node probably has other things to worry
        // about.
        let split_block_root = split_state.get_latest_block_root(split.state_root);

        let already_pruned =
            process_results(split_state.rev_iter_block_roots(&self.spec), |mut iter| {
                iter.find(|(_, block_root)| *block_root != split_block_root)
                    .map_or(Ok(true), |(_, split_parent_root)| {
                        self.execution_payload_exists(&split_parent_root)
                            .map(|exists| !exists)
                    })
            })??;

        if already_pruned && !force {
=======
        // should *always* have been pruned.
        let split_parent_block_root = split_state.get_block_root(split.slot - 1)?;
        if !self.execution_payload_exists(split_parent_block_root)? && !force {
>>>>>>> 854be82b
            info!(self.log, "Execution payloads are pruned");
            return Ok(());
        }

        // Iterate block roots backwards to the Bellatrix fork or the anchor slot, whichever comes
        // first.
<<<<<<< HEAD
        warn!(
            self.log,
            "Pruning finalized payloads";
            "info" => "you may notice degraded I/O performance while this runs"
        );
        let anchor_slot = self.get_anchor_info().map(|info| info.anchor_slot);

        let mut ops = vec![];
        let mut last_pruned_block_root = None;
=======
        let split_block_root = split_state.get_latest_block_root(split.state_root);
        let anchor_slot = self.get_anchor_info().map(|info| info.anchor_slot);

        let mut ops = vec![];
>>>>>>> 854be82b

        for res in std::iter::once(Ok((split_block_root, split.slot)))
            .chain(BlockRootsIterator::new(self, &split_state))
        {
            let (block_root, slot) = match res {
                Ok(tuple) => tuple,
                Err(e) => {
                    warn!(
                        self.log,
<<<<<<< HEAD
                        "Stopping payload pruning early";
=======
                        "Stopping backtrack early";
>>>>>>> 854be82b
                        "error" => ?e,
                    );
                    break;
                }
            };

            if slot < bellatrix_fork_slot {
                info!(
                    self.log,
<<<<<<< HEAD
                    "Payload pruning reached Bellatrix boundary";
=======
                    "Finished backtrack to Bellatrix fork";
>>>>>>> 854be82b
                );
                break;
            }

<<<<<<< HEAD
            if Some(block_root) != last_pruned_block_root
                && self.execution_payload_exists(&block_root)?
            {
=======
            if self.execution_payload_exists(&block_root)? {
>>>>>>> 854be82b
                debug!(
                    self.log,
                    "Pruning execution payload";
                    "slot" => slot,
                    "block_root" => ?block_root,
                );
<<<<<<< HEAD
                last_pruned_block_root = Some(block_root);
=======
>>>>>>> 854be82b
                ops.push(StoreOp::DeleteExecutionPayload(block_root));
            }

            if Some(slot) == anchor_slot {
                info!(
                    self.log,
<<<<<<< HEAD
                    "Payload pruning reached anchor state";
=======
                    "Finished backtrack to anchor state";
>>>>>>> 854be82b
                    "slot" => slot
                );
                break;
            }
        }
        let payloads_pruned = ops.len();
        self.do_atomically(ops)?;
        info!(
            self.log,
            "Execution payload pruning complete";
            "payloads_pruned" => payloads_pruned,
        );
        Ok(())
    }
}

/// Advance the split point of the store, moving new finalized states to the freezer.
pub fn migrate_database<E: EthSpec, Hot: ItemStore<E>, Cold: ItemStore<E>>(
    store: Arc<HotColdDB<E, Hot, Cold>>,
    finalized_state_root: Hash256,
    finalized_block_root: Hash256,
    finalized_state: &BeaconState<E>,
) -> Result<(), Error> {
    debug!(
        store.log,
        "Freezer migration started";
        "slot" => finalized_state.slot()
    );

    // 0. Check that the migration is sensible.
    // The new finalized state must increase the current split slot, and lie on an epoch
    // boundary (in order for the hot state summary scheme to work).
    let current_split_slot = store.split.read_recursive().slot;
    let anchor_slot = store
        .anchor_info
        .read_recursive()
        .as_ref()
        .map(|a| a.anchor_slot);

    if finalized_state.slot() < current_split_slot {
        return Err(HotColdDBError::FreezeSlotError {
            current_split_slot,
            proposed_split_slot: finalized_state.slot(),
        }
        .into());
    }

    if finalized_state.slot() % E::slots_per_epoch() != 0 {
        return Err(HotColdDBError::FreezeSlotUnaligned(finalized_state.slot()).into());
    }

    // Store the new finalized state as a full state in the database. It would likely previously
    // have been stored as a diff.
    store.store_full_state(&finalized_state_root, finalized_state)?;

    // Copy all of the states between the new finalized state and the split slot, from the hot DB to
    // the cold DB.
    let mut hot_db_ops: Vec<StoreOp<E>> = Vec::new();
    let mut cold_db_block_ops: Vec<KeyValueStoreOp> = vec![];

<<<<<<< HEAD
    let state_root_iter = RootsIterator::new(&store, finalized_state);
=======
    // 1. Copy all of the states between the head and the split slot, from the hot DB
    // to the cold DB. Delete the execution payloads of these now-finalized blocks.
    let state_root_iter = RootsIterator::new(&store, frozen_head);
>>>>>>> 854be82b
    for maybe_tuple in state_root_iter.take_while(|result| match result {
        Ok((_, _, slot)) => {
            slot >= &current_split_slot
                && anchor_slot.map_or(true, |anchor_slot| slot >= &anchor_slot)
        }
        Err(_) => true,
    }) {
        let (block_root, state_root, slot) = maybe_tuple?;

        let mut cold_db_ops: Vec<KeyValueStoreOp> = Vec::new();

        if slot % store.config.slots_per_restore_point == 0 {
            let state: BeaconState<E> = store
                .get_hot_state(&state_root)?
                .ok_or(HotColdDBError::MissingStateToFreeze(state_root))?;

            store.store_cold_state(&state_root, &state, &mut cold_db_ops)?;
        }

        // Store a pointer from this state root to its slot, so we can later reconstruct states
        // from their state root alone.
        let cold_state_summary = ColdStateSummary { slot };
        let op = cold_state_summary.as_kv_store_op(state_root)?;
        cold_db_ops.push(op);

        // There are data dependencies between calls to `store_cold_state()` that prevent us from
        // doing one big call to `store.cold_db.do_atomically()` at end of the loop.
        store.cold_db.do_atomically(cold_db_ops)?;

        // Delete the old summary, and the full state if we lie on an epoch boundary.
        hot_db_ops.push(StoreOp::DeleteState(state_root, Some(slot)));

<<<<<<< HEAD
        // Delete the execution payload if payload pruning is enabled. At a skipped slot we may
        // delete the payload for the finalized block itself, but that's OK as we only guarantee
        // that payloads are present for slots >= the split slot. The payload fetching code is also
        // forgiving of missing payloads.
        if store.config.prune_payloads {
            hot_db_ops.push(StoreOp::DeleteExecutionPayload(block_root));
        }
=======
        // Delete the execution payload. Even if this execution payload is the payload of the
        // new finalized block it is OK to delete it, as `try_get_full_block` looks at the split
        // slot when determining whether to reconstruct payloads.
        hot_db_ops.push(StoreOp::DeleteExecutionPayload(block_root));

        // Copy the blinded block from the hot database to the freezer.
        let blinded_block = store
            .get_hot_blinded_block(&block_root)?
            .ok_or(Error::BlockNotFound(block_root))?;
        store.blinded_block_as_cold_kv_store_ops(
            &block_root,
            &blinded_block,
            &mut cold_db_block_ops,
        )?;
>>>>>>> 854be82b
    }

    // Warning: Critical section.  We have to take care not to put any of the two databases in an
    //          inconsistent state if the OS process dies at any point during the freezeing
    //          procedure.
    //
    // Since it is pretty much impossible to be atomic across more than one database, we trade
    // losing track of states to delete, for consistency.  In other words: We should be safe to die
    // at any point below but it may happen that some states won't be deleted from the hot database
    // and will remain there forever.  Since dying in these particular few lines should be an
    // exceedingly rare event, this should be an acceptable tradeoff.

    // Flush to disk all the states that have just been migrated to the cold store.
    store.cold_db.do_atomically(cold_db_block_ops)?;
    store.cold_db.sync()?;

    {
        let mut split_guard = store.split.write();
        let latest_split_slot = split_guard.slot;

        // Detect a sitation where the split point is (erroneously) changed from more than one
        // place in code.
        if latest_split_slot != current_split_slot {
            error!(
                store.log,
                "Race condition detected: Split point changed while moving states to the freezer";
                "previous split slot" => current_split_slot,
                "current split slot" => latest_split_slot,
            );

            // Assume the freezing procedure will be retried in case this happens.
            return Err(Error::SplitPointModified(
                current_split_slot,
                latest_split_slot,
            ));
        }

        // Before updating the in-memory split value, we flush it to disk first, so that should the
        // OS process die at this point, we pick up from the right place after a restart.
        let split = Split {
            slot: finalized_state.slot(),
            state_root: finalized_state_root,
        };
        store.hot_db.put_sync(&SPLIT_KEY, &split)?;

        // Split point is now persisted in the hot database on disk.  The in-memory split point
        // hasn't been modified elsewhere since we keep a write lock on it.  It's safe to update
        // the in-memory split point now.
        *split_guard = split;
    }

    // Delete the states from the hot database if we got this far.
    store.do_atomically(hot_db_ops)?;

    // Update the cache's view of the finalized state.
    store.update_finalized_state(
        finalized_state_root,
        finalized_block_root,
        finalized_state.clone(),
    )?;

    debug!(
        store.log,
        "Freezer migration complete";
        "slot" => finalized_state.slot()
    );

    Ok(())
}

/// Struct for storing the split slot and state root in the database.
#[derive(Debug, Clone, Copy, PartialEq, Default, Encode, Decode, Deserialize, Serialize)]
pub struct Split {
    pub slot: Slot,
    pub state_root: Hash256,
}

impl StoreItem for Split {
    fn db_column() -> DBColumn {
        DBColumn::BeaconMeta
    }

    fn as_store_bytes(&self) -> Result<Vec<u8>, Error> {
        Ok(self.as_ssz_bytes())
    }

    fn from_store_bytes(bytes: &[u8]) -> Result<Self, Error> {
        Ok(Self::from_ssz_bytes(bytes)?)
    }
}

/// Struct for summarising a state in the hot database.
///
/// Allows full reconstruction by replaying blocks.
// FIXME(sproul): change to V20
#[superstruct(
    variants(V1, V10),
    variant_attributes(derive(Debug, Clone, Copy, Default, Encode, Decode)),
    no_enum
)]
pub struct HotStateSummary {
    pub slot: Slot,
    pub latest_block_root: Hash256,
    /// The state root of the state at the prior epoch boundary.
    pub epoch_boundary_state_root: Hash256,
    /// The state root of the state at the prior slot.
    #[superstruct(only(V10))]
    pub prev_state_root: Hash256,
}

pub type HotStateSummary = HotStateSummaryV10;

macro_rules! impl_store_item_summary {
    ($t:ty) => {
        impl StoreItem for $t {
            fn db_column() -> DBColumn {
                DBColumn::BeaconStateSummary
            }

            fn as_store_bytes(&self) -> Result<Vec<u8>, Error> {
                Ok(self.as_ssz_bytes())
            }

            fn from_store_bytes(bytes: &[u8]) -> Result<Self, Error> {
                Ok(Self::from_ssz_bytes(bytes)?)
            }
        }
    };
}
impl_store_item_summary!(HotStateSummaryV1);
impl_store_item_summary!(HotStateSummaryV10);

impl HotStateSummary {
    /// Construct a new summary of the given state.
    pub fn new<E: EthSpec>(state_root: &Hash256, state: &BeaconState<E>) -> Result<Self, Error> {
        // Fill in the state root on the latest block header if necessary (this happens on all
        // slots where there isn't a skip).
        let slot = state.slot();
        let latest_block_root = state.get_latest_block_root(*state_root);
        let epoch_boundary_slot = (slot - 1) / E::slots_per_epoch() * E::slots_per_epoch();
        let epoch_boundary_state_root = if epoch_boundary_slot == slot {
            *state_root
        } else {
            *state
                .get_state_root(epoch_boundary_slot)
                .map_err(HotColdDBError::HotStateSummaryError)?
        };
        let prev_state_root = if let Ok(prev_slot) = slot.safe_sub(1) {
            *state
                .get_state_root(prev_slot)
                .map_err(HotColdDBError::HotStateSummaryError)?
        } else {
            Hash256::zero()
        };

        Ok(HotStateSummary {
            slot: state.slot(),
            latest_block_root,
            epoch_boundary_state_root,
            prev_state_root,
        })
    }
}

/// Struct for summarising a state in the freezer database.
#[derive(Debug, Clone, Copy, Default, Encode, Decode)]
pub(crate) struct ColdStateSummary {
    pub slot: Slot,
}

impl StoreItem for ColdStateSummary {
    fn db_column() -> DBColumn {
        DBColumn::BeaconStateSummary
    }

    fn as_store_bytes(&self) -> Result<Vec<u8>, Error> {
        Ok(self.as_ssz_bytes())
    }

    fn from_store_bytes(bytes: &[u8]) -> Result<Self, Error> {
        Ok(Self::from_ssz_bytes(bytes)?)
    }
}

/// Struct for storing the state root of a restore point in the database.
#[derive(Debug, Clone, Copy, Default, Encode, Decode)]
struct RestorePointHash {
    state_root: Hash256,
}

impl StoreItem for RestorePointHash {
    fn db_column() -> DBColumn {
        DBColumn::BeaconRestorePoint
    }

    fn as_store_bytes(&self) -> Result<Vec<u8>, Error> {
        Ok(self.as_ssz_bytes())
    }

    fn from_store_bytes(bytes: &[u8]) -> Result<Self, Error> {
        Ok(Self::from_ssz_bytes(bytes)?)
    }
}

#[derive(Debug, Clone, Copy, Default)]
pub struct TemporaryFlag;

impl StoreItem for TemporaryFlag {
    fn db_column() -> DBColumn {
        DBColumn::BeaconStateTemporary
    }

    fn as_store_bytes(&self) -> Result<Vec<u8>, Error> {
        Ok(vec![])
    }

    fn from_store_bytes(_: &[u8]) -> Result<Self, Error> {
        Ok(TemporaryFlag)
    }
}<|MERGE_RESOLUTION|>--- conflicted
+++ resolved
@@ -6,20 +6,13 @@
     PREV_DEFAULT_SLOTS_PER_RESTORE_POINT,
 };
 use crate::forwards_iter::{HybridForwardsBlockRootsIterator, HybridForwardsStateRootsIterator};
-<<<<<<< HEAD
 use crate::hot_state_iter::HotStateRootIter;
-use crate::impls::beacon_state::{get_full_state, store_full_state};
-use crate::iter::{BlockRootsIterator, ParentRootBlockIterator, RootsIterator};
-use crate::leveldb_store::{BytesKey, LevelDB};
-=======
 use crate::impls::{
     beacon_state::{get_full_state, store_full_state},
     frozen_block_slot::FrozenBlockSlot,
 };
 use crate::iter::{BlockRootsIterator, ParentRootBlockIterator, RootsIterator};
-use crate::leveldb_store::BytesKey;
-use crate::leveldb_store::LevelDB;
->>>>>>> 854be82b
+use crate::leveldb_store::{BytesKey, LevelDB};
 use crate::memory_store::MemoryStore;
 use crate::metadata::{
     AnchorInfo, CompactionTimestamp, PruningCheckpoint, SchemaVersion, ANCHOR_INFO_KEY,
@@ -46,25 +39,16 @@
     block_replayer::PreSlotHook, BlockProcessingError, BlockReplayer, SlotProcessingError,
 };
 use std::cmp::min;
-<<<<<<< HEAD
-use std::io::Read;
-=======
-use std::convert::TryInto;
 use std::io::{Read, Write};
->>>>>>> 854be82b
 use std::marker::PhantomData;
 use std::path::Path;
 use std::sync::Arc;
 use std::time::Duration;
 use types::*;
-<<<<<<< HEAD
 use types::{beacon_state::BeaconStateDiff, EthSpec};
-use zstd::Decoder;
+use zstd::{Decoder, Encoder};
 
 pub const MAX_PARENT_STATES_TO_CACHE: u64 = 32;
-=======
-use zstd::{Decoder, Encoder};
->>>>>>> 854be82b
 
 /// On-disk database that stores finalized states efficiently.
 ///
@@ -557,7 +541,7 @@
     ) -> Result<(), Error> {
         // Write the block root to slot mapping.
         let slot = block.slot();
-        kv_store_ops.push(FrozenBlockSlot(slot).as_kv_store_op(*block_root));
+        kv_store_ops.push(FrozenBlockSlot(slot).as_kv_store_op(*block_root)?);
 
         // Write the block keyed by slot.
         let db_key = get_key_for_col(
@@ -609,12 +593,6 @@
         block_root: &Hash256,
     ) -> Result<Option<ExecutionPayload<E>>, Error> {
         self.get_item(block_root)
-    }
-
-    /// Check if the execution payload for a block exists on disk.
-    pub fn execution_payload_exists(&self, block_root: &Hash256) -> Result<bool, Error> {
-        self.get_item::<ExecutionPayload<E>>(block_root)
-            .map(|payload| payload.is_some())
     }
 
     /// Check if the execution payload for a block exists on disk.
@@ -1022,19 +1000,20 @@
         }) = self.load_hot_state_summary(state_root)?
         {
             // Load the latest block, and use it to confirm the validity of this state.
-            let latest_block = if let Some(block) = self.get_blinded_block(&latest_block_root)? {
-                block
-            } else {
-                // Dangling state, will be deleted fully once finalization advances past it.
-                debug!(
-                    self.log,
-                    "Ignoring state load for dangling state";
-                    "state_root" => ?state_root,
-                    "slot" => slot,
-                    "latest_block_root" => ?latest_block_root,
-                );
-                return Ok(None);
-            };
+            let latest_block =
+                if let Some(block) = self.get_blinded_block(&latest_block_root, None)? {
+                    block
+                } else {
+                    // Dangling state, will be deleted fully once finalization advances past it.
+                    debug!(
+                        self.log,
+                        "Ignoring state load for dangling state";
+                        "state_root" => ?state_root,
+                        "slot" => slot,
+                        "latest_block_root" => ?latest_block_root,
+                    );
+                    return Ok(None);
+                };
 
             // On a fork boundary slot load a full state from disk.
             if self.spec.fork_activated_at_slot::<E>(slot).is_some() {
@@ -1842,7 +1821,6 @@
 
         // The finalized block may or may not have its execution payload stored, depending on
         // whether it was at a skipped slot. However for a fully pruned database its parent
-<<<<<<< HEAD
         // should *always* have been pruned. In case of a long split (no parent found) we
         // continue as if the payloads are pruned, as the node probably has other things to worry
         // about.
@@ -1858,18 +1836,12 @@
             })??;
 
         if already_pruned && !force {
-=======
-        // should *always* have been pruned.
-        let split_parent_block_root = split_state.get_block_root(split.slot - 1)?;
-        if !self.execution_payload_exists(split_parent_block_root)? && !force {
->>>>>>> 854be82b
             info!(self.log, "Execution payloads are pruned");
             return Ok(());
         }
 
         // Iterate block roots backwards to the Bellatrix fork or the anchor slot, whichever comes
         // first.
-<<<<<<< HEAD
         warn!(
             self.log,
             "Pruning finalized payloads";
@@ -1879,12 +1851,6 @@
 
         let mut ops = vec![];
         let mut last_pruned_block_root = None;
-=======
-        let split_block_root = split_state.get_latest_block_root(split.state_root);
-        let anchor_slot = self.get_anchor_info().map(|info| info.anchor_slot);
-
-        let mut ops = vec![];
->>>>>>> 854be82b
 
         for res in std::iter::once(Ok((split_block_root, split.slot)))
             .chain(BlockRootsIterator::new(self, &split_state))
@@ -1894,11 +1860,7 @@
                 Err(e) => {
                     warn!(
                         self.log,
-<<<<<<< HEAD
                         "Stopping payload pruning early";
-=======
-                        "Stopping backtrack early";
->>>>>>> 854be82b
                         "error" => ?e,
                     );
                     break;
@@ -1908,43 +1870,28 @@
             if slot < bellatrix_fork_slot {
                 info!(
                     self.log,
-<<<<<<< HEAD
                     "Payload pruning reached Bellatrix boundary";
-=======
-                    "Finished backtrack to Bellatrix fork";
->>>>>>> 854be82b
                 );
                 break;
             }
 
-<<<<<<< HEAD
             if Some(block_root) != last_pruned_block_root
                 && self.execution_payload_exists(&block_root)?
             {
-=======
-            if self.execution_payload_exists(&block_root)? {
->>>>>>> 854be82b
                 debug!(
                     self.log,
                     "Pruning execution payload";
                     "slot" => slot,
                     "block_root" => ?block_root,
                 );
-<<<<<<< HEAD
                 last_pruned_block_root = Some(block_root);
-=======
->>>>>>> 854be82b
                 ops.push(StoreOp::DeleteExecutionPayload(block_root));
             }
 
             if Some(slot) == anchor_slot {
                 info!(
                     self.log,
-<<<<<<< HEAD
                     "Payload pruning reached anchor state";
-=======
-                    "Finished backtrack to anchor state";
->>>>>>> 854be82b
                     "slot" => slot
                 );
                 break;
@@ -2005,13 +1952,7 @@
     let mut hot_db_ops: Vec<StoreOp<E>> = Vec::new();
     let mut cold_db_block_ops: Vec<KeyValueStoreOp> = vec![];
 
-<<<<<<< HEAD
     let state_root_iter = RootsIterator::new(&store, finalized_state);
-=======
-    // 1. Copy all of the states between the head and the split slot, from the hot DB
-    // to the cold DB. Delete the execution payloads of these now-finalized blocks.
-    let state_root_iter = RootsIterator::new(&store, frozen_head);
->>>>>>> 854be82b
     for maybe_tuple in state_root_iter.take_while(|result| match result {
         Ok((_, _, slot)) => {
             slot >= &current_split_slot
@@ -2044,7 +1985,6 @@
         // Delete the old summary, and the full state if we lie on an epoch boundary.
         hot_db_ops.push(StoreOp::DeleteState(state_root, Some(slot)));
 
-<<<<<<< HEAD
         // Delete the execution payload if payload pruning is enabled. At a skipped slot we may
         // delete the payload for the finalized block itself, but that's OK as we only guarantee
         // that payloads are present for slots >= the split slot. The payload fetching code is also
@@ -2052,11 +1992,6 @@
         if store.config.prune_payloads {
             hot_db_ops.push(StoreOp::DeleteExecutionPayload(block_root));
         }
-=======
-        // Delete the execution payload. Even if this execution payload is the payload of the
-        // new finalized block it is OK to delete it, as `try_get_full_block` looks at the split
-        // slot when determining whether to reconstruct payloads.
-        hot_db_ops.push(StoreOp::DeleteExecutionPayload(block_root));
 
         // Copy the blinded block from the hot database to the freezer.
         let blinded_block = store
@@ -2067,7 +2002,6 @@
             &blinded_block,
             &mut cold_db_block_ops,
         )?;
->>>>>>> 854be82b
     }
 
     // Warning: Critical section.  We have to take care not to put any of the two databases in an
