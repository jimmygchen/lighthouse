--- conflicted
+++ resolved
@@ -1455,14 +1455,10 @@
     Block(SignedBeaconBlock<T, B::Payload>),
 }
 
-<<<<<<< HEAD
 impl<T: EthSpec, B: BlockProposal<T>> SignedBlockContents<T, B> {
-    pub fn signed_block(&self) -> &SignedBeaconBlock<T, B::Payload> {
-=======
-impl<T: EthSpec, Payload: AbstractExecPayload<T>> SignedBlockContents<T, Payload> {
     pub fn new(
-        block: SignedBeaconBlock<T, Payload>,
-        blobs: Option<SignedBlobSidecarList<T>>,
+        block: SignedBeaconBlock<T, B::Payload>,
+        blobs: Option<SignedSidecarList<T, B::Sidecar>>,
     ) -> Self {
         if let Some(blobs) = blobs {
             Self::BlockAndBlobSidecars(SignedBeaconBlockAndBlobSidecars {
@@ -1474,8 +1470,7 @@
         }
     }
 
-    pub fn signed_block(&self) -> &SignedBeaconBlock<T, Payload> {
->>>>>>> 8c341bb9
+    pub fn signed_block(&self) -> &SignedBeaconBlock<T, B::Payload> {
         match self {
             SignedBlockContents::BlockAndBlobSidecars(block_and_sidecars) => {
                 &block_and_sidecars.signed_block
@@ -1487,20 +1482,17 @@
         }
     }
 
-<<<<<<< HEAD
-    pub fn deconstruct(self) -> SignedBlockContentsTuple<T, B> {
-=======
-    pub fn blobs_cloned(&self) -> Option<SignedBlobSidecarList<T>> {
+    pub fn blobs_cloned(&self) -> Option<SignedSidecarList<T, B::Sidecar>> {
         match self {
             SignedBlockContents::BlockAndBlobSidecars(block_and_sidecars) => {
                 Some(block_and_sidecars.signed_blob_sidecars.clone())
             }
             SignedBlockContents::Block(_block) => None,
-        }
-    }
-
-    pub fn deconstruct(self) -> BlockContentsTuple<T, Payload> {
->>>>>>> 8c341bb9
+            SignedBlockContents::BlindedBlockAndBlobSidecars(_) => None,
+        }
+    }
+
+    pub fn deconstruct(self) -> SignedBlockContentsTuple<T, B> {
         match self {
             SignedBlockContents::BlockAndBlobSidecars(block_and_sidecars) => (
                 block_and_sidecars.signed_block,
