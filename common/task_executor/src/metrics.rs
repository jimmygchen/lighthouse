--- conflicted
+++ resolved
@@ -20,11 +20,7 @@
     );
     pub static ref BLOCK_ON_TASKS_COUNT: Result<IntGaugeVec> = try_create_int_gauge_vec(
         "block_on_tasks_count",
-<<<<<<< HEAD
-        "Total number of block_on_dangers tasks spawned",
-=======
         "Total number of block_on_dangerous tasks spawned",
->>>>>>> be1e2e20
         &["name"]
     );
     pub static ref BLOCK_ON_TASKS_HISTOGRAM: Result<HistogramVec> = try_create_histogram_vec(
