use crate::common::get_indexed_attestation;
use crate::per_block_processing::errors::{AttestationInvalid, BlockOperationError};
use std::collections::{hash_map::Entry, HashMap};
use std::marker::PhantomData;
use tree_hash::TreeHash;
use types::{
<<<<<<< HEAD
    AbstractExecPayload, BeaconState, BeaconStateError, ChainSpec, EthSpec, Hash256,
    SignedBeaconBlock, Slot,
=======
    Attestation, AttestationData, BeaconState, BeaconStateError, BitList, ChainSpec, Epoch,
    EthSpec, ExecPayload, Hash256, IndexedAttestation, SignedBeaconBlock, Slot,
>>>>>>> 22115049
};

#[derive(Debug)]
pub struct ConsensusContext<T: EthSpec> {
    /// Slot to act as an identifier/safeguard
    slot: Slot,
    /// Proposer index of the block at `slot`.
    proposer_index: Option<u64>,
    /// Block root of the block at `slot`.
    current_block_root: Option<Hash256>,
    /// Cache of indexed attestations constructed during block processing.
    indexed_attestations:
        HashMap<(AttestationData, BitList<T::MaxValidatorsPerCommittee>), IndexedAttestation<T>>,
    _phantom: PhantomData<T>,
}

#[derive(Debug, PartialEq, Clone)]
pub enum ContextError {
    BeaconState(BeaconStateError),
    SlotMismatch { slot: Slot, expected: Slot },
    EpochMismatch { epoch: Epoch, expected: Epoch },
}

impl From<BeaconStateError> for ContextError {
    fn from(e: BeaconStateError) -> Self {
        Self::BeaconState(e)
    }
}

impl<T: EthSpec> ConsensusContext<T> {
    pub fn new(slot: Slot) -> Self {
        Self {
            slot,
            proposer_index: None,
            current_block_root: None,
            indexed_attestations: HashMap::new(),
            _phantom: PhantomData,
        }
    }

    pub fn set_proposer_index(mut self, proposer_index: u64) -> Self {
        self.proposer_index = Some(proposer_index);
        self
    }

    /// Strict method for fetching the proposer index.
    ///
    /// Gets the proposer index for `self.slot` while ensuring that it matches `state.slot()`. This
    /// method should be used in block processing and almost everywhere the proposer index is
    /// required. If the slot check is too restrictive, see `get_proposer_index_from_epoch_state`.
    pub fn get_proposer_index(
        &mut self,
        state: &BeaconState<T>,
        spec: &ChainSpec,
    ) -> Result<u64, ContextError> {
        self.check_slot(state.slot())?;
        self.get_proposer_index_no_checks(state, spec)
    }

    /// More liberal method for fetching the proposer index.
    ///
    /// Fetches the proposer index for `self.slot` but does not require the state to be from an
    /// exactly matching slot (merely a matching epoch). This is useful in batch verification where
    /// we want to extract the proposer index from a single state for every slot in the epoch.
    pub fn get_proposer_index_from_epoch_state(
        &mut self,
        state: &BeaconState<T>,
        spec: &ChainSpec,
    ) -> Result<u64, ContextError> {
        self.check_epoch(state.current_epoch())?;
        self.get_proposer_index_no_checks(state, spec)
    }

    fn get_proposer_index_no_checks(
        &mut self,
        state: &BeaconState<T>,
        spec: &ChainSpec,
    ) -> Result<u64, ContextError> {
        if let Some(proposer_index) = self.proposer_index {
            return Ok(proposer_index);
        }

        let proposer_index = state.get_beacon_proposer_index(self.slot, spec)? as u64;
        self.proposer_index = Some(proposer_index);
        Ok(proposer_index)
    }

    pub fn set_current_block_root(mut self, block_root: Hash256) -> Self {
        self.current_block_root = Some(block_root);
        self
    }

    pub fn get_current_block_root<Payload: AbstractExecPayload<T>>(
        &mut self,
        block: &SignedBeaconBlock<T, Payload>,
    ) -> Result<Hash256, ContextError> {
        self.check_slot(block.slot())?;

        if let Some(current_block_root) = self.current_block_root {
            return Ok(current_block_root);
        }

        let current_block_root = block.message().tree_hash_root();
        self.current_block_root = Some(current_block_root);
        Ok(current_block_root)
    }

    fn check_slot(&self, slot: Slot) -> Result<(), ContextError> {
        if slot == self.slot {
            Ok(())
        } else {
            Err(ContextError::SlotMismatch {
                slot,
                expected: self.slot,
            })
        }
    }

    fn check_epoch(&self, epoch: Epoch) -> Result<(), ContextError> {
        let expected = self.slot.epoch(T::slots_per_epoch());
        if epoch == expected {
            Ok(())
        } else {
            Err(ContextError::EpochMismatch { epoch, expected })
        }
    }

    pub fn get_indexed_attestation(
        &mut self,
        state: &BeaconState<T>,
        attestation: &Attestation<T>,
    ) -> Result<&IndexedAttestation<T>, BlockOperationError<AttestationInvalid>> {
        let key = (
            attestation.data.clone(),
            attestation.aggregation_bits.clone(),
        );

        match self.indexed_attestations.entry(key) {
            Entry::Occupied(occupied) => Ok(occupied.into_mut()),
            Entry::Vacant(vacant) => {
                let committee =
                    state.get_beacon_committee(attestation.data.slot, attestation.data.index)?;
                let indexed_attestation =
                    get_indexed_attestation(committee.committee, attestation)?;
                Ok(vacant.insert(indexed_attestation))
            }
        }
    }

    pub fn num_cached_indexed_attestations(&self) -> usize {
        self.indexed_attestations.len()
    }
}<|MERGE_RESOLUTION|>--- conflicted
+++ resolved
@@ -4,13 +4,8 @@
 use std::marker::PhantomData;
 use tree_hash::TreeHash;
 use types::{
-<<<<<<< HEAD
-    AbstractExecPayload, BeaconState, BeaconStateError, ChainSpec, EthSpec, Hash256,
-    SignedBeaconBlock, Slot,
-=======
-    Attestation, AttestationData, BeaconState, BeaconStateError, BitList, ChainSpec, Epoch,
-    EthSpec, ExecPayload, Hash256, IndexedAttestation, SignedBeaconBlock, Slot,
->>>>>>> 22115049
+    AbstractExecPayload, Attestation, AttestationData, BeaconState, BeaconStateError, BitList,
+    ChainSpec, Epoch, EthSpec, Hash256, IndexedAttestation, SignedBeaconBlock, Slot,
 };
 
 #[derive(Debug)]
