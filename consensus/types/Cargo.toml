[package]
name = "types"
version = "0.2.1"
authors = ["Paul Hauner <paul@paulhauner.com>", "Age Manning <Age@AgeManning.com>"]
edition = "2021"

[[bench]]
name = "benches"
harness = false

[dependencies]
serde-big-array = {version = "0.3.2", features = ["const-generics"]}
merkle_proof = { path = "../../consensus/merkle_proof" }
<<<<<<< HEAD
bls = { path = "../../crypto/bls" }
kzg = { path = "../../crypto/kzg" }
=======
bls = { path = "../../crypto/bls", features = ["arbitrary"] }
>>>>>>> d0368b04
compare_fields = { path = "../../common/compare_fields" }
compare_fields_derive = { path = "../../common/compare_fields_derive" }
eth2_interop_keypairs = { path = "../../common/eth2_interop_keypairs" }
ethereum-types = { version = "0.14.1", features = ["arbitrary"] }
eth2_hashing = "0.3.0"
hex = "0.4.2"
int_to_bytes = { path = "../int_to_bytes" }
log = "0.4.11"
rayon = "1.4.1"
rand = "0.8.5"
safe_arith = { path = "../safe_arith" }
serde = {version = "1.0.116" , features = ["rc"] }
serde_derive = "1.0.116"
slog = "2.5.2"
eth2_ssz = { version = "0.4.1", features = ["arbitrary"] }
eth2_ssz_derive = "0.3.1"
<<<<<<< HEAD
#FIXME(sean)
eth2_ssz_types = { path = "../ssz_types" }
swap_or_not_shuffle = { path = "../swap_or_not_shuffle" }
=======
eth2_ssz_types = { version = "0.2.2", features = ["arbitrary"] }
swap_or_not_shuffle = { path = "../swap_or_not_shuffle", features = ["arbitrary"] }
>>>>>>> d0368b04
test_random_derive = { path = "../../common/test_random_derive" }
tree_hash = { version = "0.4.1", features = ["arbitrary"] }
tree_hash_derive = "0.4.0"
rand_xorshift = "0.3.0"
cached_tree_hash = { path = "../cached_tree_hash" }
serde_yaml = "0.8.13"
tempfile = "3.1.0"
derivative = "2.1.1"
rusqlite = { version = "0.25.3", features = ["bundled"], optional = true }
# The arbitrary dependency is enabled by default since Capella to avoid complexity introduced by
# `AbstractExecPayload`
arbitrary = { version = "1.0", features = ["derive"] }
eth2_serde_utils = "0.1.1"
regex = "1.5.5"
lazy_static = "1.4.0"
parking_lot = "0.12.0"
itertools = "0.10.0"
superstruct = "0.6.0"
metastruct = "0.1.0"
serde_json = "1.0.74"
smallvec = "1.8.0"
serde_with = "1.13.0"
maplit = "1.0.2"

[dev-dependencies]
criterion = "0.3.3"
beacon_chain = { path = "../../beacon_node/beacon_chain" }
eth2_interop_keypairs = { path = "../../common/eth2_interop_keypairs" }
state_processing = { path = "../state_processing" }
tokio = "1.14.0"

[features]
default = ["sqlite", "legacy-arith"]
# Allow saturating arithmetic on slots and epochs. Enabled by default, but deprecated.
legacy-arith = []
sqlite = ["rusqlite"]
# The `arbitrary-fuzz` feature is a no-op provided for backwards compatibility.
# For simplicity `Arbitrary` is now derived regardless of the feature's presence.
arbitrary-fuzz = []<|MERGE_RESOLUTION|>--- conflicted
+++ resolved
@@ -11,12 +11,8 @@
 [dependencies]
 serde-big-array = {version = "0.3.2", features = ["const-generics"]}
 merkle_proof = { path = "../../consensus/merkle_proof" }
-<<<<<<< HEAD
-bls = { path = "../../crypto/bls" }
+bls = { path = "../../crypto/bls", features = ["arbitrary"] }
 kzg = { path = "../../crypto/kzg" }
-=======
-bls = { path = "../../crypto/bls", features = ["arbitrary"] }
->>>>>>> d0368b04
 compare_fields = { path = "../../common/compare_fields" }
 compare_fields_derive = { path = "../../common/compare_fields_derive" }
 eth2_interop_keypairs = { path = "../../common/eth2_interop_keypairs" }
@@ -33,14 +29,8 @@
 slog = "2.5.2"
 eth2_ssz = { version = "0.4.1", features = ["arbitrary"] }
 eth2_ssz_derive = "0.3.1"
-<<<<<<< HEAD
-#FIXME(sean)
-eth2_ssz_types = { path = "../ssz_types" }
-swap_or_not_shuffle = { path = "../swap_or_not_shuffle" }
-=======
 eth2_ssz_types = { version = "0.2.2", features = ["arbitrary"] }
 swap_or_not_shuffle = { path = "../swap_or_not_shuffle", features = ["arbitrary"] }
->>>>>>> d0368b04
 test_random_derive = { path = "../../common/test_random_derive" }
 tree_hash = { version = "0.4.1", features = ["arbitrary"] }
 tree_hash_derive = "0.4.0"
