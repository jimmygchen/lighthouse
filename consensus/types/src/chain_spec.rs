use crate::application_domain::{ApplicationDomain, APPLICATION_DOMAIN_BUILDER};
use crate::blob_sidecar::BlobIdentifier;
use crate::data_column_sidecar::DataColumnIdentifier;
use crate::*;
use int_to_bytes::int_to_bytes4;
use safe_arith::{ArithError, SafeArith};
use serde::{Deserialize, Deserializer, Serialize, Serializer};
use serde_utils::quoted_u64::MaybeQuoted;
use ssz::Encode;
use std::fs::File;
use std::path::Path;
use std::time::Duration;
use tree_hash::TreeHash;

/// Each of the BLS signature domains.
#[derive(Debug, PartialEq, Clone, Copy)]
pub enum Domain {
    BlsToExecutionChange,
    BeaconProposer,
    BeaconAttester,
    Randao,
    Deposit,
    VoluntaryExit,
    SelectionProof,
    AggregateAndProof,
    SyncCommittee,
    ContributionAndProof,
    SyncCommitteeSelectionProof,
    Consolidation,
    ApplicationMask(ApplicationDomain),
}

/// Lighthouse's internal configuration struct.
///
/// Contains a mixture of "preset" and "config" values w.r.t to the EF definitions.
#[derive(arbitrary::Arbitrary, PartialEq, Debug, Clone)]
pub struct ChainSpec {
    /*
     * Config name
     */
    pub config_name: Option<String>,

    /*
     * Constants
     */
    pub genesis_slot: Slot,
    pub far_future_epoch: Epoch,
    pub base_rewards_per_epoch: u64,
    pub deposit_contract_tree_depth: u64,

    /*
     * Misc
     */
    pub max_committees_per_slot: usize,
    pub target_committee_size: usize,
    pub min_per_epoch_churn_limit: u64,
    pub max_per_epoch_activation_churn_limit: u64,
    pub churn_limit_quotient: u64,
    pub shuffle_round_count: u8,
    pub min_genesis_active_validator_count: u64,
    pub min_genesis_time: u64,
    pub hysteresis_quotient: u64,
    pub hysteresis_downward_multiplier: u64,
    pub hysteresis_upward_multiplier: u64,
    pub proportional_slashing_multiplier: u64,

    /*
     *  Gwei values
     */
    pub min_deposit_amount: u64,
    pub max_effective_balance: u64,
    pub ejection_balance: u64,
    pub effective_balance_increment: u64,

    /*
     * Initial Values
     */
    pub genesis_fork_version: [u8; 4],
    pub bls_withdrawal_prefix_byte: u8,
    pub eth1_address_withdrawal_prefix_byte: u8,
    pub compounding_withdrawal_prefix_byte: u8,

    /*
     * Time parameters
     */
    pub genesis_delay: u64,
    pub seconds_per_slot: u64,
    pub min_attestation_inclusion_delay: u64,
    pub min_seed_lookahead: Epoch,
    pub max_seed_lookahead: Epoch,
    pub min_epochs_to_inactivity_penalty: u64,
    pub min_validator_withdrawability_delay: Epoch,
    pub shard_committee_period: u64,

    /*
     * Reward and penalty quotients
     */
    pub base_reward_factor: u64,
    pub whistleblower_reward_quotient: u64,
    pub proposer_reward_quotient: u64,
    pub inactivity_penalty_quotient: u64,
    pub min_slashing_penalty_quotient: u64,

    /*
     * Signature domains
     */
    pub(crate) domain_beacon_proposer: u32,
    pub(crate) domain_beacon_attester: u32,
    pub(crate) domain_randao: u32,
    pub(crate) domain_deposit: u32,
    pub(crate) domain_voluntary_exit: u32,
    pub(crate) domain_selection_proof: u32,
    pub(crate) domain_aggregate_and_proof: u32,
    pub(crate) domain_consolidation: u32,

    /*
     * Fork choice
     */
    pub safe_slots_to_update_justified: u64,
    pub proposer_score_boost: Option<u64>,
    pub reorg_head_weight_threshold: Option<u64>,
    pub reorg_parent_weight_threshold: Option<u64>,

    /*
     * Eth1
     */
    pub eth1_follow_distance: u64,
    pub seconds_per_eth1_block: u64,
    pub deposit_chain_id: u64,
    pub deposit_network_id: u64,
    pub deposit_contract_address: Address,

    /*
     * Altair hard fork params
     */
    pub inactivity_penalty_quotient_altair: u64,
    pub min_slashing_penalty_quotient_altair: u64,
    pub proportional_slashing_multiplier_altair: u64,
    pub epochs_per_sync_committee_period: Epoch,
    pub inactivity_score_bias: u64,
    pub inactivity_score_recovery_rate: u64,
    pub min_sync_committee_participants: u64,
    pub(crate) domain_sync_committee: u32,
    pub(crate) domain_sync_committee_selection_proof: u32,
    pub(crate) domain_contribution_and_proof: u32,
    pub altair_fork_version: [u8; 4],
    /// The Altair fork epoch is optional, with `None` representing "Altair never happens".
    pub altair_fork_epoch: Option<Epoch>,

    /*
     * Bellatrix hard fork params
     */
    pub inactivity_penalty_quotient_bellatrix: u64,
    pub min_slashing_penalty_quotient_bellatrix: u64,
    pub proportional_slashing_multiplier_bellatrix: u64,
    pub bellatrix_fork_version: [u8; 4],
    /// The Bellatrix fork epoch is optional, with `None` representing "Bellatrix never happens".
    pub bellatrix_fork_epoch: Option<Epoch>,
    pub terminal_total_difficulty: Uint256,
    pub terminal_block_hash: ExecutionBlockHash,
    pub terminal_block_hash_activation_epoch: Epoch,
    pub safe_slots_to_import_optimistically: u64,

    /*
     * Capella hard fork params
     */
    pub capella_fork_version: [u8; 4],
    /// The Capella fork epoch is optional, with `None` representing "Capella never happens".
    pub capella_fork_epoch: Option<Epoch>,
    pub max_validators_per_withdrawals_sweep: u64,

    /*
     * Deneb hard fork params
     */
    pub deneb_fork_version: [u8; 4],
    pub deneb_fork_epoch: Option<Epoch>,

    /*
     * Electra hard fork params
     */
    pub electra_fork_version: [u8; 4],
    /// The Electra fork epoch is optional, with `None` representing "Electra never happens".
    pub electra_fork_epoch: Option<Epoch>,
    pub unset_deposit_requests_start_index: u64,
    pub full_exit_request_amount: u64,
    pub min_activation_balance: u64,
    pub max_effective_balance_electra: u64,
    pub min_slashing_penalty_quotient_electra: u64,
    pub whistleblower_reward_quotient_electra: u64,
    pub max_pending_partials_per_withdrawals_sweep: u64,
    pub min_per_epoch_churn_limit_electra: u64,
    pub max_per_epoch_activation_exit_churn_limit: u64,

    /*
     * DAS params
     */
    pub eip7594_fork_epoch: Option<Epoch>,
    pub custody_requirement: u64,
    pub data_column_sidecar_subnet_count: u64,
    pub number_of_columns: usize,

    /*
     * Networking
     */
    pub boot_nodes: Vec<String>,
    pub network_id: u8,
    pub target_aggregators_per_committee: u64,
    pub gossip_max_size: u64,
    pub max_request_blocks: u64,
    pub epochs_per_subnet_subscription: u64,
    pub min_epochs_for_block_requests: u64,
    pub max_chunk_size: u64,
    pub ttfb_timeout: u64,
    pub resp_timeout: u64,
    pub attestation_propagation_slot_range: u64,
    pub maximum_gossip_clock_disparity_millis: u64,
    pub message_domain_invalid_snappy: [u8; 4],
    pub message_domain_valid_snappy: [u8; 4],
    pub subnets_per_node: u8,
    pub attestation_subnet_count: u64,
    pub attestation_subnet_extra_bits: u8,
    pub attestation_subnet_prefix_bits: u8,
    pub attestation_subnet_shuffling_prefix_bits: u8,

    /*
     * Networking Deneb
     */
    pub max_request_blocks_deneb: u64,
    pub max_request_blob_sidecars: u64,
    pub max_request_data_column_sidecars: u64,
    pub min_epochs_for_blob_sidecars_requests: u64,
    pub blob_sidecar_subnet_count: u64,

    /*
     * Networking Derived
     *
     * When adding fields here, make sure any values are derived again during `apply_to_chain_spec`.
     */
    pub max_blocks_by_root_request: usize,
    pub max_blocks_by_root_request_deneb: usize,
    pub max_blobs_by_root_request: usize,
    pub max_data_columns_by_root_request: usize,

    /*
     * Application params
     */
    pub(crate) domain_application_mask: u32,

    /*
     * Capella params
     */
    pub(crate) domain_bls_to_execution_change: u32,
}

impl ChainSpec {
    /// Construct a `ChainSpec` from a standard config.
    pub fn from_config<E: EthSpec>(config: &Config) -> Option<Self> {
        let spec = E::default_spec();
        config.apply_to_chain_spec::<E>(&spec)
    }

    /// Returns an `EnrForkId` for the given `slot`.
    pub fn enr_fork_id<E: EthSpec>(
        &self,
        slot: Slot,
        genesis_validators_root: Hash256,
    ) -> EnrForkId {
        EnrForkId {
            fork_digest: self.fork_digest::<E>(slot, genesis_validators_root),
            next_fork_version: self.next_fork_version::<E>(slot),
            next_fork_epoch: self
                .next_fork_epoch::<E>(slot)
                .map(|(_, e)| e)
                .unwrap_or(self.far_future_epoch),
        }
    }

    /// Returns the `ForkDigest` for the given slot.
    ///
    /// If `self.altair_fork_epoch == None`, then this function returns the genesis fork digest
    /// otherwise, returns the fork digest based on the slot.
    pub fn fork_digest<E: EthSpec>(&self, slot: Slot, genesis_validators_root: Hash256) -> [u8; 4] {
        let fork_name = self.fork_name_at_slot::<E>(slot);
        Self::compute_fork_digest(
            self.fork_version_for_name(fork_name),
            genesis_validators_root,
        )
    }

    /// Returns the `next_fork_version`.
    ///
    /// `next_fork_version = current_fork_version` if no future fork is planned,
    pub fn next_fork_version<E: EthSpec>(&self, slot: Slot) -> [u8; 4] {
        match self.next_fork_epoch::<E>(slot) {
            Some((fork, _)) => self.fork_version_for_name(fork),
            None => self.fork_version_for_name(self.fork_name_at_slot::<E>(slot)),
        }
    }

    /// Returns the epoch of the next scheduled fork along with its corresponding `ForkName`.
    ///
    /// If no future forks are scheduled, this function returns `None`.
    pub fn next_fork_epoch<E: EthSpec>(&self, slot: Slot) -> Option<(ForkName, Epoch)> {
        let current_fork_name = self.fork_name_at_slot::<E>(slot);
        let next_fork_name = current_fork_name.next_fork()?;
        let fork_epoch = self.fork_epoch(next_fork_name)?;
        Some((next_fork_name, fork_epoch))
    }

    /// Returns the name of the fork which is active at `slot`.
    pub fn fork_name_at_slot<E: EthSpec>(&self, slot: Slot) -> ForkName {
        self.fork_name_at_epoch(slot.epoch(E::slots_per_epoch()))
    }

    /// Returns the name of the fork which is active at `epoch`.
    pub fn fork_name_at_epoch(&self, epoch: Epoch) -> ForkName {
        match self.electra_fork_epoch {
            Some(fork_epoch) if epoch >= fork_epoch => ForkName::Electra,
            _ => match self.deneb_fork_epoch {
                Some(fork_epoch) if epoch >= fork_epoch => ForkName::Deneb,
                _ => match self.capella_fork_epoch {
                    Some(fork_epoch) if epoch >= fork_epoch => ForkName::Capella,
                    _ => match self.bellatrix_fork_epoch {
                        Some(fork_epoch) if epoch >= fork_epoch => ForkName::Bellatrix,
                        _ => match self.altair_fork_epoch {
                            Some(fork_epoch) if epoch >= fork_epoch => ForkName::Altair,
                            _ => ForkName::Base,
                        },
                    },
                },
            },
        }
    }

    /// Returns the fork version for a named fork.
    pub fn fork_version_for_name(&self, fork_name: ForkName) -> [u8; 4] {
        match fork_name {
            ForkName::Base => self.genesis_fork_version,
            ForkName::Altair => self.altair_fork_version,
            ForkName::Bellatrix => self.bellatrix_fork_version,
            ForkName::Capella => self.capella_fork_version,
            ForkName::Deneb => self.deneb_fork_version,
            ForkName::Electra => self.electra_fork_version,
        }
    }

    /// For a given fork name, return the epoch at which it activates.
    pub fn fork_epoch(&self, fork_name: ForkName) -> Option<Epoch> {
        match fork_name {
            ForkName::Base => Some(Epoch::new(0)),
            ForkName::Altair => self.altair_fork_epoch,
            ForkName::Bellatrix => self.bellatrix_fork_epoch,
            ForkName::Capella => self.capella_fork_epoch,
            ForkName::Deneb => self.deneb_fork_epoch,
            ForkName::Electra => self.electra_fork_epoch,
        }
    }

    pub fn inactivity_penalty_quotient_for_fork(&self, fork_name: ForkName) -> u64 {
        if fork_name >= ForkName::Bellatrix {
            self.inactivity_penalty_quotient_bellatrix
        } else if fork_name >= ForkName::Altair {
            self.inactivity_penalty_quotient_altair
        } else {
            self.inactivity_penalty_quotient
        }
    }

    /// For a given `BeaconState`, return the proportional slashing multiplier associated with its variant.
    pub fn proportional_slashing_multiplier_for_state<E: EthSpec>(
        &self,
        state: &BeaconState<E>,
    ) -> u64 {
        let fork_name = state.fork_name_unchecked();
        if fork_name >= ForkName::Bellatrix {
            self.proportional_slashing_multiplier_bellatrix
        } else if fork_name >= ForkName::Altair {
            self.proportional_slashing_multiplier_altair
        } else {
            self.proportional_slashing_multiplier
        }
    }

    /// For a given `BeaconState`, return the minimum slashing penalty quotient associated with its variant.
    pub fn min_slashing_penalty_quotient_for_state<E: EthSpec>(
        &self,
        state: &BeaconState<E>,
    ) -> u64 {
        let fork_name = state.fork_name_unchecked();
        if fork_name.electra_enabled() {
            self.min_slashing_penalty_quotient_electra
        } else if fork_name >= ForkName::Bellatrix {
            self.min_slashing_penalty_quotient_bellatrix
        } else if fork_name >= ForkName::Altair {
            self.min_slashing_penalty_quotient_altair
        } else {
            self.min_slashing_penalty_quotient
        }
    }

    /// Returns true if the given epoch is greater than or equal to the `EIP7594_FORK_EPOCH`.
    pub fn is_peer_das_enabled_for_epoch(&self, block_epoch: Epoch) -> bool {
        self.eip7594_fork_epoch.map_or(false, |eip7594_fork_epoch| {
            block_epoch >= eip7594_fork_epoch
        })
    }

    /// For a given `BeaconState`, return the whistleblower reward quotient associated with its variant.
    pub fn whistleblower_reward_quotient_for_state<E: EthSpec>(
        &self,
        state: &BeaconState<E>,
    ) -> u64 {
        let fork_name = state.fork_name_unchecked();
        if fork_name.electra_enabled() {
            self.whistleblower_reward_quotient_electra
        } else {
            self.whistleblower_reward_quotient
        }
    }

    pub fn max_effective_balance_for_fork(&self, fork_name: ForkName) -> u64 {
        if fork_name.electra_enabled() {
            self.max_effective_balance_electra
        } else {
            self.max_effective_balance
        }
    }

    /// Returns true if the given epoch is greater than or equal to the `EIP7594_FORK_EPOCH`.
    pub fn is_peer_das_enabled_for_epoch(&self, block_epoch: Epoch) -> bool {
        self.eip7594_fork_epoch.map_or(false, |eip7594_fork_epoch| {
            block_epoch >= eip7594_fork_epoch
        })
    }

    /// Returns a full `Fork` struct for a given epoch.
    pub fn fork_at_epoch(&self, epoch: Epoch) -> Fork {
        let current_fork_name = self.fork_name_at_epoch(epoch);
        let previous_fork_name = current_fork_name.previous_fork().unwrap_or(ForkName::Base);
        let epoch = self
            .fork_epoch(current_fork_name)
            .unwrap_or_else(|| Epoch::new(0));

        Fork {
            previous_version: self.fork_version_for_name(previous_fork_name),
            current_version: self.fork_version_for_name(current_fork_name),
            epoch,
        }
    }

    /// Returns a full `Fork` struct for a given `ForkName` or `None` if the fork does not yet have
    /// an activation epoch.
    pub fn fork_for_name(&self, fork_name: ForkName) -> Option<Fork> {
        let previous_fork_name = fork_name.previous_fork().unwrap_or(ForkName::Base);
        let epoch = self.fork_epoch(fork_name)?;

        Some(Fork {
            previous_version: self.fork_version_for_name(previous_fork_name),
            current_version: self.fork_version_for_name(fork_name),
            epoch,
        })
    }

    /// Get the domain number, unmodified by the fork.
    ///
    /// Spec v0.12.1
    pub fn get_domain_constant(&self, domain: Domain) -> u32 {
        match domain {
            Domain::BeaconProposer => self.domain_beacon_proposer,
            Domain::BeaconAttester => self.domain_beacon_attester,
            Domain::Randao => self.domain_randao,
            Domain::Deposit => self.domain_deposit,
            Domain::VoluntaryExit => self.domain_voluntary_exit,
            Domain::SelectionProof => self.domain_selection_proof,
            Domain::AggregateAndProof => self.domain_aggregate_and_proof,
            Domain::SyncCommittee => self.domain_sync_committee,
            Domain::ContributionAndProof => self.domain_contribution_and_proof,
            Domain::SyncCommitteeSelectionProof => self.domain_sync_committee_selection_proof,
            Domain::ApplicationMask(application_domain) => application_domain.get_domain_constant(),
            Domain::BlsToExecutionChange => self.domain_bls_to_execution_change,
            Domain::Consolidation => self.domain_consolidation,
        }
    }

    /// Get the domain that represents the fork meta and signature domain.
    ///
    /// Spec v0.12.1
    pub fn get_domain(
        &self,
        epoch: Epoch,
        domain: Domain,
        fork: &Fork,
        genesis_validators_root: Hash256,
    ) -> Hash256 {
        let fork_version = fork.get_fork_version(epoch);
        self.compute_domain(domain, fork_version, genesis_validators_root)
    }

    /// Get the domain for a deposit signature.
    ///
    /// Deposits are valid across forks, thus the deposit domain is computed
    /// with the genesis fork version.
    ///
    /// Spec v0.12.1
    pub fn get_deposit_domain(&self) -> Hash256 {
        self.compute_domain(Domain::Deposit, self.genesis_fork_version, Hash256::zero())
    }

    // This should be updated to include the current fork and the genesis validators root, but discussion is ongoing:
    //
    // https://github.com/ethereum/builder-specs/issues/14
    pub fn get_builder_domain(&self) -> Hash256 {
        self.compute_domain(
            Domain::ApplicationMask(ApplicationDomain::Builder),
            self.genesis_fork_version,
            Hash256::zero(),
        )
    }

    /// Return the 32-byte fork data root for the `current_version` and `genesis_validators_root`.
    ///
    /// This is used primarily in signature domains to avoid collisions across forks/chains.
    ///
    /// Spec v0.12.1
    pub fn compute_fork_data_root(
        current_version: [u8; 4],
        genesis_validators_root: Hash256,
    ) -> Hash256 {
        ForkData {
            current_version,
            genesis_validators_root,
        }
        .tree_hash_root()
    }

    /// Return the 4-byte fork digest for the `current_version` and `genesis_validators_root`.
    ///
    /// This is a digest primarily used for domain separation on the p2p layer.
    /// 4-bytes suffices for practical separation of forks/chains.
    pub fn compute_fork_digest(
        current_version: [u8; 4],
        genesis_validators_root: Hash256,
    ) -> [u8; 4] {
        let mut result = [0; 4];
        let root = Self::compute_fork_data_root(current_version, genesis_validators_root);
        result.copy_from_slice(
            root.as_bytes()
                .get(0..4)
                .expect("root hash is at least 4 bytes"),
        );
        result
    }

    /// Compute a domain by applying the given `fork_version`.
    pub fn compute_domain(
        &self,
        domain: Domain,
        fork_version: [u8; 4],
        genesis_validators_root: Hash256,
    ) -> Hash256 {
        let domain_constant = self.get_domain_constant(domain);

        let mut domain = [0; 32];
        domain[0..4].copy_from_slice(&int_to_bytes4(domain_constant));
        domain[4..].copy_from_slice(
            Self::compute_fork_data_root(fork_version, genesis_validators_root)
                .as_bytes()
                .get(..28)
                .expect("fork has is 32 bytes so first 28 bytes should exist"),
        );

        Hash256::from(domain)
    }

    /// Compute the epoch used for activations prior to Deneb, and for exits under all forks.
    ///
    /// Spec: https://github.com/ethereum/consensus-specs/blob/dev/specs/phase0/beacon-chain.md#compute_activation_exit_epoch
    pub fn compute_activation_exit_epoch(&self, epoch: Epoch) -> Result<Epoch, ArithError> {
        epoch.safe_add(1)?.safe_add(self.max_seed_lookahead)
    }

    pub fn maximum_gossip_clock_disparity(&self) -> Duration {
        Duration::from_millis(self.maximum_gossip_clock_disparity_millis)
    }

    pub fn ttfb_timeout(&self) -> Duration {
        Duration::from_secs(self.ttfb_timeout)
    }

    pub fn resp_timeout(&self) -> Duration {
        Duration::from_secs(self.resp_timeout)
    }

    pub fn max_blocks_by_root_request(&self, fork_name: ForkName) -> usize {
        if fork_name >= ForkName::Deneb {
            self.max_blocks_by_root_request_deneb
        } else {
            self.max_blocks_by_root_request
        }
    }

    pub fn max_request_blocks(&self, fork_name: ForkName) -> usize {
        if fork_name >= ForkName::Deneb {
            self.max_request_blocks_deneb as usize
        } else {
            self.max_request_blocks as usize
        }
    }

    pub fn data_columns_per_subnet(&self) -> usize {
        self.number_of_columns
            .safe_div(self.data_column_sidecar_subnet_count as usize)
            .expect("Subnet count must be greater than 0")
    }

    /// Returns a `ChainSpec` compatible with the Ethereum Foundation specification.
    pub fn mainnet() -> Self {
        Self {
            /*
             * Config name
             */
            config_name: Some("mainnet".to_string()),
            /*
             * Constants
             */
            genesis_slot: Slot::new(0),
            far_future_epoch: Epoch::new(u64::MAX),
            base_rewards_per_epoch: 4,
            deposit_contract_tree_depth: 32,

            /*
             * Misc
             */
            max_committees_per_slot: 64,
            target_committee_size: 128,
            min_per_epoch_churn_limit: 4,
            max_per_epoch_activation_churn_limit: 8,
            churn_limit_quotient: 65_536,
            shuffle_round_count: 90,
            min_genesis_active_validator_count: 16_384,
            min_genesis_time: 1606824000, // Dec 1, 2020
            hysteresis_quotient: 4,
            hysteresis_downward_multiplier: 1,
            hysteresis_upward_multiplier: 5,

            /*
             *  Gwei values
             */
            min_deposit_amount: option_wrapper(|| {
                u64::checked_pow(2, 0)?.checked_mul(u64::checked_pow(10, 9)?)
            })
            .expect("calculation does not overflow"),
            max_effective_balance: option_wrapper(|| {
                u64::checked_pow(2, 5)?.checked_mul(u64::checked_pow(10, 9)?)
            })
            .expect("calculation does not overflow"),
            ejection_balance: option_wrapper(|| {
                u64::checked_pow(2, 4)?.checked_mul(u64::checked_pow(10, 9)?)
            })
            .expect("calculation does not overflow"),
            effective_balance_increment: option_wrapper(|| {
                u64::checked_pow(2, 0)?.checked_mul(u64::checked_pow(10, 9)?)
            })
            .expect("calculation does not overflow"),

            /*
             * Initial Values
             */
            genesis_fork_version: [0; 4],
            bls_withdrawal_prefix_byte: 0x00,
            eth1_address_withdrawal_prefix_byte: 0x01,
            compounding_withdrawal_prefix_byte: 0x02,

            /*
             * Time parameters
             */
            genesis_delay: 604800, // 7 days
            seconds_per_slot: 12,
            min_attestation_inclusion_delay: 1,
            min_seed_lookahead: Epoch::new(1),
            max_seed_lookahead: Epoch::new(4),
            min_epochs_to_inactivity_penalty: 4,
            min_validator_withdrawability_delay: Epoch::new(256),
            shard_committee_period: 256,

            /*
             * Reward and penalty quotients
             */
            base_reward_factor: 64,
            whistleblower_reward_quotient: 512,
            proposer_reward_quotient: 8,
            inactivity_penalty_quotient: u64::checked_pow(2, 26).expect("pow does not overflow"),
            min_slashing_penalty_quotient: 128,
            proportional_slashing_multiplier: 1,

            /*
             * Signature domains
             */
            domain_beacon_proposer: 0,
            domain_beacon_attester: 1,
            domain_randao: 2,
            domain_deposit: 3,
            domain_voluntary_exit: 4,
            domain_selection_proof: 5,
            domain_aggregate_and_proof: 6,
            domain_consolidation: 0x0B,

            /*
             * Fork choice
             */
            safe_slots_to_update_justified: 8,
            proposer_score_boost: Some(40),
            reorg_head_weight_threshold: Some(20),
            reorg_parent_weight_threshold: Some(160),

            /*
             * Eth1
             */
            eth1_follow_distance: 2048,
            seconds_per_eth1_block: 14,
            deposit_chain_id: 1,
            deposit_network_id: 1,
            deposit_contract_address: "00000000219ab540356cbb839cbe05303d7705fa"
                .parse()
                .expect("chain spec deposit contract address"),

            /*
             * Altair hard fork params
             */
            inactivity_penalty_quotient_altair: option_wrapper(|| {
                u64::checked_pow(2, 24)?.checked_mul(3)
            })
            .expect("calculation does not overflow"),
            min_slashing_penalty_quotient_altair: u64::checked_pow(2, 6)
                .expect("pow does not overflow"),
            proportional_slashing_multiplier_altair: 2,
            inactivity_score_bias: 4,
            inactivity_score_recovery_rate: 16,
            min_sync_committee_participants: 1,
            epochs_per_sync_committee_period: Epoch::new(256),
            domain_sync_committee: 7,
            domain_sync_committee_selection_proof: 8,
            domain_contribution_and_proof: 9,
            altair_fork_version: [0x01, 0x00, 0x00, 0x00],
            altair_fork_epoch: Some(Epoch::new(74240)),

            /*
             * Bellatrix hard fork params
             */
            inactivity_penalty_quotient_bellatrix: u64::checked_pow(2, 24)
                .expect("pow does not overflow"),
            min_slashing_penalty_quotient_bellatrix: u64::checked_pow(2, 5)
                .expect("pow does not overflow"),
            proportional_slashing_multiplier_bellatrix: 3,
            bellatrix_fork_version: [0x02, 0x00, 0x00, 0x00],
            bellatrix_fork_epoch: Some(Epoch::new(144896)),
            terminal_total_difficulty: Uint256::from_dec_str("58750000000000000000000")
                .expect("terminal_total_difficulty is a valid integer"),
            terminal_block_hash: ExecutionBlockHash::zero(),
            terminal_block_hash_activation_epoch: Epoch::new(u64::MAX),
            safe_slots_to_import_optimistically: 128u64,

            /*
             * Capella hard fork params
             */
            capella_fork_version: [0x03, 00, 00, 00],
            capella_fork_epoch: Some(Epoch::new(194048)),
            max_validators_per_withdrawals_sweep: 16384,

            /*
             * Deneb hard fork params
             */
            deneb_fork_version: [0x04, 0x00, 0x00, 0x00],
            deneb_fork_epoch: Some(Epoch::new(269568)),

            /*
             * Electra hard fork params
             */
            electra_fork_version: [0x05, 00, 00, 00],
            electra_fork_epoch: None,
            unset_deposit_requests_start_index: u64::MAX,
            full_exit_request_amount: 0,
            min_activation_balance: option_wrapper(|| {
                u64::checked_pow(2, 5)?.checked_mul(u64::checked_pow(10, 9)?)
            })
            .expect("calculation does not overflow"),
            max_effective_balance_electra: option_wrapper(|| {
                u64::checked_pow(2, 11)?.checked_mul(u64::checked_pow(10, 9)?)
            })
            .expect("calculation does not overflow"),
            min_slashing_penalty_quotient_electra: u64::checked_pow(2, 12)
                .expect("pow does not overflow"),
            whistleblower_reward_quotient_electra: u64::checked_pow(2, 12)
                .expect("pow does not overflow"),
            max_pending_partials_per_withdrawals_sweep: u64::checked_pow(2, 3)
                .expect("pow does not overflow"),
            min_per_epoch_churn_limit_electra: option_wrapper(|| {
                u64::checked_pow(2, 7)?.checked_mul(u64::checked_pow(10, 9)?)
            })
            .expect("calculation does not overflow"),
            max_per_epoch_activation_exit_churn_limit: option_wrapper(|| {
                u64::checked_pow(2, 8)?.checked_mul(u64::checked_pow(10, 9)?)
            })
            .expect("calculation does not overflow"),

            /*
             * DAS params
             */
            eip7594_fork_epoch: None,
            custody_requirement: 1,
            data_column_sidecar_subnet_count: 32,
            number_of_columns: 128,

            /*
             * Network specific
             */
            boot_nodes: vec![],
            network_id: 1, // mainnet network id
            attestation_propagation_slot_range: default_attestation_propagation_slot_range(),
            attestation_subnet_count: 64,
            subnets_per_node: 2,
            maximum_gossip_clock_disparity_millis: default_maximum_gossip_clock_disparity_millis(),
            target_aggregators_per_committee: 16,
            epochs_per_subnet_subscription: default_epochs_per_subnet_subscription(),
            gossip_max_size: default_gossip_max_size(),
            min_epochs_for_block_requests: default_min_epochs_for_block_requests(),
            max_chunk_size: default_max_chunk_size(),
            ttfb_timeout: default_ttfb_timeout(),
            resp_timeout: default_resp_timeout(),
            message_domain_invalid_snappy: default_message_domain_invalid_snappy(),
            message_domain_valid_snappy: default_message_domain_valid_snappy(),
            attestation_subnet_extra_bits: default_attestation_subnet_extra_bits(),
            attestation_subnet_prefix_bits: default_attestation_subnet_prefix_bits(),
            attestation_subnet_shuffling_prefix_bits:
                default_attestation_subnet_shuffling_prefix_bits(),
            max_request_blocks: default_max_request_blocks(),

            /*
             * Networking Deneb Specific
             */
            max_request_blocks_deneb: default_max_request_blocks_deneb(),
            max_request_blob_sidecars: default_max_request_blob_sidecars(),
            max_request_data_column_sidecars: default_max_request_data_column_sidecars(),
            min_epochs_for_blob_sidecars_requests: default_min_epochs_for_blob_sidecars_requests(),
            blob_sidecar_subnet_count: default_blob_sidecar_subnet_count(),

            /*
             * Derived Deneb Specific
             */
            max_blocks_by_root_request: default_max_blocks_by_root_request(),
            max_blocks_by_root_request_deneb: default_max_blocks_by_root_request_deneb(),
            max_blobs_by_root_request: default_max_blobs_by_root_request(),
            max_data_columns_by_root_request: default_data_columns_by_root_request(),

            /*
             * Application specific
             */
            domain_application_mask: APPLICATION_DOMAIN_BUILDER,

            /*
             * Capella params
             */
            domain_bls_to_execution_change: 10,
        }
    }

    /// Ethereum Foundation minimal spec, as defined in the eth2.0-specs repo.
    pub fn minimal() -> Self {
        // Note: bootnodes to be updated when static nodes exist.
        let boot_nodes = vec![];

        Self {
            config_name: None,
            max_committees_per_slot: 4,
            target_committee_size: 4,
            min_per_epoch_churn_limit: 2,
            max_per_epoch_activation_churn_limit: 4,
            churn_limit_quotient: 32,
            shuffle_round_count: 10,
            min_genesis_active_validator_count: 64,
            min_genesis_time: 1578009600,
            eth1_follow_distance: 16,
            genesis_fork_version: [0x00, 0x00, 0x00, 0x01],
            shard_committee_period: 64,
            genesis_delay: 300,
            seconds_per_slot: 6,
            inactivity_penalty_quotient: u64::checked_pow(2, 25).expect("pow does not overflow"),
            min_slashing_penalty_quotient: 64,
            proportional_slashing_multiplier: 2,
            safe_slots_to_update_justified: 2,
            // Altair
            epochs_per_sync_committee_period: Epoch::new(8),
            altair_fork_version: [0x01, 0x00, 0x00, 0x01],
            altair_fork_epoch: None,
            // Bellatrix
            bellatrix_fork_version: [0x02, 0x00, 0x00, 0x01],
            bellatrix_fork_epoch: None,
            terminal_total_difficulty: Uint256::MAX
                .checked_sub(Uint256::from(2u64.pow(10)))
                .expect("subtraction does not overflow")
                // Add 1 since the spec declares `2**256 - 2**10` and we use
                // `Uint256::MAX` which is `2*256- 1`.
                .checked_add(Uint256::one())
                .expect("addition does not overflow"),
            // Capella
            capella_fork_version: [0x03, 0x00, 0x00, 0x01],
            capella_fork_epoch: None,
            max_validators_per_withdrawals_sweep: 16,
            // Deneb
            deneb_fork_version: [0x04, 0x00, 0x00, 0x01],
            deneb_fork_epoch: None,
            // Electra
            electra_fork_version: [0x05, 0x00, 0x00, 0x01],
            electra_fork_epoch: None,
            max_pending_partials_per_withdrawals_sweep: u64::checked_pow(2, 0)
                .expect("pow does not overflow"),
<<<<<<< HEAD
            /*
             * DAS params
             */
=======
            min_per_epoch_churn_limit_electra: option_wrapper(|| {
                u64::checked_pow(2, 6)?.checked_mul(u64::checked_pow(10, 9)?)
            })
            .expect("calculation does not overflow"),
            max_per_epoch_activation_exit_churn_limit: option_wrapper(|| {
                u64::checked_pow(2, 7)?.checked_mul(u64::checked_pow(10, 9)?)
            })
            .expect("calculation does not overflow"),
            // PeerDAS
>>>>>>> 06dff609
            eip7594_fork_epoch: None,
            // Other
            network_id: 2, // lighthouse testnet network id
            deposit_chain_id: 5,
            deposit_network_id: 5,
            deposit_contract_address: "1234567890123456789012345678901234567890"
                .parse()
                .expect("minimal chain spec deposit address"),
            boot_nodes,
            ..ChainSpec::mainnet()
        }
    }

    /// Returns a `ChainSpec` compatible with the Gnosis Beacon Chain specification.
    pub fn gnosis() -> Self {
        Self {
            config_name: Some("gnosis".to_string()),
            /*
             * Constants
             */
            genesis_slot: Slot::new(0),
            far_future_epoch: Epoch::new(u64::MAX),
            base_rewards_per_epoch: 4,
            deposit_contract_tree_depth: 32,

            /*
             * Misc
             */
            max_committees_per_slot: 64,
            target_committee_size: 128,
            min_per_epoch_churn_limit: 4,
            max_per_epoch_activation_churn_limit: 2,
            churn_limit_quotient: 4_096,
            shuffle_round_count: 90,
            min_genesis_active_validator_count: 4_096,
            min_genesis_time: 1638968400, // Dec 8, 2020
            hysteresis_quotient: 4,
            hysteresis_downward_multiplier: 1,
            hysteresis_upward_multiplier: 5,

            /*
             *  Gwei values
             */
            min_deposit_amount: option_wrapper(|| {
                u64::checked_pow(2, 0)?.checked_mul(u64::checked_pow(10, 9)?)
            })
            .expect("calculation does not overflow"),
            max_effective_balance: option_wrapper(|| {
                u64::checked_pow(2, 5)?.checked_mul(u64::checked_pow(10, 9)?)
            })
            .expect("calculation does not overflow"),
            ejection_balance: option_wrapper(|| {
                u64::checked_pow(2, 4)?.checked_mul(u64::checked_pow(10, 9)?)
            })
            .expect("calculation does not overflow"),
            effective_balance_increment: option_wrapper(|| {
                u64::checked_pow(2, 0)?.checked_mul(u64::checked_pow(10, 9)?)
            })
            .expect("calculation does not overflow"),

            /*
             * Initial Values
             */
            genesis_fork_version: [0x00, 0x00, 0x00, 0x64],
            bls_withdrawal_prefix_byte: 0x00,
            eth1_address_withdrawal_prefix_byte: 0x01,
            compounding_withdrawal_prefix_byte: 0x02,

            /*
             * Time parameters
             */
            genesis_delay: 6000, // 100 minutes
            seconds_per_slot: 5,
            min_attestation_inclusion_delay: 1,
            min_seed_lookahead: Epoch::new(1),
            max_seed_lookahead: Epoch::new(4),
            min_epochs_to_inactivity_penalty: 4,
            min_validator_withdrawability_delay: Epoch::new(256),
            shard_committee_period: 256,

            /*
             * Reward and penalty quotients
             */
            base_reward_factor: 25,
            whistleblower_reward_quotient: 512,
            proposer_reward_quotient: 8,
            inactivity_penalty_quotient: u64::checked_pow(2, 26).expect("pow does not overflow"),
            min_slashing_penalty_quotient: 128,
            proportional_slashing_multiplier: 1,

            /*
             * Signature domains
             */
            domain_beacon_proposer: 0,
            domain_beacon_attester: 1,
            domain_randao: 2,
            domain_deposit: 3,
            domain_voluntary_exit: 4,
            domain_selection_proof: 5,
            domain_aggregate_and_proof: 6,
            domain_consolidation: 0x0B,

            /*
             * Fork choice
             */
            safe_slots_to_update_justified: 8,
            proposer_score_boost: Some(40),
            reorg_head_weight_threshold: Some(20),
            reorg_parent_weight_threshold: Some(160),

            /*
             * Eth1
             */
            eth1_follow_distance: 1024,
            seconds_per_eth1_block: 6,
            deposit_chain_id: 100,
            deposit_network_id: 100,
            deposit_contract_address: "0B98057eA310F4d31F2a452B414647007d1645d9"
                .parse()
                .expect("chain spec deposit contract address"),

            /*
             * Altair hard fork params
             */
            inactivity_penalty_quotient_altair: option_wrapper(|| {
                u64::checked_pow(2, 24)?.checked_mul(3)
            })
            .expect("calculation does not overflow"),
            min_slashing_penalty_quotient_altair: u64::checked_pow(2, 6)
                .expect("pow does not overflow"),
            proportional_slashing_multiplier_altair: 2,
            inactivity_score_bias: 4,
            inactivity_score_recovery_rate: 16,
            min_sync_committee_participants: 1,
            epochs_per_sync_committee_period: Epoch::new(512),
            domain_sync_committee: 7,
            domain_sync_committee_selection_proof: 8,
            domain_contribution_and_proof: 9,
            altair_fork_version: [0x01, 0x00, 0x00, 0x64],
            altair_fork_epoch: Some(Epoch::new(512)),

            /*
             * Bellatrix hard fork params
             */
            inactivity_penalty_quotient_bellatrix: u64::checked_pow(2, 24)
                .expect("pow does not overflow"),
            min_slashing_penalty_quotient_bellatrix: u64::checked_pow(2, 5)
                .expect("pow does not overflow"),
            proportional_slashing_multiplier_bellatrix: 3,
            bellatrix_fork_version: [0x02, 0x00, 0x00, 0x64],
            bellatrix_fork_epoch: Some(Epoch::new(385536)),
            terminal_total_difficulty: Uint256::from_dec_str(
                "8626000000000000000000058750000000000000000000",
            )
            .expect("terminal_total_difficulty is a valid integer"),
            terminal_block_hash: ExecutionBlockHash::zero(),
            terminal_block_hash_activation_epoch: Epoch::new(u64::MAX),
            safe_slots_to_import_optimistically: 128u64,

            /*
             * Capella hard fork params
             */
            capella_fork_version: [0x03, 0x00, 0x00, 0x64],
            capella_fork_epoch: Some(Epoch::new(648704)),
            max_validators_per_withdrawals_sweep: 8192,

            /*
             * Deneb hard fork params
             */
            deneb_fork_version: [0x04, 0x00, 0x00, 0x64],
            deneb_fork_epoch: Some(Epoch::new(889856)),

            /*
             * Electra hard fork params
             */
            electra_fork_version: [0x05, 0x00, 0x00, 0x64],
            electra_fork_epoch: None,
            unset_deposit_requests_start_index: u64::MAX,
            full_exit_request_amount: 0,
            min_activation_balance: option_wrapper(|| {
                u64::checked_pow(2, 5)?.checked_mul(u64::checked_pow(10, 9)?)
            })
            .expect("calculation does not overflow"),
            max_effective_balance_electra: option_wrapper(|| {
                u64::checked_pow(2, 11)?.checked_mul(u64::checked_pow(10, 9)?)
            })
            .expect("calculation does not overflow"),
            min_slashing_penalty_quotient_electra: u64::checked_pow(2, 12)
                .expect("pow does not overflow"),
            whistleblower_reward_quotient_electra: u64::checked_pow(2, 12)
                .expect("pow does not overflow"),
            max_pending_partials_per_withdrawals_sweep: u64::checked_pow(2, 3)
                .expect("pow does not overflow"),
            min_per_epoch_churn_limit_electra: option_wrapper(|| {
                u64::checked_pow(2, 7)?.checked_mul(u64::checked_pow(10, 9)?)
            })
            .expect("calculation does not overflow"),
            max_per_epoch_activation_exit_churn_limit: option_wrapper(|| {
                u64::checked_pow(2, 8)?.checked_mul(u64::checked_pow(10, 9)?)
            })
            .expect("calculation does not overflow"),

            /*
             * DAS params
             */
            eip7594_fork_epoch: None,
            custody_requirement: 1,
            data_column_sidecar_subnet_count: 32,
            number_of_columns: 128,
            /*
             * Network specific
             */
            boot_nodes: vec![],
            network_id: 100, // Gnosis Chain network id
            attestation_propagation_slot_range: default_attestation_propagation_slot_range(),
            attestation_subnet_count: 64,
            subnets_per_node: 4, // Make this larger than usual to avoid network damage
            maximum_gossip_clock_disparity_millis: default_maximum_gossip_clock_disparity_millis(),
            target_aggregators_per_committee: 16,
            epochs_per_subnet_subscription: default_epochs_per_subnet_subscription(),
            gossip_max_size: default_gossip_max_size(),
            min_epochs_for_block_requests: 33024,
            max_chunk_size: default_max_chunk_size(),
            ttfb_timeout: default_ttfb_timeout(),
            resp_timeout: default_resp_timeout(),
            message_domain_invalid_snappy: default_message_domain_invalid_snappy(),
            message_domain_valid_snappy: default_message_domain_valid_snappy(),
            attestation_subnet_extra_bits: default_attestation_subnet_extra_bits(),
            attestation_subnet_prefix_bits: default_attestation_subnet_prefix_bits(),
            attestation_subnet_shuffling_prefix_bits:
                default_attestation_subnet_shuffling_prefix_bits(),
            max_request_blocks: default_max_request_blocks(),

            /*
             * Networking Deneb Specific
             */
            max_request_blocks_deneb: default_max_request_blocks_deneb(),
            max_request_blob_sidecars: default_max_request_blob_sidecars(),
            max_request_data_column_sidecars: default_max_request_data_column_sidecars(),
            min_epochs_for_blob_sidecars_requests: 16384,
            blob_sidecar_subnet_count: default_blob_sidecar_subnet_count(),

            /*
             * Derived Deneb Specific
             */
            max_blocks_by_root_request: default_max_blocks_by_root_request(),
            max_blocks_by_root_request_deneb: default_max_blocks_by_root_request_deneb(),
            max_blobs_by_root_request: default_max_blobs_by_root_request(),
            max_data_columns_by_root_request: default_data_columns_by_root_request(),

            /*
             * Application specific
             */
            domain_application_mask: APPLICATION_DOMAIN_BUILDER,

            /*
             * Capella params
             */
            domain_bls_to_execution_change: 10,
        }
    }
}

impl Default for ChainSpec {
    fn default() -> Self {
        Self::mainnet()
    }
}

/// Exact implementation of the *config* object from the Ethereum spec (YAML/JSON).
///
/// Fields relevant to hard forks after Altair should be optional so that we can continue
/// to parse Altair configs. This default approach turns out to be much simpler than trying to
/// make `Config` a superstruct because of the hassle of deserializing an untagged enum.
#[derive(Serialize, Deserialize, Debug, PartialEq, Clone)]
#[serde(rename_all = "UPPERCASE")]
pub struct Config {
    #[serde(default)]
    #[serde(skip_serializing_if = "Option::is_none")]
    pub config_name: Option<String>,

    #[serde(default)]
    pub preset_base: String,

    #[serde(default = "default_terminal_total_difficulty")]
    #[serde(with = "serde_utils::quoted_u256")]
    pub terminal_total_difficulty: Uint256,
    #[serde(default = "default_terminal_block_hash")]
    pub terminal_block_hash: ExecutionBlockHash,
    #[serde(default = "default_terminal_block_hash_activation_epoch")]
    pub terminal_block_hash_activation_epoch: Epoch,
    #[serde(default = "default_safe_slots_to_import_optimistically")]
    #[serde(with = "serde_utils::quoted_u64")]
    pub safe_slots_to_import_optimistically: u64,

    #[serde(with = "serde_utils::quoted_u64")]
    min_genesis_active_validator_count: u64,
    #[serde(with = "serde_utils::quoted_u64")]
    min_genesis_time: u64,
    #[serde(with = "serde_utils::bytes_4_hex")]
    genesis_fork_version: [u8; 4],
    #[serde(with = "serde_utils::quoted_u64")]
    genesis_delay: u64,

    #[serde(with = "serde_utils::bytes_4_hex")]
    altair_fork_version: [u8; 4],
    #[serde(serialize_with = "serialize_fork_epoch")]
    #[serde(deserialize_with = "deserialize_fork_epoch")]
    pub altair_fork_epoch: Option<MaybeQuoted<Epoch>>,

    #[serde(default = "default_bellatrix_fork_version")]
    #[serde(with = "serde_utils::bytes_4_hex")]
    bellatrix_fork_version: [u8; 4],
    #[serde(default)]
    #[serde(serialize_with = "serialize_fork_epoch")]
    #[serde(deserialize_with = "deserialize_fork_epoch")]
    pub bellatrix_fork_epoch: Option<MaybeQuoted<Epoch>>,

    #[serde(default = "default_capella_fork_version")]
    #[serde(with = "serde_utils::bytes_4_hex")]
    capella_fork_version: [u8; 4],
    #[serde(default)]
    #[serde(serialize_with = "serialize_fork_epoch")]
    #[serde(deserialize_with = "deserialize_fork_epoch")]
    pub capella_fork_epoch: Option<MaybeQuoted<Epoch>>,

    #[serde(default = "default_deneb_fork_version")]
    #[serde(with = "serde_utils::bytes_4_hex")]
    deneb_fork_version: [u8; 4],
    #[serde(default)]
    #[serde(serialize_with = "serialize_fork_epoch")]
    #[serde(deserialize_with = "deserialize_fork_epoch")]
    pub deneb_fork_epoch: Option<MaybeQuoted<Epoch>>,

    #[serde(default = "default_electra_fork_version")]
    #[serde(with = "serde_utils::bytes_4_hex")]
    electra_fork_version: [u8; 4],
    #[serde(default)]
    #[serde(serialize_with = "serialize_fork_epoch")]
    #[serde(deserialize_with = "deserialize_fork_epoch")]
    pub electra_fork_epoch: Option<MaybeQuoted<Epoch>>,

    #[serde(default)]
    #[serde(serialize_with = "serialize_fork_epoch")]
    #[serde(deserialize_with = "deserialize_fork_epoch")]
    pub eip7594_fork_epoch: Option<MaybeQuoted<Epoch>>,

    #[serde(with = "serde_utils::quoted_u64")]
    seconds_per_slot: u64,
    #[serde(with = "serde_utils::quoted_u64")]
    seconds_per_eth1_block: u64,
    #[serde(with = "serde_utils::quoted_u64")]
    min_validator_withdrawability_delay: Epoch,
    #[serde(with = "serde_utils::quoted_u64")]
    shard_committee_period: u64,
    #[serde(with = "serde_utils::quoted_u64")]
    eth1_follow_distance: u64,
    #[serde(default = "default_subnets_per_node")]
    #[serde(with = "serde_utils::quoted_u8")]
    subnets_per_node: u8,

    #[serde(with = "serde_utils::quoted_u64")]
    inactivity_score_bias: u64,
    #[serde(with = "serde_utils::quoted_u64")]
    inactivity_score_recovery_rate: u64,
    #[serde(with = "serde_utils::quoted_u64")]
    ejection_balance: u64,
    #[serde(with = "serde_utils::quoted_u64")]
    min_per_epoch_churn_limit: u64,
    #[serde(default = "default_max_per_epoch_activation_churn_limit")]
    #[serde(with = "serde_utils::quoted_u64")]
    max_per_epoch_activation_churn_limit: u64,
    #[serde(with = "serde_utils::quoted_u64")]
    churn_limit_quotient: u64,

    #[serde(skip_serializing_if = "Option::is_none")]
    proposer_score_boost: Option<MaybeQuoted<u64>>,

    #[serde(with = "serde_utils::quoted_u64")]
    deposit_chain_id: u64,
    #[serde(with = "serde_utils::quoted_u64")]
    deposit_network_id: u64,
    deposit_contract_address: Address,

    #[serde(default = "default_gossip_max_size")]
    #[serde(with = "serde_utils::quoted_u64")]
    gossip_max_size: u64,
    #[serde(default = "default_max_request_blocks")]
    #[serde(with = "serde_utils::quoted_u64")]
    max_request_blocks: u64,
    #[serde(default = "default_epochs_per_subnet_subscription")]
    #[serde(with = "serde_utils::quoted_u64")]
    epochs_per_subnet_subscription: u64,
    #[serde(default = "default_min_epochs_for_block_requests")]
    #[serde(with = "serde_utils::quoted_u64")]
    min_epochs_for_block_requests: u64,
    #[serde(default = "default_max_chunk_size")]
    #[serde(with = "serde_utils::quoted_u64")]
    max_chunk_size: u64,
    #[serde(default = "default_ttfb_timeout")]
    #[serde(with = "serde_utils::quoted_u64")]
    ttfb_timeout: u64,
    #[serde(default = "default_resp_timeout")]
    #[serde(with = "serde_utils::quoted_u64")]
    resp_timeout: u64,
    #[serde(default = "default_attestation_propagation_slot_range")]
    #[serde(with = "serde_utils::quoted_u64")]
    attestation_propagation_slot_range: u64,
    #[serde(default = "default_maximum_gossip_clock_disparity_millis")]
    #[serde(with = "serde_utils::quoted_u64")]
    maximum_gossip_clock_disparity_millis: u64,
    #[serde(default = "default_message_domain_invalid_snappy")]
    #[serde(with = "serde_utils::bytes_4_hex")]
    message_domain_invalid_snappy: [u8; 4],
    #[serde(default = "default_message_domain_valid_snappy")]
    #[serde(with = "serde_utils::bytes_4_hex")]
    message_domain_valid_snappy: [u8; 4],
    #[serde(default = "default_attestation_subnet_extra_bits")]
    #[serde(with = "serde_utils::quoted_u8")]
    attestation_subnet_extra_bits: u8,
    #[serde(default = "default_attestation_subnet_prefix_bits")]
    #[serde(with = "serde_utils::quoted_u8")]
    attestation_subnet_prefix_bits: u8,
    #[serde(default = "default_attestation_subnet_shuffling_prefix_bits")]
    #[serde(with = "serde_utils::quoted_u8")]
    attestation_subnet_shuffling_prefix_bits: u8,
    #[serde(default = "default_max_request_blocks_deneb")]
    #[serde(with = "serde_utils::quoted_u64")]
    max_request_blocks_deneb: u64,
    #[serde(default = "default_max_request_blob_sidecars")]
    #[serde(with = "serde_utils::quoted_u64")]
    max_request_blob_sidecars: u64,
    #[serde(default = "default_max_request_data_column_sidecars")]
    #[serde(with = "serde_utils::quoted_u64")]
    max_request_data_column_sidecars: u64,
    #[serde(default = "default_min_epochs_for_blob_sidecars_requests")]
    #[serde(with = "serde_utils::quoted_u64")]
    min_epochs_for_blob_sidecars_requests: u64,
    #[serde(default = "default_blob_sidecar_subnet_count")]
    #[serde(with = "serde_utils::quoted_u64")]
    blob_sidecar_subnet_count: u64,

    #[serde(default = "default_min_per_epoch_churn_limit_electra")]
    #[serde(with = "serde_utils::quoted_u64")]
    min_per_epoch_churn_limit_electra: u64,
    #[serde(default = "default_max_per_epoch_activation_exit_churn_limit")]
    #[serde(with = "serde_utils::quoted_u64")]
    max_per_epoch_activation_exit_churn_limit: u64,

    #[serde(with = "serde_utils::quoted_u64")]
    custody_requirement: u64,
    #[serde(with = "serde_utils::quoted_u64")]
    data_column_sidecar_subnet_count: u64,
    #[serde(with = "serde_utils::quoted_u64")]
    number_of_columns: u64,
}

fn default_bellatrix_fork_version() -> [u8; 4] {
    // This value shouldn't be used.
    [0xff, 0xff, 0xff, 0xff]
}

fn default_capella_fork_version() -> [u8; 4] {
    // TODO: determine if the bellatrix example should be copied like this
    [0xff, 0xff, 0xff, 0xff]
}

fn default_deneb_fork_version() -> [u8; 4] {
    // This value shouldn't be used.
    [0xff, 0xff, 0xff, 0xff]
}

fn default_electra_fork_version() -> [u8; 4] {
    // This value shouldn't be used.
    [0xff, 0xff, 0xff, 0xff]
}

/// Placeholder value: 2^256-2^10 (115792089237316195423570985008687907853269984665640564039457584007913129638912).
///
/// Taken from https://github.com/ethereum/consensus-specs/blob/d5e4828aecafaf1c57ef67a5f23c4ae7b08c5137/configs/mainnet.yaml#L15-L16
const fn default_terminal_total_difficulty() -> Uint256 {
    ethereum_types::U256([
        18446744073709550592,
        18446744073709551615,
        18446744073709551615,
        18446744073709551615,
    ])
}

fn default_terminal_block_hash() -> ExecutionBlockHash {
    ExecutionBlockHash::zero()
}

fn default_terminal_block_hash_activation_epoch() -> Epoch {
    Epoch::new(u64::MAX)
}

fn default_safe_slots_to_import_optimistically() -> u64 {
    128u64
}

fn default_subnets_per_node() -> u8 {
    2u8
}

const fn default_max_per_epoch_activation_churn_limit() -> u64 {
    8
}

const fn default_gossip_max_size() -> u64 {
    10485760
}

const fn default_min_epochs_for_block_requests() -> u64 {
    33024
}

const fn default_max_chunk_size() -> u64 {
    10485760
}

const fn default_ttfb_timeout() -> u64 {
    5
}

const fn default_resp_timeout() -> u64 {
    10
}

const fn default_message_domain_invalid_snappy() -> [u8; 4] {
    [0, 0, 0, 0]
}

const fn default_message_domain_valid_snappy() -> [u8; 4] {
    [1, 0, 0, 0]
}

const fn default_attestation_subnet_extra_bits() -> u8 {
    0
}

const fn default_attestation_subnet_prefix_bits() -> u8 {
    6
}

const fn default_attestation_subnet_shuffling_prefix_bits() -> u8 {
    3
}

const fn default_max_request_blocks() -> u64 {
    1024
}

const fn default_max_request_blocks_deneb() -> u64 {
    128
}

const fn default_max_request_blob_sidecars() -> u64 {
    768
}

const fn default_max_request_data_column_sidecars() -> u64 {
    16384
}

const fn default_min_epochs_for_blob_sidecars_requests() -> u64 {
    4096
}

const fn default_blob_sidecar_subnet_count() -> u64 {
    6
}

const fn default_min_per_epoch_churn_limit_electra() -> u64 {
    128_000_000_000
}

const fn default_max_per_epoch_activation_exit_churn_limit() -> u64 {
    256_000_000_000
}

const fn default_epochs_per_subnet_subscription() -> u64 {
    256
}

const fn default_attestation_propagation_slot_range() -> u64 {
    32
}

const fn default_maximum_gossip_clock_disparity_millis() -> u64 {
    500
}

fn max_blocks_by_root_request_common(max_request_blocks: u64) -> usize {
    let max_request_blocks = max_request_blocks as usize;
    RuntimeVariableList::<Hash256>::from_vec(
        vec![Hash256::zero(); max_request_blocks],
        max_request_blocks,
    )
    .as_ssz_bytes()
    .len()
}

fn max_blobs_by_root_request_common(max_request_blob_sidecars: u64) -> usize {
    let max_request_blob_sidecars = max_request_blob_sidecars as usize;
    let empty_blob_identifier = BlobIdentifier {
        block_root: Hash256::zero(),
        index: 0,
    };

    RuntimeVariableList::<BlobIdentifier>::from_vec(
        vec![empty_blob_identifier; max_request_blob_sidecars],
        max_request_blob_sidecars,
    )
    .as_ssz_bytes()
    .len()
}

fn max_data_columns_by_root_request_common(max_request_data_column_sidecars: u64) -> usize {
    let max_request_data_column_sidecars = max_request_data_column_sidecars as usize;
    let empty_data_column_id = DataColumnIdentifier {
        block_root: Hash256::zero(),
        index: 0,
    };
    RuntimeVariableList::from_vec(
        vec![empty_data_column_id; max_request_data_column_sidecars],
        max_request_data_column_sidecars,
    )
    .as_ssz_bytes()
    .len()
}

fn default_max_blocks_by_root_request() -> usize {
    max_blocks_by_root_request_common(default_max_request_blocks())
}

fn default_max_blocks_by_root_request_deneb() -> usize {
    max_blocks_by_root_request_common(default_max_request_blocks_deneb())
}

fn default_max_blobs_by_root_request() -> usize {
    max_blobs_by_root_request_common(default_max_request_blob_sidecars())
}

fn default_data_columns_by_root_request() -> usize {
    max_data_columns_by_root_request_common(default_max_request_data_column_sidecars())
}

impl Default for Config {
    fn default() -> Self {
        let chain_spec = MainnetEthSpec::default_spec();
        Config::from_chain_spec::<MainnetEthSpec>(&chain_spec)
    }
}

/// Util function to serialize a `None` fork epoch value
/// as `Epoch::max_value()`.
fn serialize_fork_epoch<S>(val: &Option<MaybeQuoted<Epoch>>, s: S) -> Result<S::Ok, S::Error>
where
    S: Serializer,
{
    match val {
        None => MaybeQuoted {
            value: Epoch::max_value(),
        }
        .serialize(s),
        Some(epoch) => epoch.serialize(s),
    }
}

/// Util function to deserialize a u64::max() fork epoch as `None`.
fn deserialize_fork_epoch<'de, D>(deserializer: D) -> Result<Option<MaybeQuoted<Epoch>>, D::Error>
where
    D: Deserializer<'de>,
{
    let decoded: Option<MaybeQuoted<Epoch>> = serde::de::Deserialize::deserialize(deserializer)?;
    if let Some(fork_epoch) = decoded {
        if fork_epoch.value != Epoch::max_value() {
            return Ok(Some(fork_epoch));
        }
    }
    Ok(None)
}

impl Config {
    /// Maps `self` to an identifier for an `EthSpec` instance.
    ///
    /// Returns `None` if there is no match.
    pub fn eth_spec_id(&self) -> Option<EthSpecId> {
        match self.preset_base.as_str() {
            "minimal" => Some(EthSpecId::Minimal),
            "mainnet" => Some(EthSpecId::Mainnet),
            "gnosis" => Some(EthSpecId::Gnosis),
            _ => None,
        }
    }

    pub fn from_chain_spec<E: EthSpec>(spec: &ChainSpec) -> Self {
        Self {
            config_name: spec.config_name.clone(),
            preset_base: E::spec_name().to_string(),

            terminal_total_difficulty: spec.terminal_total_difficulty,
            terminal_block_hash: spec.terminal_block_hash,
            terminal_block_hash_activation_epoch: spec.terminal_block_hash_activation_epoch,
            safe_slots_to_import_optimistically: spec.safe_slots_to_import_optimistically,

            min_genesis_active_validator_count: spec.min_genesis_active_validator_count,
            min_genesis_time: spec.min_genesis_time,
            genesis_fork_version: spec.genesis_fork_version,
            genesis_delay: spec.genesis_delay,

            altair_fork_version: spec.altair_fork_version,
            altair_fork_epoch: spec
                .altair_fork_epoch
                .map(|epoch| MaybeQuoted { value: epoch }),

            bellatrix_fork_version: spec.bellatrix_fork_version,
            bellatrix_fork_epoch: spec
                .bellatrix_fork_epoch
                .map(|epoch| MaybeQuoted { value: epoch }),

            capella_fork_version: spec.capella_fork_version,
            capella_fork_epoch: spec
                .capella_fork_epoch
                .map(|epoch| MaybeQuoted { value: epoch }),

            deneb_fork_version: spec.deneb_fork_version,
            deneb_fork_epoch: spec
                .deneb_fork_epoch
                .map(|epoch| MaybeQuoted { value: epoch }),

            electra_fork_version: spec.electra_fork_version,
            electra_fork_epoch: spec
                .electra_fork_epoch
                .map(|epoch| MaybeQuoted { value: epoch }),

            eip7594_fork_epoch: spec
                .eip7594_fork_epoch
                .map(|epoch| MaybeQuoted { value: epoch }),

            seconds_per_slot: spec.seconds_per_slot,
            seconds_per_eth1_block: spec.seconds_per_eth1_block,
            min_validator_withdrawability_delay: spec.min_validator_withdrawability_delay,
            shard_committee_period: spec.shard_committee_period,
            eth1_follow_distance: spec.eth1_follow_distance,
            subnets_per_node: spec.subnets_per_node,

            inactivity_score_bias: spec.inactivity_score_bias,
            inactivity_score_recovery_rate: spec.inactivity_score_recovery_rate,
            ejection_balance: spec.ejection_balance,
            churn_limit_quotient: spec.churn_limit_quotient,
            min_per_epoch_churn_limit: spec.min_per_epoch_churn_limit,
            max_per_epoch_activation_churn_limit: spec.max_per_epoch_activation_churn_limit,

            proposer_score_boost: spec.proposer_score_boost.map(|value| MaybeQuoted { value }),

            deposit_chain_id: spec.deposit_chain_id,
            deposit_network_id: spec.deposit_network_id,
            deposit_contract_address: spec.deposit_contract_address,

            gossip_max_size: spec.gossip_max_size,
            max_request_blocks: spec.max_request_blocks,
            epochs_per_subnet_subscription: spec.epochs_per_subnet_subscription,
            min_epochs_for_block_requests: spec.min_epochs_for_block_requests,
            max_chunk_size: spec.max_chunk_size,
            ttfb_timeout: spec.ttfb_timeout,
            resp_timeout: spec.resp_timeout,
            attestation_propagation_slot_range: spec.attestation_propagation_slot_range,
            maximum_gossip_clock_disparity_millis: spec.maximum_gossip_clock_disparity_millis,
            message_domain_invalid_snappy: spec.message_domain_invalid_snappy,
            message_domain_valid_snappy: spec.message_domain_valid_snappy,
            attestation_subnet_extra_bits: spec.attestation_subnet_extra_bits,
            attestation_subnet_prefix_bits: spec.attestation_subnet_prefix_bits,
            attestation_subnet_shuffling_prefix_bits: spec.attestation_subnet_shuffling_prefix_bits,
            max_request_blocks_deneb: spec.max_request_blocks_deneb,
            max_request_blob_sidecars: spec.max_request_blob_sidecars,
            max_request_data_column_sidecars: spec.max_request_data_column_sidecars,
            min_epochs_for_blob_sidecars_requests: spec.min_epochs_for_blob_sidecars_requests,
            blob_sidecar_subnet_count: spec.blob_sidecar_subnet_count,

            min_per_epoch_churn_limit_electra: spec.min_per_epoch_churn_limit_electra,
            max_per_epoch_activation_exit_churn_limit: spec
                .max_per_epoch_activation_exit_churn_limit,

            custody_requirement: spec.custody_requirement,
            data_column_sidecar_subnet_count: spec.data_column_sidecar_subnet_count,
            number_of_columns: spec.number_of_columns as u64,
        }
    }

    pub fn from_file(filename: &Path) -> Result<Self, String> {
        let f = File::open(filename)
            .map_err(|e| format!("Error opening spec at {}: {:?}", filename.display(), e))?;
        serde_yaml::from_reader(f)
            .map_err(|e| format!("Error parsing spec at {}: {:?}", filename.display(), e))
    }

    pub fn apply_to_chain_spec<E: EthSpec>(&self, chain_spec: &ChainSpec) -> Option<ChainSpec> {
        // Pattern match here to avoid missing any fields.
        let &Config {
            ref config_name,
            ref preset_base,
            terminal_total_difficulty,
            terminal_block_hash,
            terminal_block_hash_activation_epoch,
            safe_slots_to_import_optimistically,
            min_genesis_active_validator_count,
            min_genesis_time,
            genesis_fork_version,
            genesis_delay,
            altair_fork_version,
            altair_fork_epoch,
            bellatrix_fork_epoch,
            bellatrix_fork_version,
            capella_fork_epoch,
            capella_fork_version,
            deneb_fork_epoch,
            deneb_fork_version,
            electra_fork_epoch,
            electra_fork_version,
            eip7594_fork_epoch,
            seconds_per_slot,
            seconds_per_eth1_block,
            min_validator_withdrawability_delay,
            shard_committee_period,
            eth1_follow_distance,
            subnets_per_node,
            inactivity_score_bias,
            inactivity_score_recovery_rate,
            ejection_balance,
            min_per_epoch_churn_limit,
            max_per_epoch_activation_churn_limit,
            churn_limit_quotient,
            proposer_score_boost,
            deposit_chain_id,
            deposit_network_id,
            deposit_contract_address,
            gossip_max_size,
            min_epochs_for_block_requests,
            max_chunk_size,
            ttfb_timeout,
            resp_timeout,
            message_domain_invalid_snappy,
            message_domain_valid_snappy,
            attestation_subnet_extra_bits,
            attestation_subnet_prefix_bits,
            attestation_subnet_shuffling_prefix_bits,
            max_request_blocks,
            epochs_per_subnet_subscription,
            attestation_propagation_slot_range,
            maximum_gossip_clock_disparity_millis,
            max_request_blocks_deneb,
            max_request_blob_sidecars,
            max_request_data_column_sidecars,
            min_epochs_for_blob_sidecars_requests,
            blob_sidecar_subnet_count,

            min_per_epoch_churn_limit_electra,
            max_per_epoch_activation_exit_churn_limit,
            custody_requirement,
            data_column_sidecar_subnet_count,
            number_of_columns,
        } = self;

        if preset_base != E::spec_name().to_string().as_str() {
            return None;
        }

        Some(ChainSpec {
            config_name: config_name.clone(),
            min_genesis_active_validator_count,
            min_genesis_time,
            genesis_fork_version,
            genesis_delay,
            altair_fork_version,
            altair_fork_epoch: altair_fork_epoch.map(|q| q.value),
            bellatrix_fork_epoch: bellatrix_fork_epoch.map(|q| q.value),
            bellatrix_fork_version,
            capella_fork_epoch: capella_fork_epoch.map(|q| q.value),
            capella_fork_version,
            deneb_fork_epoch: deneb_fork_epoch.map(|q| q.value),
            deneb_fork_version,
            electra_fork_epoch: electra_fork_epoch.map(|q| q.value),
            electra_fork_version,
            eip7594_fork_epoch: eip7594_fork_epoch.map(|q| q.value),
            seconds_per_slot,
            seconds_per_eth1_block,
            min_validator_withdrawability_delay,
            shard_committee_period,
            eth1_follow_distance,
            subnets_per_node,
            inactivity_score_bias,
            inactivity_score_recovery_rate,
            ejection_balance,
            min_per_epoch_churn_limit,
            max_per_epoch_activation_churn_limit,
            churn_limit_quotient,
            proposer_score_boost: proposer_score_boost.map(|q| q.value),
            deposit_chain_id,
            deposit_network_id,
            deposit_contract_address,
            terminal_total_difficulty,
            terminal_block_hash,
            terminal_block_hash_activation_epoch,
            safe_slots_to_import_optimistically,
            gossip_max_size,
            min_epochs_for_block_requests,
            max_chunk_size,
            ttfb_timeout,
            resp_timeout,
            message_domain_invalid_snappy,
            message_domain_valid_snappy,
            attestation_subnet_extra_bits,
            attestation_subnet_prefix_bits,
            attestation_subnet_shuffling_prefix_bits,
            max_request_blocks,
            epochs_per_subnet_subscription,
            attestation_propagation_slot_range,
            maximum_gossip_clock_disparity_millis,
            max_request_blocks_deneb,
            max_request_blob_sidecars,
            max_request_data_column_sidecars,
            min_epochs_for_blob_sidecars_requests,
            blob_sidecar_subnet_count,

            min_per_epoch_churn_limit_electra,
            max_per_epoch_activation_exit_churn_limit,

            // We need to re-derive any values that might have changed in the config.
            max_blocks_by_root_request: max_blocks_by_root_request_common(max_request_blocks),
            max_blocks_by_root_request_deneb: max_blocks_by_root_request_common(
                max_request_blocks_deneb,
            ),
            max_blobs_by_root_request: max_blobs_by_root_request_common(max_request_blob_sidecars),
            max_data_columns_by_root_request: max_data_columns_by_root_request_common(
                max_request_data_column_sidecars,
            ),

            custody_requirement,
            data_column_sidecar_subnet_count,
            number_of_columns: number_of_columns as usize,

            ..chain_spec.clone()
        })
    }
}

/// A simple wrapper to permit the in-line use of `?`.
fn option_wrapper<F, T>(f: F) -> Option<T>
where
    F: Fn() -> Option<T>,
{
    f()
}

#[cfg(test)]
mod tests {
    use super::*;
    use itertools::Itertools;

    #[test]
    fn test_mainnet_spec_can_be_constructed() {
        let _ = ChainSpec::mainnet();
    }

    #[allow(clippy::useless_vec)]
    fn test_domain(domain_type: Domain, raw_domain: u32, spec: &ChainSpec) {
        let previous_version = [0, 0, 0, 1];
        let current_version = [0, 0, 0, 2];
        let genesis_validators_root = Hash256::from_low_u64_le(77);
        let fork_epoch = Epoch::new(1024);
        let fork = Fork {
            previous_version,
            current_version,
            epoch: fork_epoch,
        };

        for (epoch, version) in vec![
            (fork_epoch - 1, previous_version),
            (fork_epoch, current_version),
            (fork_epoch + 1, current_version),
        ] {
            let domain1 = spec.get_domain(epoch, domain_type, &fork, genesis_validators_root);
            let domain2 = spec.compute_domain(domain_type, version, genesis_validators_root);

            assert_eq!(domain1, domain2);
            assert_eq!(&domain1.as_bytes()[0..4], &int_to_bytes4(raw_domain)[..]);
        }
    }

    #[test]
    fn test_get_domain() {
        let spec = ChainSpec::mainnet();

        test_domain(Domain::BeaconProposer, spec.domain_beacon_proposer, &spec);
        test_domain(Domain::BeaconAttester, spec.domain_beacon_attester, &spec);
        test_domain(Domain::Randao, spec.domain_randao, &spec);
        test_domain(Domain::Deposit, spec.domain_deposit, &spec);
        test_domain(Domain::VoluntaryExit, spec.domain_voluntary_exit, &spec);
        test_domain(Domain::SelectionProof, spec.domain_selection_proof, &spec);
        test_domain(
            Domain::AggregateAndProof,
            spec.domain_aggregate_and_proof,
            &spec,
        );
        test_domain(Domain::SyncCommittee, spec.domain_sync_committee, &spec);
        test_domain(Domain::Consolidation, spec.domain_consolidation, &spec);

        // The builder domain index is zero
        let builder_domain_pre_mask = [0; 4];
        test_domain(
            Domain::ApplicationMask(ApplicationDomain::Builder),
            apply_bit_mask(builder_domain_pre_mask, &spec),
            &spec,
        );

        test_domain(
            Domain::BlsToExecutionChange,
            spec.domain_bls_to_execution_change,
            &spec,
        );
    }

    fn apply_bit_mask(domain_bytes: [u8; 4], spec: &ChainSpec) -> u32 {
        let mut domain = [0; 4];
        let mask_bytes = int_to_bytes4(spec.domain_application_mask);

        // Apply application bit mask
        for (i, (domain_byte, mask_byte)) in domain_bytes.iter().zip(mask_bytes.iter()).enumerate()
        {
            domain[i] = domain_byte | mask_byte;
        }

        u32::from_le_bytes(domain)
    }

    // Test that `fork_name_at_epoch` and `fork_epoch` are consistent.
    #[test]
    fn fork_name_at_epoch_consistency() {
        let spec = ChainSpec::mainnet();

        for fork_name in ForkName::list_all() {
            if let Some(fork_epoch) = spec.fork_epoch(fork_name) {
                assert_eq!(spec.fork_name_at_epoch(fork_epoch), fork_name);
            }
        }
    }

    // Test that `next_fork_epoch` is consistent with the other functions.
    #[test]
    fn next_fork_epoch_consistency() {
        type E = MainnetEthSpec;
        let spec = ChainSpec::mainnet();

        let mut last_fork_slot = Slot::new(0);

        for (_, fork) in ForkName::list_all().into_iter().tuple_windows() {
            if let Some(fork_epoch) = spec.fork_epoch(fork) {
                last_fork_slot = fork_epoch.start_slot(E::slots_per_epoch());

                // Fork is activated at non-zero epoch: check that `next_fork_epoch` returns
                // the correct result.
                if let Ok(prior_slot) = last_fork_slot.safe_sub(1) {
                    let (next_fork, next_fork_epoch) =
                        spec.next_fork_epoch::<E>(prior_slot).unwrap();
                    assert_eq!(fork, next_fork);
                    assert_eq!(spec.fork_epoch(fork).unwrap(), next_fork_epoch);
                }
            } else {
                // Fork is not activated, check that `next_fork_epoch` returns `None`.
                assert_eq!(spec.next_fork_epoch::<E>(last_fork_slot), None);
            }
        }
    }
}

#[cfg(test)]
mod yaml_tests {
    use super::*;
    use paste::paste;
    use tempfile::NamedTempFile;

    #[test]
    fn minimal_round_trip() {
        // create temp file
        let tmp_file = NamedTempFile::new().expect("failed to create temp file");
        let writer = File::options()
            .read(false)
            .write(true)
            .open(tmp_file.as_ref())
            .expect("error opening file");
        let minimal_spec = ChainSpec::minimal();

        let yamlconfig = Config::from_chain_spec::<MinimalEthSpec>(&minimal_spec);
        // write fresh minimal config to file
        serde_yaml::to_writer(writer, &yamlconfig).expect("failed to write or serialize");

        let reader = File::options()
            .read(true)
            .write(false)
            .open(tmp_file.as_ref())
            .expect("error while opening the file");
        // deserialize minimal config from file
        let from: Config = serde_yaml::from_reader(reader).expect("error while deserializing");
        assert_eq!(from, yamlconfig);
    }

    #[test]
    fn mainnet_round_trip() {
        let tmp_file = NamedTempFile::new().expect("failed to create temp file");
        let writer = File::options()
            .read(false)
            .write(true)
            .open(tmp_file.as_ref())
            .expect("error opening file");
        let mainnet_spec = ChainSpec::mainnet();
        let yamlconfig = Config::from_chain_spec::<MainnetEthSpec>(&mainnet_spec);
        serde_yaml::to_writer(writer, &yamlconfig).expect("failed to write or serialize");

        let reader = File::options()
            .read(true)
            .write(false)
            .open(tmp_file.as_ref())
            .expect("error while opening the file");
        let from: Config = serde_yaml::from_reader(reader).expect("error while deserializing");
        assert_eq!(from, yamlconfig);
    }

    #[test]
    fn apply_to_spec() {
        let mut spec = ChainSpec::minimal();
        let yamlconfig = Config::from_chain_spec::<MinimalEthSpec>(&spec);

        // modifying the original spec
        spec.min_genesis_active_validator_count += 1;
        spec.deposit_chain_id += 1;
        spec.deposit_network_id += 1;
        // Applying a yaml config with incorrect EthSpec should fail
        let res = yamlconfig.apply_to_chain_spec::<MainnetEthSpec>(&spec);
        assert_eq!(res, None);

        // Applying a yaml config with correct EthSpec should NOT fail
        let new_spec = yamlconfig
            .apply_to_chain_spec::<MinimalEthSpec>(&spec)
            .expect("should have applied spec");
        assert_eq!(new_spec, ChainSpec::minimal());
    }

    #[test]
    fn test_defaults() {
        // Spec yaml string. Fields that serialize/deserialize with a default value are commented out.
        let spec = r#"
        PRESET_BASE: 'mainnet'
        #TERMINAL_TOTAL_DIFFICULTY: 115792089237316195423570985008687907853269984665640564039457584007913129638911
        #TERMINAL_BLOCK_HASH: 0x0000000000000000000000000000000000000000000000000000000000000001
        #TERMINAL_BLOCK_HASH_ACTIVATION_EPOCH: 18446744073709551614
        #SAFE_SLOTS_TO_IMPORT_OPTIMISTICALLY: 2
        MIN_GENESIS_ACTIVE_VALIDATOR_COUNT: 16384
        MIN_GENESIS_TIME: 1606824000
        GENESIS_FORK_VERSION: 0x00000000
        GENESIS_DELAY: 604800
        ALTAIR_FORK_VERSION: 0x01000000
        ALTAIR_FORK_EPOCH: 74240
        #BELLATRIX_FORK_VERSION: 0x02000000
        #BELLATRIX_FORK_EPOCH: 18446744073709551614
        SHARDING_FORK_VERSION: 0x03000000
        SHARDING_FORK_EPOCH: 18446744073709551615
        SECONDS_PER_SLOT: 12
        SECONDS_PER_ETH1_BLOCK: 14
        MIN_VALIDATOR_WITHDRAWABILITY_DELAY: 256
        SHARD_COMMITTEE_PERIOD: 256
        ETH1_FOLLOW_DISTANCE: 2048
        INACTIVITY_SCORE_BIAS: 4
        INACTIVITY_SCORE_RECOVERY_RATE: 16
        EJECTION_BALANCE: 16000000000
        MIN_PER_EPOCH_CHURN_LIMIT: 4
        MAX_PER_EPOCH_ACTIVATION_CHURN_LIMIT: 8
        CHURN_LIMIT_QUOTIENT: 65536
        PROPOSER_SCORE_BOOST: 40
        DEPOSIT_CHAIN_ID: 1
        DEPOSIT_NETWORK_ID: 1
        DEPOSIT_CONTRACT_ADDRESS: 0x00000000219ab540356cBB839Cbe05303d7705Fa
        CUSTODY_REQUIREMENT: 1
        DATA_COLUMN_SIDECAR_SUBNET_COUNT: 32
        NUMBER_OF_COLUMNS: 128
        "#;

        let chain_spec: Config = serde_yaml::from_str(spec).unwrap();

        // Asserts that `chain_spec.$name` and `default_$name()` are equal.
        macro_rules! check_default {
            ($name: ident) => {
                paste! {
                    assert_eq!(
                        chain_spec.$name,
                        [<default_ $name>](),
                        "{} does not match default", stringify!($name));
                }
            };
        }

        check_default!(terminal_total_difficulty);
        check_default!(terminal_block_hash);
        check_default!(terminal_block_hash_activation_epoch);
        check_default!(safe_slots_to_import_optimistically);
        check_default!(bellatrix_fork_version);
        check_default!(gossip_max_size);
        check_default!(min_epochs_for_block_requests);
        check_default!(max_chunk_size);
        check_default!(ttfb_timeout);
        check_default!(resp_timeout);
        check_default!(message_domain_invalid_snappy);
        check_default!(message_domain_valid_snappy);
        check_default!(attestation_subnet_extra_bits);
        check_default!(attestation_subnet_prefix_bits);
        check_default!(attestation_subnet_shuffling_prefix_bits);

        assert_eq!(chain_spec.bellatrix_fork_epoch, None);
    }

    #[test]
    fn test_total_terminal_difficulty() {
        assert_eq!(
            Ok(default_terminal_total_difficulty()),
            Uint256::from_dec_str(
                "115792089237316195423570985008687907853269984665640564039457584007913129638912"
            )
        );
    }

    #[test]
    fn test_domain_builder() {
        assert_eq!(
            int_to_bytes4(ApplicationDomain::Builder.get_domain_constant()),
            [0, 0, 0, 1]
        );
    }
}<|MERGE_RESOLUTION|>--- conflicted
+++ resolved
@@ -396,13 +396,6 @@
         } else {
             self.min_slashing_penalty_quotient
         }
-    }
-
-    /// Returns true if the given epoch is greater than or equal to the `EIP7594_FORK_EPOCH`.
-    pub fn is_peer_das_enabled_for_epoch(&self, block_epoch: Epoch) -> bool {
-        self.eip7594_fork_epoch.map_or(false, |eip7594_fork_epoch| {
-            block_epoch >= eip7594_fork_epoch
-        })
     }
 
     /// For a given `BeaconState`, return the whistleblower reward quotient associated with its variant.
@@ -914,11 +907,6 @@
             electra_fork_epoch: None,
             max_pending_partials_per_withdrawals_sweep: u64::checked_pow(2, 0)
                 .expect("pow does not overflow"),
-<<<<<<< HEAD
-            /*
-             * DAS params
-             */
-=======
             min_per_epoch_churn_limit_electra: option_wrapper(|| {
                 u64::checked_pow(2, 6)?.checked_mul(u64::checked_pow(10, 9)?)
             })
@@ -928,7 +916,6 @@
             })
             .expect("calculation does not overflow"),
             // PeerDAS
->>>>>>> 06dff609
             eip7594_fork_epoch: None,
             // Other
             network_id: 2, // lighthouse testnet network id
