use crate::application_domain::{ApplicationDomain, APPLICATION_DOMAIN_BUILDER};
use crate::blob_sidecar::BlobIdentifier;
use crate::data_column_sidecar::DataColumnIdentifier;
use crate::*;
use int_to_bytes::int_to_bytes4;
use safe_arith::{ArithError, SafeArith};
use serde::{Deserialize, Deserializer, Serialize, Serializer};
use serde_utils::quoted_u64::MaybeQuoted;
use ssz::Encode;
use std::fs::File;
use std::path::Path;
use std::time::Duration;
use tree_hash::TreeHash;

/// Each of the BLS signature domains.
#[derive(Debug, PartialEq, Clone, Copy)]
pub enum Domain {
    BlsToExecutionChange,
    BeaconProposer,
    BeaconAttester,
    Randao,
    Deposit,
    VoluntaryExit,
    SelectionProof,
    AggregateAndProof,
    SyncCommittee,
    ContributionAndProof,
    SyncCommitteeSelectionProof,
    Consolidation,
    ApplicationMask(ApplicationDomain),
}

/// Lighthouse's internal configuration struct.
///
/// Contains a mixture of "preset" and "config" values w.r.t to the EF definitions.
#[derive(arbitrary::Arbitrary, PartialEq, Debug, Clone)]
pub struct ChainSpec {
    /*
     * Config name
     */
    pub config_name: Option<String>,

    /*
     * Constants
     */
    pub genesis_slot: Slot,
    pub far_future_epoch: Epoch,
    pub base_rewards_per_epoch: u64,
    pub deposit_contract_tree_depth: u64,

    /*
     * Misc
     */
    pub max_committees_per_slot: usize,
    pub target_committee_size: usize,
    pub min_per_epoch_churn_limit: u64,
    pub max_per_epoch_activation_churn_limit: u64,
    pub churn_limit_quotient: u64,
    pub shuffle_round_count: u8,
    pub min_genesis_active_validator_count: u64,
    pub min_genesis_time: u64,
    pub hysteresis_quotient: u64,
    pub hysteresis_downward_multiplier: u64,
    pub hysteresis_upward_multiplier: u64,
    pub proportional_slashing_multiplier: u64,

    /*
     *  Gwei values
     */
    pub min_deposit_amount: u64,
    pub max_effective_balance: u64,
    pub ejection_balance: u64,
    pub effective_balance_increment: u64,

    /*
     * Initial Values
     */
    pub genesis_fork_version: [u8; 4],
    pub bls_withdrawal_prefix_byte: u8,
    pub eth1_address_withdrawal_prefix_byte: u8,
    pub compounding_withdrawal_prefix_byte: u8,

    /*
     * Time parameters
     */
    pub genesis_delay: u64,
    pub seconds_per_slot: u64,
    pub min_attestation_inclusion_delay: u64,
    pub min_seed_lookahead: Epoch,
    pub max_seed_lookahead: Epoch,
    pub min_epochs_to_inactivity_penalty: u64,
    pub min_validator_withdrawability_delay: Epoch,
    pub shard_committee_period: u64,

    /*
     * Reward and penalty quotients
     */
    pub base_reward_factor: u64,
    pub whistleblower_reward_quotient: u64,
    pub proposer_reward_quotient: u64,
    pub inactivity_penalty_quotient: u64,
    pub min_slashing_penalty_quotient: u64,

    /*
     * Signature domains
     */
    pub(crate) domain_beacon_proposer: u32,
    pub(crate) domain_beacon_attester: u32,
    pub(crate) domain_randao: u32,
    pub(crate) domain_deposit: u32,
    pub(crate) domain_voluntary_exit: u32,
    pub(crate) domain_selection_proof: u32,
    pub(crate) domain_aggregate_and_proof: u32,
    pub(crate) domain_consolidation: u32,

    /*
     * Fork choice
     */
    pub safe_slots_to_update_justified: u64,
    pub proposer_score_boost: Option<u64>,
    pub reorg_head_weight_threshold: Option<u64>,
    pub reorg_parent_weight_threshold: Option<u64>,

    /*
     * Eth1
     */
    pub eth1_follow_distance: u64,
    pub seconds_per_eth1_block: u64,
    pub deposit_chain_id: u64,
    pub deposit_network_id: u64,
    pub deposit_contract_address: Address,

    /*
     * Altair hard fork params
     */
    pub inactivity_penalty_quotient_altair: u64,
    pub min_slashing_penalty_quotient_altair: u64,
    pub proportional_slashing_multiplier_altair: u64,
    pub epochs_per_sync_committee_period: Epoch,
    pub inactivity_score_bias: u64,
    pub inactivity_score_recovery_rate: u64,
    pub min_sync_committee_participants: u64,
    pub(crate) domain_sync_committee: u32,
    pub(crate) domain_sync_committee_selection_proof: u32,
    pub(crate) domain_contribution_and_proof: u32,
    pub altair_fork_version: [u8; 4],
    /// The Altair fork epoch is optional, with `None` representing "Altair never happens".
    pub altair_fork_epoch: Option<Epoch>,

    /*
     * Bellatrix hard fork params
     */
    pub inactivity_penalty_quotient_bellatrix: u64,
    pub min_slashing_penalty_quotient_bellatrix: u64,
    pub proportional_slashing_multiplier_bellatrix: u64,
    pub bellatrix_fork_version: [u8; 4],
    /// The Bellatrix fork epoch is optional, with `None` representing "Bellatrix never happens".
    pub bellatrix_fork_epoch: Option<Epoch>,
    pub terminal_total_difficulty: Uint256,
    pub terminal_block_hash: ExecutionBlockHash,
    pub terminal_block_hash_activation_epoch: Epoch,
    pub safe_slots_to_import_optimistically: u64,

    /*
     * Capella hard fork params
     */
    pub capella_fork_version: [u8; 4],
    /// The Capella fork epoch is optional, with `None` representing "Capella never happens".
    pub capella_fork_epoch: Option<Epoch>,
    pub max_validators_per_withdrawals_sweep: u64,

    /*
     * Deneb hard fork params
     */
    pub deneb_fork_version: [u8; 4],
    pub deneb_fork_epoch: Option<Epoch>,

    /*
     * Electra hard fork params
     */
    pub electra_fork_version: [u8; 4],
    /// The Electra fork epoch is optional, with `None` representing "Electra never happens".
    pub electra_fork_epoch: Option<Epoch>,
    pub unset_deposit_requests_start_index: u64,
    pub full_exit_request_amount: u64,
    pub min_activation_balance: u64,
    pub max_effective_balance_electra: u64,
    pub min_slashing_penalty_quotient_electra: u64,
    pub whistleblower_reward_quotient_electra: u64,
    pub max_pending_partials_per_withdrawals_sweep: u64,
    pub min_per_epoch_churn_limit_electra: u64,
    pub max_per_epoch_activation_exit_churn_limit: u64,

    /*
     * DAS params
     */
    pub eip7594_fork_epoch: Option<Epoch>,
    pub custody_requirement: u64,
    pub data_column_sidecar_subnet_count: u64,
    pub number_of_columns: usize,

    /*
     * Networking
     */
    pub boot_nodes: Vec<String>,
    pub network_id: u8,
    pub target_aggregators_per_committee: u64,
    pub gossip_max_size: u64,
    pub max_request_blocks: u64,
    pub epochs_per_subnet_subscription: u64,
    pub min_epochs_for_block_requests: u64,
    pub max_chunk_size: u64,
    pub ttfb_timeout: u64,
    pub resp_timeout: u64,
    pub attestation_propagation_slot_range: u64,
    pub maximum_gossip_clock_disparity_millis: u64,
    pub message_domain_invalid_snappy: [u8; 4],
    pub message_domain_valid_snappy: [u8; 4],
    pub subnets_per_node: u8,
    pub attestation_subnet_count: u64,
    pub attestation_subnet_extra_bits: u8,
    pub attestation_subnet_prefix_bits: u8,
    pub attestation_subnet_shuffling_prefix_bits: u8,

    /*
     * Networking Deneb
     */
    pub max_request_blocks_deneb: u64,
    pub max_request_blob_sidecars: u64,
    pub max_request_data_column_sidecars: u64,
    pub min_epochs_for_blob_sidecars_requests: u64,
    pub blob_sidecar_subnet_count: u64,

    /*
     * Networking Derived
     *
     * When adding fields here, make sure any values are derived again during `apply_to_chain_spec`.
     */
    pub max_blocks_by_root_request: usize,
    pub max_blocks_by_root_request_deneb: usize,
    pub max_blobs_by_root_request: usize,
    pub max_data_columns_by_root_request: usize,

    /*
     * Application params
     */
    pub(crate) domain_application_mask: u32,

    /*
     * Capella params
     */
    pub(crate) domain_bls_to_execution_change: u32,
}

impl ChainSpec {
    /// Construct a `ChainSpec` from a standard config.
    pub fn from_config<E: EthSpec>(config: &Config) -> Option<Self> {
        let spec = E::default_spec();
        config.apply_to_chain_spec::<E>(&spec)
    }

    /// Returns an `EnrForkId` for the given `slot`.
    pub fn enr_fork_id<E: EthSpec>(
        &self,
        slot: Slot,
        genesis_validators_root: Hash256,
    ) -> EnrForkId {
        EnrForkId {
            fork_digest: self.fork_digest::<E>(slot, genesis_validators_root),
            next_fork_version: self.next_fork_version::<E>(slot),
            next_fork_epoch: self
                .next_fork_epoch::<E>(slot)
                .map(|(_, e)| e)
                .unwrap_or(self.far_future_epoch),
        }
    }

    /// Returns the `ForkDigest` for the given slot.
    ///
    /// If `self.altair_fork_epoch == None`, then this function returns the genesis fork digest
    /// otherwise, returns the fork digest based on the slot.
    pub fn fork_digest<E: EthSpec>(&self, slot: Slot, genesis_validators_root: Hash256) -> [u8; 4] {
        let fork_name = self.fork_name_at_slot::<E>(slot);
        Self::compute_fork_digest(
            self.fork_version_for_name(fork_name),
            genesis_validators_root,
        )
    }

    /// Returns the `next_fork_version`.
    ///
    /// `next_fork_version = current_fork_version` if no future fork is planned,
    pub fn next_fork_version<E: EthSpec>(&self, slot: Slot) -> [u8; 4] {
        match self.next_fork_epoch::<E>(slot) {
            Some((fork, _)) => self.fork_version_for_name(fork),
            None => self.fork_version_for_name(self.fork_name_at_slot::<E>(slot)),
        }
    }

    /// Returns the epoch of the next scheduled fork along with its corresponding `ForkName`.
    ///
    /// If no future forks are scheduled, this function returns `None`.
    pub fn next_fork_epoch<E: EthSpec>(&self, slot: Slot) -> Option<(ForkName, Epoch)> {
        let current_fork_name = self.fork_name_at_slot::<E>(slot);
        let next_fork_name = current_fork_name.next_fork()?;
        let fork_epoch = self.fork_epoch(next_fork_name)?;
        Some((next_fork_name, fork_epoch))
    }

    /// Returns the name of the fork which is active at `slot`.
    pub fn fork_name_at_slot<E: EthSpec>(&self, slot: Slot) -> ForkName {
        self.fork_name_at_epoch(slot.epoch(E::slots_per_epoch()))
    }

    /// Returns the name of the fork which is active at `epoch`.
    pub fn fork_name_at_epoch(&self, epoch: Epoch) -> ForkName {
        match self.electra_fork_epoch {
            Some(fork_epoch) if epoch >= fork_epoch => ForkName::Electra,
            _ => match self.deneb_fork_epoch {
                Some(fork_epoch) if epoch >= fork_epoch => ForkName::Deneb,
                _ => match self.capella_fork_epoch {
                    Some(fork_epoch) if epoch >= fork_epoch => ForkName::Capella,
                    _ => match self.bellatrix_fork_epoch {
                        Some(fork_epoch) if epoch >= fork_epoch => ForkName::Bellatrix,
                        _ => match self.altair_fork_epoch {
                            Some(fork_epoch) if epoch >= fork_epoch => ForkName::Altair,
                            _ => ForkName::Base,
                        },
                    },
                },
            },
        }
    }

    /// Returns the fork version for a named fork.
    pub fn fork_version_for_name(&self, fork_name: ForkName) -> [u8; 4] {
        match fork_name {
            ForkName::Base => self.genesis_fork_version,
            ForkName::Altair => self.altair_fork_version,
            ForkName::Bellatrix => self.bellatrix_fork_version,
            ForkName::Capella => self.capella_fork_version,
            ForkName::Deneb => self.deneb_fork_version,
            ForkName::Electra => self.electra_fork_version,
        }
    }

    /// For a given fork name, return the epoch at which it activates.
    pub fn fork_epoch(&self, fork_name: ForkName) -> Option<Epoch> {
        match fork_name {
            ForkName::Base => Some(Epoch::new(0)),
            ForkName::Altair => self.altair_fork_epoch,
            ForkName::Bellatrix => self.bellatrix_fork_epoch,
            ForkName::Capella => self.capella_fork_epoch,
            ForkName::Deneb => self.deneb_fork_epoch,
            ForkName::Electra => self.electra_fork_epoch,
        }
    }

    pub fn inactivity_penalty_quotient_for_fork(&self, fork_name: ForkName) -> u64 {
        if fork_name >= ForkName::Bellatrix {
            self.inactivity_penalty_quotient_bellatrix
        } else if fork_name >= ForkName::Altair {
            self.inactivity_penalty_quotient_altair
        } else {
            self.inactivity_penalty_quotient
        }
    }

    /// For a given `BeaconState`, return the proportional slashing multiplier associated with its variant.
    pub fn proportional_slashing_multiplier_for_state<E: EthSpec>(
        &self,
        state: &BeaconState<E>,
    ) -> u64 {
        let fork_name = state.fork_name_unchecked();
        if fork_name >= ForkName::Bellatrix {
            self.proportional_slashing_multiplier_bellatrix
        } else if fork_name >= ForkName::Altair {
            self.proportional_slashing_multiplier_altair
        } else {
            self.proportional_slashing_multiplier
        }
    }

    /// For a given `BeaconState`, return the minimum slashing penalty quotient associated with its variant.
    pub fn min_slashing_penalty_quotient_for_state<E: EthSpec>(
        &self,
        state: &BeaconState<E>,
    ) -> u64 {
        let fork_name = state.fork_name_unchecked();
        if fork_name.electra_enabled() {
            self.min_slashing_penalty_quotient_electra
        } else if fork_name >= ForkName::Bellatrix {
            self.min_slashing_penalty_quotient_bellatrix
        } else if fork_name >= ForkName::Altair {
            self.min_slashing_penalty_quotient_altair
        } else {
            self.min_slashing_penalty_quotient
        }
    }

<<<<<<< HEAD
    /// Returns true if the given epoch is greater than or equal to the `EIP7594_FORK_EPOCH`.
    pub fn is_peer_das_enabled_for_epoch(&self, block_epoch: Epoch) -> bool {
        self.eip7594_fork_epoch.map_or(false, |eip7594_fork_epoch| {
            block_epoch >= eip7594_fork_epoch
        })
=======
    /// For a given `BeaconState`, return the whistleblower reward quotient associated with its variant.
    pub fn whistleblower_reward_quotient_for_state<E: EthSpec>(
        &self,
        state: &BeaconState<E>,
    ) -> u64 {
        let fork_name = state.fork_name_unchecked();
        if fork_name.electra_enabled() {
            self.whistleblower_reward_quotient_electra
        } else {
            self.whistleblower_reward_quotient
        }
    }

    pub fn max_effective_balance_for_fork(&self, fork_name: ForkName) -> u64 {
        if fork_name.electra_enabled() {
            self.max_effective_balance_electra
        } else {
            self.max_effective_balance
        }
>>>>>>> 5b2edfa0
    }

    /// Returns a full `Fork` struct for a given epoch.
    pub fn fork_at_epoch(&self, epoch: Epoch) -> Fork {
        let current_fork_name = self.fork_name_at_epoch(epoch);
        let previous_fork_name = current_fork_name.previous_fork().unwrap_or(ForkName::Base);
        let epoch = self
            .fork_epoch(current_fork_name)
            .unwrap_or_else(|| Epoch::new(0));

        Fork {
            previous_version: self.fork_version_for_name(previous_fork_name),
            current_version: self.fork_version_for_name(current_fork_name),
            epoch,
        }
    }

    /// Returns a full `Fork` struct for a given `ForkName` or `None` if the fork does not yet have
    /// an activation epoch.
    pub fn fork_for_name(&self, fork_name: ForkName) -> Option<Fork> {
        let previous_fork_name = fork_name.previous_fork().unwrap_or(ForkName::Base);
        let epoch = self.fork_epoch(fork_name)?;

        Some(Fork {
            previous_version: self.fork_version_for_name(previous_fork_name),
            current_version: self.fork_version_for_name(fork_name),
            epoch,
        })
    }

    /// Get the domain number, unmodified by the fork.
    ///
    /// Spec v0.12.1
    pub fn get_domain_constant(&self, domain: Domain) -> u32 {
        match domain {
            Domain::BeaconProposer => self.domain_beacon_proposer,
            Domain::BeaconAttester => self.domain_beacon_attester,
            Domain::Randao => self.domain_randao,
            Domain::Deposit => self.domain_deposit,
            Domain::VoluntaryExit => self.domain_voluntary_exit,
            Domain::SelectionProof => self.domain_selection_proof,
            Domain::AggregateAndProof => self.domain_aggregate_and_proof,
            Domain::SyncCommittee => self.domain_sync_committee,
            Domain::ContributionAndProof => self.domain_contribution_and_proof,
            Domain::SyncCommitteeSelectionProof => self.domain_sync_committee_selection_proof,
            Domain::ApplicationMask(application_domain) => application_domain.get_domain_constant(),
            Domain::BlsToExecutionChange => self.domain_bls_to_execution_change,
            Domain::Consolidation => self.domain_consolidation,
        }
    }

    /// Get the domain that represents the fork meta and signature domain.
    ///
    /// Spec v0.12.1
    pub fn get_domain(
        &self,
        epoch: Epoch,
        domain: Domain,
        fork: &Fork,
        genesis_validators_root: Hash256,
    ) -> Hash256 {
        let fork_version = fork.get_fork_version(epoch);
        self.compute_domain(domain, fork_version, genesis_validators_root)
    }

    /// Get the domain for a deposit signature.
    ///
    /// Deposits are valid across forks, thus the deposit domain is computed
    /// with the genesis fork version.
    ///
    /// Spec v0.12.1
    pub fn get_deposit_domain(&self) -> Hash256 {
        self.compute_domain(Domain::Deposit, self.genesis_fork_version, Hash256::zero())
    }

    // This should be updated to include the current fork and the genesis validators root, but discussion is ongoing:
    //
    // https://github.com/ethereum/builder-specs/issues/14
    pub fn get_builder_domain(&self) -> Hash256 {
        self.compute_domain(
            Domain::ApplicationMask(ApplicationDomain::Builder),
            self.genesis_fork_version,
            Hash256::zero(),
        )
    }

    /// Return the 32-byte fork data root for the `current_version` and `genesis_validators_root`.
    ///
    /// This is used primarily in signature domains to avoid collisions across forks/chains.
    ///
    /// Spec v0.12.1
    pub fn compute_fork_data_root(
        current_version: [u8; 4],
        genesis_validators_root: Hash256,
    ) -> Hash256 {
        ForkData {
            current_version,
            genesis_validators_root,
        }
        .tree_hash_root()
    }

    /// Return the 4-byte fork digest for the `current_version` and `genesis_validators_root`.
    ///
    /// This is a digest primarily used for domain separation on the p2p layer.
    /// 4-bytes suffices for practical separation of forks/chains.
    pub fn compute_fork_digest(
        current_version: [u8; 4],
        genesis_validators_root: Hash256,
    ) -> [u8; 4] {
        let mut result = [0; 4];
        let root = Self::compute_fork_data_root(current_version, genesis_validators_root);
        result.copy_from_slice(
            root.as_bytes()
                .get(0..4)
                .expect("root hash is at least 4 bytes"),
        );
        result
    }

    /// Compute a domain by applying the given `fork_version`.
    pub fn compute_domain(
        &self,
        domain: Domain,
        fork_version: [u8; 4],
        genesis_validators_root: Hash256,
    ) -> Hash256 {
        let domain_constant = self.get_domain_constant(domain);

        let mut domain = [0; 32];
        domain[0..4].copy_from_slice(&int_to_bytes4(domain_constant));
        domain[4..].copy_from_slice(
            Self::compute_fork_data_root(fork_version, genesis_validators_root)
                .as_bytes()
                .get(..28)
                .expect("fork has is 32 bytes so first 28 bytes should exist"),
        );

        Hash256::from(domain)
    }

    /// Compute the epoch used for activations prior to Deneb, and for exits under all forks.
    ///
    /// Spec: https://github.com/ethereum/consensus-specs/blob/dev/specs/phase0/beacon-chain.md#compute_activation_exit_epoch
    pub fn compute_activation_exit_epoch(&self, epoch: Epoch) -> Result<Epoch, ArithError> {
        epoch.safe_add(1)?.safe_add(self.max_seed_lookahead)
    }

    pub fn maximum_gossip_clock_disparity(&self) -> Duration {
        Duration::from_millis(self.maximum_gossip_clock_disparity_millis)
    }

    pub fn ttfb_timeout(&self) -> Duration {
        Duration::from_secs(self.ttfb_timeout)
    }

    pub fn resp_timeout(&self) -> Duration {
        Duration::from_secs(self.resp_timeout)
    }

    pub fn max_blocks_by_root_request(&self, fork_name: ForkName) -> usize {
        if fork_name >= ForkName::Deneb {
            self.max_blocks_by_root_request_deneb
        } else {
            self.max_blocks_by_root_request
        }
    }

    pub fn max_request_blocks(&self, fork_name: ForkName) -> usize {
        if fork_name >= ForkName::Deneb {
            self.max_request_blocks_deneb as usize
        } else {
            self.max_request_blocks as usize
        }
    }

    pub fn data_columns_per_subnet(&self) -> usize {
        self.number_of_columns
            .safe_div(self.data_column_sidecar_subnet_count as usize)
            .expect("Subnet count must be greater than 0")
    }

    /// Returns a `ChainSpec` compatible with the Ethereum Foundation specification.
    pub fn mainnet() -> Self {
        Self {
            /*
             * Config name
             */
            config_name: Some("mainnet".to_string()),
            /*
             * Constants
             */
            genesis_slot: Slot::new(0),
            far_future_epoch: Epoch::new(u64::MAX),
            base_rewards_per_epoch: 4,
            deposit_contract_tree_depth: 32,

            /*
             * Misc
             */
            max_committees_per_slot: 64,
            target_committee_size: 128,
            min_per_epoch_churn_limit: 4,
            max_per_epoch_activation_churn_limit: 8,
            churn_limit_quotient: 65_536,
            shuffle_round_count: 90,
            min_genesis_active_validator_count: 16_384,
            min_genesis_time: 1606824000, // Dec 1, 2020
            hysteresis_quotient: 4,
            hysteresis_downward_multiplier: 1,
            hysteresis_upward_multiplier: 5,

            /*
             *  Gwei values
             */
            min_deposit_amount: option_wrapper(|| {
                u64::checked_pow(2, 0)?.checked_mul(u64::checked_pow(10, 9)?)
            })
            .expect("calculation does not overflow"),
            max_effective_balance: option_wrapper(|| {
                u64::checked_pow(2, 5)?.checked_mul(u64::checked_pow(10, 9)?)
            })
            .expect("calculation does not overflow"),
            ejection_balance: option_wrapper(|| {
                u64::checked_pow(2, 4)?.checked_mul(u64::checked_pow(10, 9)?)
            })
            .expect("calculation does not overflow"),
            effective_balance_increment: option_wrapper(|| {
                u64::checked_pow(2, 0)?.checked_mul(u64::checked_pow(10, 9)?)
            })
            .expect("calculation does not overflow"),

            /*
             * Initial Values
             */
            genesis_fork_version: [0; 4],
            bls_withdrawal_prefix_byte: 0x00,
            eth1_address_withdrawal_prefix_byte: 0x01,
            compounding_withdrawal_prefix_byte: 0x02,

            /*
             * Time parameters
             */
            genesis_delay: 604800, // 7 days
            seconds_per_slot: 12,
            min_attestation_inclusion_delay: 1,
            min_seed_lookahead: Epoch::new(1),
            max_seed_lookahead: Epoch::new(4),
            min_epochs_to_inactivity_penalty: 4,
            min_validator_withdrawability_delay: Epoch::new(256),
            shard_committee_period: 256,

            /*
             * Reward and penalty quotients
             */
            base_reward_factor: 64,
            whistleblower_reward_quotient: 512,
            proposer_reward_quotient: 8,
            inactivity_penalty_quotient: u64::checked_pow(2, 26).expect("pow does not overflow"),
            min_slashing_penalty_quotient: 128,
            proportional_slashing_multiplier: 1,

            /*
             * Signature domains
             */
            domain_beacon_proposer: 0,
            domain_beacon_attester: 1,
            domain_randao: 2,
            domain_deposit: 3,
            domain_voluntary_exit: 4,
            domain_selection_proof: 5,
            domain_aggregate_and_proof: 6,
            domain_consolidation: 0x0B,

            /*
             * Fork choice
             */
            safe_slots_to_update_justified: 8,
            proposer_score_boost: Some(40),
            reorg_head_weight_threshold: Some(20),
            reorg_parent_weight_threshold: Some(160),

            /*
             * Eth1
             */
            eth1_follow_distance: 2048,
            seconds_per_eth1_block: 14,
            deposit_chain_id: 1,
            deposit_network_id: 1,
            deposit_contract_address: "00000000219ab540356cbb839cbe05303d7705fa"
                .parse()
                .expect("chain spec deposit contract address"),

            /*
             * Altair hard fork params
             */
            inactivity_penalty_quotient_altair: option_wrapper(|| {
                u64::checked_pow(2, 24)?.checked_mul(3)
            })
            .expect("calculation does not overflow"),
            min_slashing_penalty_quotient_altair: u64::checked_pow(2, 6)
                .expect("pow does not overflow"),
            proportional_slashing_multiplier_altair: 2,
            inactivity_score_bias: 4,
            inactivity_score_recovery_rate: 16,
            min_sync_committee_participants: 1,
            epochs_per_sync_committee_period: Epoch::new(256),
            domain_sync_committee: 7,
            domain_sync_committee_selection_proof: 8,
            domain_contribution_and_proof: 9,
            altair_fork_version: [0x01, 0x00, 0x00, 0x00],
            altair_fork_epoch: Some(Epoch::new(74240)),

            /*
             * Bellatrix hard fork params
             */
            inactivity_penalty_quotient_bellatrix: u64::checked_pow(2, 24)
                .expect("pow does not overflow"),
            min_slashing_penalty_quotient_bellatrix: u64::checked_pow(2, 5)
                .expect("pow does not overflow"),
            proportional_slashing_multiplier_bellatrix: 3,
            bellatrix_fork_version: [0x02, 0x00, 0x00, 0x00],
            bellatrix_fork_epoch: Some(Epoch::new(144896)),
            terminal_total_difficulty: Uint256::from_dec_str("58750000000000000000000")
                .expect("terminal_total_difficulty is a valid integer"),
            terminal_block_hash: ExecutionBlockHash::zero(),
            terminal_block_hash_activation_epoch: Epoch::new(u64::MAX),
            safe_slots_to_import_optimistically: 128u64,

            /*
             * Capella hard fork params
             */
            capella_fork_version: [0x03, 00, 00, 00],
            capella_fork_epoch: Some(Epoch::new(194048)),
            max_validators_per_withdrawals_sweep: 16384,

            /*
             * Deneb hard fork params
             */
            deneb_fork_version: [0x04, 0x00, 0x00, 0x00],
            deneb_fork_epoch: Some(Epoch::new(269568)),

            /*
             * Electra hard fork params
             */
            electra_fork_version: [0x05, 00, 00, 00],
            electra_fork_epoch: None,
            unset_deposit_requests_start_index: u64::MAX,
            full_exit_request_amount: 0,
            min_activation_balance: option_wrapper(|| {
                u64::checked_pow(2, 5)?.checked_mul(u64::checked_pow(10, 9)?)
            })
            .expect("calculation does not overflow"),
            max_effective_balance_electra: option_wrapper(|| {
                u64::checked_pow(2, 11)?.checked_mul(u64::checked_pow(10, 9)?)
            })
            .expect("calculation does not overflow"),
            min_slashing_penalty_quotient_electra: u64::checked_pow(2, 12)
                .expect("pow does not overflow"),
            whistleblower_reward_quotient_electra: u64::checked_pow(2, 12)
                .expect("pow does not overflow"),
            max_pending_partials_per_withdrawals_sweep: u64::checked_pow(2, 3)
                .expect("pow does not overflow"),
            min_per_epoch_churn_limit_electra: option_wrapper(|| {
                u64::checked_pow(2, 7)?.checked_mul(u64::checked_pow(10, 9)?)
            })
            .expect("calculation does not overflow"),
            max_per_epoch_activation_exit_churn_limit: option_wrapper(|| {
                u64::checked_pow(2, 8)?.checked_mul(u64::checked_pow(10, 9)?)
            })
            .expect("calculation does not overflow"),

            /*
             * DAS params
             */
            eip7594_fork_epoch: None,
            custody_requirement: 1,
            data_column_sidecar_subnet_count: 32,
            number_of_columns: 128,

            /*
             * Network specific
             */
            boot_nodes: vec![],
            network_id: 1, // mainnet network id
            attestation_propagation_slot_range: default_attestation_propagation_slot_range(),
            attestation_subnet_count: 64,
            subnets_per_node: 2,
            maximum_gossip_clock_disparity_millis: default_maximum_gossip_clock_disparity_millis(),
            target_aggregators_per_committee: 16,
            epochs_per_subnet_subscription: default_epochs_per_subnet_subscription(),
            gossip_max_size: default_gossip_max_size(),
            min_epochs_for_block_requests: default_min_epochs_for_block_requests(),
            max_chunk_size: default_max_chunk_size(),
            ttfb_timeout: default_ttfb_timeout(),
            resp_timeout: default_resp_timeout(),
            message_domain_invalid_snappy: default_message_domain_invalid_snappy(),
            message_domain_valid_snappy: default_message_domain_valid_snappy(),
            attestation_subnet_extra_bits: default_attestation_subnet_extra_bits(),
            attestation_subnet_prefix_bits: default_attestation_subnet_prefix_bits(),
            attestation_subnet_shuffling_prefix_bits:
                default_attestation_subnet_shuffling_prefix_bits(),
            max_request_blocks: default_max_request_blocks(),

            /*
             * Networking Deneb Specific
             */
            max_request_blocks_deneb: default_max_request_blocks_deneb(),
            max_request_blob_sidecars: default_max_request_blob_sidecars(),
            max_request_data_column_sidecars: default_max_request_data_column_sidecars(),
            min_epochs_for_blob_sidecars_requests: default_min_epochs_for_blob_sidecars_requests(),
            blob_sidecar_subnet_count: default_blob_sidecar_subnet_count(),

            /*
             * Derived Deneb Specific
             */
            max_blocks_by_root_request: default_max_blocks_by_root_request(),
            max_blocks_by_root_request_deneb: default_max_blocks_by_root_request_deneb(),
            max_blobs_by_root_request: default_max_blobs_by_root_request(),
            max_data_columns_by_root_request: default_data_columns_by_root_request(),

            /*
             * Application specific
             */
            domain_application_mask: APPLICATION_DOMAIN_BUILDER,

            /*
             * Capella params
             */
            domain_bls_to_execution_change: 10,
        }
    }

    /// Ethereum Foundation minimal spec, as defined in the eth2.0-specs repo.
    pub fn minimal() -> Self {
        // Note: bootnodes to be updated when static nodes exist.
        let boot_nodes = vec![];

        Self {
            config_name: None,
            max_committees_per_slot: 4,
            target_committee_size: 4,
            min_per_epoch_churn_limit: 2,
            max_per_epoch_activation_churn_limit: 4,
            churn_limit_quotient: 32,
            shuffle_round_count: 10,
            min_genesis_active_validator_count: 64,
            min_genesis_time: 1578009600,
            eth1_follow_distance: 16,
            genesis_fork_version: [0x00, 0x00, 0x00, 0x01],
            shard_committee_period: 64,
            genesis_delay: 300,
            seconds_per_slot: 6,
            inactivity_penalty_quotient: u64::checked_pow(2, 25).expect("pow does not overflow"),
            min_slashing_penalty_quotient: 64,
            proportional_slashing_multiplier: 2,
            safe_slots_to_update_justified: 2,
            // Altair
            epochs_per_sync_committee_period: Epoch::new(8),
            altair_fork_version: [0x01, 0x00, 0x00, 0x01],
            altair_fork_epoch: None,
            // Bellatrix
            bellatrix_fork_version: [0x02, 0x00, 0x00, 0x01],
            bellatrix_fork_epoch: None,
            terminal_total_difficulty: Uint256::MAX
                .checked_sub(Uint256::from(2u64.pow(10)))
                .expect("subtraction does not overflow")
                // Add 1 since the spec declares `2**256 - 2**10` and we use
                // `Uint256::MAX` which is `2*256- 1`.
                .checked_add(Uint256::one())
                .expect("addition does not overflow"),
            // Capella
            capella_fork_version: [0x03, 0x00, 0x00, 0x01],
            capella_fork_epoch: None,
            max_validators_per_withdrawals_sweep: 16,
            // Deneb
            deneb_fork_version: [0x04, 0x00, 0x00, 0x01],
            deneb_fork_epoch: None,
            // Electra
            electra_fork_version: [0x05, 0x00, 0x00, 0x01],
            electra_fork_epoch: None,
            max_pending_partials_per_withdrawals_sweep: u64::checked_pow(2, 0)
                .expect("pow does not overflow"),
            // PeerDAS
            eip7594_fork_epoch: None,
            // Other
            network_id: 2, // lighthouse testnet network id
            deposit_chain_id: 5,
            deposit_network_id: 5,
            deposit_contract_address: "1234567890123456789012345678901234567890"
                .parse()
                .expect("minimal chain spec deposit address"),
            boot_nodes,
            ..ChainSpec::mainnet()
        }
    }

    /// Returns a `ChainSpec` compatible with the Gnosis Beacon Chain specification.
    pub fn gnosis() -> Self {
        Self {
            config_name: Some("gnosis".to_string()),
            /*
             * Constants
             */
            genesis_slot: Slot::new(0),
            far_future_epoch: Epoch::new(u64::MAX),
            base_rewards_per_epoch: 4,
            deposit_contract_tree_depth: 32,

            /*
             * Misc
             */
            max_committees_per_slot: 64,
            target_committee_size: 128,
            min_per_epoch_churn_limit: 4,
            max_per_epoch_activation_churn_limit: 2,
            churn_limit_quotient: 4_096,
            shuffle_round_count: 90,
            min_genesis_active_validator_count: 4_096,
            min_genesis_time: 1638968400, // Dec 8, 2020
            hysteresis_quotient: 4,
            hysteresis_downward_multiplier: 1,
            hysteresis_upward_multiplier: 5,

            /*
             *  Gwei values
             */
            min_deposit_amount: option_wrapper(|| {
                u64::checked_pow(2, 0)?.checked_mul(u64::checked_pow(10, 9)?)
            })
            .expect("calculation does not overflow"),
            max_effective_balance: option_wrapper(|| {
                u64::checked_pow(2, 5)?.checked_mul(u64::checked_pow(10, 9)?)
            })
            .expect("calculation does not overflow"),
            ejection_balance: option_wrapper(|| {
                u64::checked_pow(2, 4)?.checked_mul(u64::checked_pow(10, 9)?)
            })
            .expect("calculation does not overflow"),
            effective_balance_increment: option_wrapper(|| {
                u64::checked_pow(2, 0)?.checked_mul(u64::checked_pow(10, 9)?)
            })
            .expect("calculation does not overflow"),

            /*
             * Initial Values
             */
            genesis_fork_version: [0x00, 0x00, 0x00, 0x64],
            bls_withdrawal_prefix_byte: 0x00,
            eth1_address_withdrawal_prefix_byte: 0x01,
            compounding_withdrawal_prefix_byte: 0x02,

            /*
             * Time parameters
             */
            genesis_delay: 6000, // 100 minutes
            seconds_per_slot: 5,
            min_attestation_inclusion_delay: 1,
            min_seed_lookahead: Epoch::new(1),
            max_seed_lookahead: Epoch::new(4),
            min_epochs_to_inactivity_penalty: 4,
            min_validator_withdrawability_delay: Epoch::new(256),
            shard_committee_period: 256,

            /*
             * Reward and penalty quotients
             */
            base_reward_factor: 25,
            whistleblower_reward_quotient: 512,
            proposer_reward_quotient: 8,
            inactivity_penalty_quotient: u64::checked_pow(2, 26).expect("pow does not overflow"),
            min_slashing_penalty_quotient: 128,
            proportional_slashing_multiplier: 1,

            /*
             * Signature domains
             */
            domain_beacon_proposer: 0,
            domain_beacon_attester: 1,
            domain_randao: 2,
            domain_deposit: 3,
            domain_voluntary_exit: 4,
            domain_selection_proof: 5,
            domain_aggregate_and_proof: 6,
            domain_consolidation: 0x0B,

            /*
             * Fork choice
             */
            safe_slots_to_update_justified: 8,
            proposer_score_boost: Some(40),
            reorg_head_weight_threshold: Some(20),
            reorg_parent_weight_threshold: Some(160),

            /*
             * Eth1
             */
            eth1_follow_distance: 1024,
            seconds_per_eth1_block: 6,
            deposit_chain_id: 100,
            deposit_network_id: 100,
            deposit_contract_address: "0B98057eA310F4d31F2a452B414647007d1645d9"
                .parse()
                .expect("chain spec deposit contract address"),

            /*
             * Altair hard fork params
             */
            inactivity_penalty_quotient_altair: option_wrapper(|| {
                u64::checked_pow(2, 24)?.checked_mul(3)
            })
            .expect("calculation does not overflow"),
            min_slashing_penalty_quotient_altair: u64::checked_pow(2, 6)
                .expect("pow does not overflow"),
            proportional_slashing_multiplier_altair: 2,
            inactivity_score_bias: 4,
            inactivity_score_recovery_rate: 16,
            min_sync_committee_participants: 1,
            epochs_per_sync_committee_period: Epoch::new(512),
            domain_sync_committee: 7,
            domain_sync_committee_selection_proof: 8,
            domain_contribution_and_proof: 9,
            altair_fork_version: [0x01, 0x00, 0x00, 0x64],
            altair_fork_epoch: Some(Epoch::new(512)),

            /*
             * Bellatrix hard fork params
             */
            inactivity_penalty_quotient_bellatrix: u64::checked_pow(2, 24)
                .expect("pow does not overflow"),
            min_slashing_penalty_quotient_bellatrix: u64::checked_pow(2, 5)
                .expect("pow does not overflow"),
            proportional_slashing_multiplier_bellatrix: 3,
            bellatrix_fork_version: [0x02, 0x00, 0x00, 0x64],
            bellatrix_fork_epoch: Some(Epoch::new(385536)),
            terminal_total_difficulty: Uint256::from_dec_str(
                "8626000000000000000000058750000000000000000000",
            )
            .expect("terminal_total_difficulty is a valid integer"),
            terminal_block_hash: ExecutionBlockHash::zero(),
            terminal_block_hash_activation_epoch: Epoch::new(u64::MAX),
            safe_slots_to_import_optimistically: 128u64,

            /*
             * Capella hard fork params
             */
            capella_fork_version: [0x03, 0x00, 0x00, 0x64],
            capella_fork_epoch: Some(Epoch::new(648704)),
            max_validators_per_withdrawals_sweep: 8192,

            /*
             * Deneb hard fork params
             */
            deneb_fork_version: [0x04, 0x00, 0x00, 0x64],
            deneb_fork_epoch: Some(Epoch::new(889856)),

            /*
             * Electra hard fork params
             */
            electra_fork_version: [0x05, 0x00, 0x00, 0x64],
            electra_fork_epoch: None,
            unset_deposit_requests_start_index: u64::MAX,
            full_exit_request_amount: 0,
            min_activation_balance: option_wrapper(|| {
                u64::checked_pow(2, 5)?.checked_mul(u64::checked_pow(10, 9)?)
            })
            .expect("calculation does not overflow"),
            max_effective_balance_electra: option_wrapper(|| {
                u64::checked_pow(2, 11)?.checked_mul(u64::checked_pow(10, 9)?)
            })
            .expect("calculation does not overflow"),
            min_slashing_penalty_quotient_electra: u64::checked_pow(2, 12)
                .expect("pow does not overflow"),
            whistleblower_reward_quotient_electra: u64::checked_pow(2, 12)
                .expect("pow does not overflow"),
            max_pending_partials_per_withdrawals_sweep: u64::checked_pow(2, 3)
                .expect("pow does not overflow"),
            min_per_epoch_churn_limit_electra: option_wrapper(|| {
                u64::checked_pow(2, 7)?.checked_mul(u64::checked_pow(10, 9)?)
            })
            .expect("calculation does not overflow"),
            max_per_epoch_activation_exit_churn_limit: option_wrapper(|| {
                u64::checked_pow(2, 8)?.checked_mul(u64::checked_pow(10, 9)?)
            })
            .expect("calculation does not overflow"),

            /*
             * DAS params
             */
            eip7594_fork_epoch: None,
            custody_requirement: 1,
            data_column_sidecar_subnet_count: 32,
            number_of_columns: 128,
            /*
             * Network specific
             */
            boot_nodes: vec![],
            network_id: 100, // Gnosis Chain network id
            attestation_propagation_slot_range: default_attestation_propagation_slot_range(),
            attestation_subnet_count: 64,
            subnets_per_node: 4, // Make this larger than usual to avoid network damage
            maximum_gossip_clock_disparity_millis: default_maximum_gossip_clock_disparity_millis(),
            target_aggregators_per_committee: 16,
            epochs_per_subnet_subscription: default_epochs_per_subnet_subscription(),
            gossip_max_size: default_gossip_max_size(),
            min_epochs_for_block_requests: 33024,
            max_chunk_size: default_max_chunk_size(),
            ttfb_timeout: default_ttfb_timeout(),
            resp_timeout: default_resp_timeout(),
            message_domain_invalid_snappy: default_message_domain_invalid_snappy(),
            message_domain_valid_snappy: default_message_domain_valid_snappy(),
            attestation_subnet_extra_bits: default_attestation_subnet_extra_bits(),
            attestation_subnet_prefix_bits: default_attestation_subnet_prefix_bits(),
            attestation_subnet_shuffling_prefix_bits:
                default_attestation_subnet_shuffling_prefix_bits(),
            max_request_blocks: default_max_request_blocks(),

            /*
             * Networking Deneb Specific
             */
            max_request_blocks_deneb: default_max_request_blocks_deneb(),
            max_request_blob_sidecars: default_max_request_blob_sidecars(),
            max_request_data_column_sidecars: default_max_request_data_column_sidecars(),
            min_epochs_for_blob_sidecars_requests: 16384,
            blob_sidecar_subnet_count: default_blob_sidecar_subnet_count(),

            /*
             * Derived Deneb Specific
             */
            max_blocks_by_root_request: default_max_blocks_by_root_request(),
            max_blocks_by_root_request_deneb: default_max_blocks_by_root_request_deneb(),
            max_blobs_by_root_request: default_max_blobs_by_root_request(),
            max_data_columns_by_root_request: default_data_columns_by_root_request(),

            /*
             * Application specific
             */
            domain_application_mask: APPLICATION_DOMAIN_BUILDER,

            /*
             * Capella params
             */
            domain_bls_to_execution_change: 10,
        }
    }
}

impl Default for ChainSpec {
    fn default() -> Self {
        Self::mainnet()
    }
}

/// Exact implementation of the *config* object from the Ethereum spec (YAML/JSON).
///
/// Fields relevant to hard forks after Altair should be optional so that we can continue
/// to parse Altair configs. This default approach turns out to be much simpler than trying to
/// make `Config` a superstruct because of the hassle of deserializing an untagged enum.
#[derive(Serialize, Deserialize, Debug, PartialEq, Clone)]
#[serde(rename_all = "UPPERCASE")]
pub struct Config {
    #[serde(default)]
    #[serde(skip_serializing_if = "Option::is_none")]
    pub config_name: Option<String>,

    #[serde(default)]
    pub preset_base: String,

    #[serde(default = "default_terminal_total_difficulty")]
    #[serde(with = "serde_utils::quoted_u256")]
    pub terminal_total_difficulty: Uint256,
    #[serde(default = "default_terminal_block_hash")]
    pub terminal_block_hash: ExecutionBlockHash,
    #[serde(default = "default_terminal_block_hash_activation_epoch")]
    pub terminal_block_hash_activation_epoch: Epoch,
    #[serde(default = "default_safe_slots_to_import_optimistically")]
    #[serde(with = "serde_utils::quoted_u64")]
    pub safe_slots_to_import_optimistically: u64,

    #[serde(with = "serde_utils::quoted_u64")]
    min_genesis_active_validator_count: u64,
    #[serde(with = "serde_utils::quoted_u64")]
    min_genesis_time: u64,
    #[serde(with = "serde_utils::bytes_4_hex")]
    genesis_fork_version: [u8; 4],
    #[serde(with = "serde_utils::quoted_u64")]
    genesis_delay: u64,

    #[serde(with = "serde_utils::bytes_4_hex")]
    altair_fork_version: [u8; 4],
    #[serde(serialize_with = "serialize_fork_epoch")]
    #[serde(deserialize_with = "deserialize_fork_epoch")]
    pub altair_fork_epoch: Option<MaybeQuoted<Epoch>>,

    #[serde(default = "default_bellatrix_fork_version")]
    #[serde(with = "serde_utils::bytes_4_hex")]
    bellatrix_fork_version: [u8; 4],
    #[serde(default)]
    #[serde(serialize_with = "serialize_fork_epoch")]
    #[serde(deserialize_with = "deserialize_fork_epoch")]
    pub bellatrix_fork_epoch: Option<MaybeQuoted<Epoch>>,

    #[serde(default = "default_capella_fork_version")]
    #[serde(with = "serde_utils::bytes_4_hex")]
    capella_fork_version: [u8; 4],
    #[serde(default)]
    #[serde(serialize_with = "serialize_fork_epoch")]
    #[serde(deserialize_with = "deserialize_fork_epoch")]
    pub capella_fork_epoch: Option<MaybeQuoted<Epoch>>,

    #[serde(default = "default_deneb_fork_version")]
    #[serde(with = "serde_utils::bytes_4_hex")]
    deneb_fork_version: [u8; 4],
    #[serde(default)]
    #[serde(serialize_with = "serialize_fork_epoch")]
    #[serde(deserialize_with = "deserialize_fork_epoch")]
    pub deneb_fork_epoch: Option<MaybeQuoted<Epoch>>,

    #[serde(default = "default_electra_fork_version")]
    #[serde(with = "serde_utils::bytes_4_hex")]
    electra_fork_version: [u8; 4],
    #[serde(default)]
    #[serde(serialize_with = "serialize_fork_epoch")]
    #[serde(deserialize_with = "deserialize_fork_epoch")]
    pub electra_fork_epoch: Option<MaybeQuoted<Epoch>>,

    #[serde(default)]
    #[serde(serialize_with = "serialize_fork_epoch")]
    #[serde(deserialize_with = "deserialize_fork_epoch")]
    pub eip7594_fork_epoch: Option<MaybeQuoted<Epoch>>,

    #[serde(with = "serde_utils::quoted_u64")]
    seconds_per_slot: u64,
    #[serde(with = "serde_utils::quoted_u64")]
    seconds_per_eth1_block: u64,
    #[serde(with = "serde_utils::quoted_u64")]
    min_validator_withdrawability_delay: Epoch,
    #[serde(with = "serde_utils::quoted_u64")]
    shard_committee_period: u64,
    #[serde(with = "serde_utils::quoted_u64")]
    eth1_follow_distance: u64,
    #[serde(default = "default_subnets_per_node")]
    #[serde(with = "serde_utils::quoted_u8")]
    subnets_per_node: u8,

    #[serde(with = "serde_utils::quoted_u64")]
    inactivity_score_bias: u64,
    #[serde(with = "serde_utils::quoted_u64")]
    inactivity_score_recovery_rate: u64,
    #[serde(with = "serde_utils::quoted_u64")]
    ejection_balance: u64,
    #[serde(with = "serde_utils::quoted_u64")]
    min_per_epoch_churn_limit: u64,
    #[serde(default = "default_max_per_epoch_activation_churn_limit")]
    #[serde(with = "serde_utils::quoted_u64")]
    max_per_epoch_activation_churn_limit: u64,
    #[serde(with = "serde_utils::quoted_u64")]
    churn_limit_quotient: u64,

    #[serde(skip_serializing_if = "Option::is_none")]
    proposer_score_boost: Option<MaybeQuoted<u64>>,

    #[serde(with = "serde_utils::quoted_u64")]
    deposit_chain_id: u64,
    #[serde(with = "serde_utils::quoted_u64")]
    deposit_network_id: u64,
    deposit_contract_address: Address,

    #[serde(default = "default_gossip_max_size")]
    #[serde(with = "serde_utils::quoted_u64")]
    gossip_max_size: u64,
    #[serde(default = "default_max_request_blocks")]
    #[serde(with = "serde_utils::quoted_u64")]
    max_request_blocks: u64,
    #[serde(default = "default_epochs_per_subnet_subscription")]
    #[serde(with = "serde_utils::quoted_u64")]
    epochs_per_subnet_subscription: u64,
    #[serde(default = "default_min_epochs_for_block_requests")]
    #[serde(with = "serde_utils::quoted_u64")]
    min_epochs_for_block_requests: u64,
    #[serde(default = "default_max_chunk_size")]
    #[serde(with = "serde_utils::quoted_u64")]
    max_chunk_size: u64,
    #[serde(default = "default_ttfb_timeout")]
    #[serde(with = "serde_utils::quoted_u64")]
    ttfb_timeout: u64,
    #[serde(default = "default_resp_timeout")]
    #[serde(with = "serde_utils::quoted_u64")]
    resp_timeout: u64,
    #[serde(default = "default_attestation_propagation_slot_range")]
    #[serde(with = "serde_utils::quoted_u64")]
    attestation_propagation_slot_range: u64,
    #[serde(default = "default_maximum_gossip_clock_disparity_millis")]
    #[serde(with = "serde_utils::quoted_u64")]
    maximum_gossip_clock_disparity_millis: u64,
    #[serde(default = "default_message_domain_invalid_snappy")]
    #[serde(with = "serde_utils::bytes_4_hex")]
    message_domain_invalid_snappy: [u8; 4],
    #[serde(default = "default_message_domain_valid_snappy")]
    #[serde(with = "serde_utils::bytes_4_hex")]
    message_domain_valid_snappy: [u8; 4],
    #[serde(default = "default_attestation_subnet_extra_bits")]
    #[serde(with = "serde_utils::quoted_u8")]
    attestation_subnet_extra_bits: u8,
    #[serde(default = "default_attestation_subnet_prefix_bits")]
    #[serde(with = "serde_utils::quoted_u8")]
    attestation_subnet_prefix_bits: u8,
    #[serde(default = "default_attestation_subnet_shuffling_prefix_bits")]
    #[serde(with = "serde_utils::quoted_u8")]
    attestation_subnet_shuffling_prefix_bits: u8,
    #[serde(default = "default_max_request_blocks_deneb")]
    #[serde(with = "serde_utils::quoted_u64")]
    max_request_blocks_deneb: u64,
    #[serde(default = "default_max_request_blob_sidecars")]
    #[serde(with = "serde_utils::quoted_u64")]
    max_request_blob_sidecars: u64,
    #[serde(default = "default_max_request_data_column_sidecars")]
    #[serde(with = "serde_utils::quoted_u64")]
    max_request_data_column_sidecars: u64,
    #[serde(default = "default_min_epochs_for_blob_sidecars_requests")]
    #[serde(with = "serde_utils::quoted_u64")]
    min_epochs_for_blob_sidecars_requests: u64,
    #[serde(default = "default_blob_sidecar_subnet_count")]
    #[serde(with = "serde_utils::quoted_u64")]
    blob_sidecar_subnet_count: u64,

    #[serde(default = "default_min_per_epoch_churn_limit_electra")]
    #[serde(with = "serde_utils::quoted_u64")]
    min_per_epoch_churn_limit_electra: u64,
    #[serde(default = "default_max_per_epoch_activation_exit_churn_limit")]
    #[serde(with = "serde_utils::quoted_u64")]
    max_per_epoch_activation_exit_churn_limit: u64,

    #[serde(with = "serde_utils::quoted_u64")]
    custody_requirement: u64,
    #[serde(with = "serde_utils::quoted_u64")]
    data_column_sidecar_subnet_count: u64,
    #[serde(with = "serde_utils::quoted_u64")]
    number_of_columns: u64,
}

fn default_bellatrix_fork_version() -> [u8; 4] {
    // This value shouldn't be used.
    [0xff, 0xff, 0xff, 0xff]
}

fn default_capella_fork_version() -> [u8; 4] {
    // TODO: determine if the bellatrix example should be copied like this
    [0xff, 0xff, 0xff, 0xff]
}

fn default_deneb_fork_version() -> [u8; 4] {
    // This value shouldn't be used.
    [0xff, 0xff, 0xff, 0xff]
}

fn default_electra_fork_version() -> [u8; 4] {
    // This value shouldn't be used.
    [0xff, 0xff, 0xff, 0xff]
}

/// Placeholder value: 2^256-2^10 (115792089237316195423570985008687907853269984665640564039457584007913129638912).
///
/// Taken from https://github.com/ethereum/consensus-specs/blob/d5e4828aecafaf1c57ef67a5f23c4ae7b08c5137/configs/mainnet.yaml#L15-L16
const fn default_terminal_total_difficulty() -> Uint256 {
    ethereum_types::U256([
        18446744073709550592,
        18446744073709551615,
        18446744073709551615,
        18446744073709551615,
    ])
}

fn default_terminal_block_hash() -> ExecutionBlockHash {
    ExecutionBlockHash::zero()
}

fn default_terminal_block_hash_activation_epoch() -> Epoch {
    Epoch::new(u64::MAX)
}

fn default_safe_slots_to_import_optimistically() -> u64 {
    128u64
}

fn default_subnets_per_node() -> u8 {
    2u8
}

const fn default_max_per_epoch_activation_churn_limit() -> u64 {
    8
}

const fn default_gossip_max_size() -> u64 {
    10485760
}

const fn default_min_epochs_for_block_requests() -> u64 {
    33024
}

const fn default_max_chunk_size() -> u64 {
    10485760
}

const fn default_ttfb_timeout() -> u64 {
    5
}

const fn default_resp_timeout() -> u64 {
    10
}

const fn default_message_domain_invalid_snappy() -> [u8; 4] {
    [0, 0, 0, 0]
}

const fn default_message_domain_valid_snappy() -> [u8; 4] {
    [1, 0, 0, 0]
}

const fn default_attestation_subnet_extra_bits() -> u8 {
    0
}

const fn default_attestation_subnet_prefix_bits() -> u8 {
    6
}

const fn default_attestation_subnet_shuffling_prefix_bits() -> u8 {
    3
}

const fn default_max_request_blocks() -> u64 {
    1024
}

const fn default_max_request_blocks_deneb() -> u64 {
    128
}

const fn default_max_request_blob_sidecars() -> u64 {
    768
}

const fn default_max_request_data_column_sidecars() -> u64 {
    512
}

const fn default_min_epochs_for_blob_sidecars_requests() -> u64 {
    4096
}

const fn default_blob_sidecar_subnet_count() -> u64 {
    6
}

const fn default_min_per_epoch_churn_limit_electra() -> u64 {
    128_000_000_000
}

const fn default_max_per_epoch_activation_exit_churn_limit() -> u64 {
    256_000_000_000
}

const fn default_epochs_per_subnet_subscription() -> u64 {
    256
}

const fn default_attestation_propagation_slot_range() -> u64 {
    32
}

const fn default_maximum_gossip_clock_disparity_millis() -> u64 {
    500
}

fn max_blocks_by_root_request_common(max_request_blocks: u64) -> usize {
    let max_request_blocks = max_request_blocks as usize;
    RuntimeVariableList::<Hash256>::from_vec(
        vec![Hash256::zero(); max_request_blocks],
        max_request_blocks,
    )
    .as_ssz_bytes()
    .len()
}

fn max_blobs_by_root_request_common(max_request_blob_sidecars: u64) -> usize {
    let max_request_blob_sidecars = max_request_blob_sidecars as usize;
    let empty_blob_identifier = BlobIdentifier {
        block_root: Hash256::zero(),
        index: 0,
    };

    RuntimeVariableList::<BlobIdentifier>::from_vec(
        vec![empty_blob_identifier; max_request_blob_sidecars],
        max_request_blob_sidecars,
    )
    .as_ssz_bytes()
    .len()
}

fn max_data_columns_by_root_request_common(max_request_data_column_sidecars: u64) -> usize {
    let max_request_data_column_sidecars = max_request_data_column_sidecars as usize;
    let empty_data_column_id = DataColumnIdentifier {
        block_root: Hash256::zero(),
        index: 0,
    };
    RuntimeVariableList::from_vec(
        vec![empty_data_column_id; max_request_data_column_sidecars],
        max_request_data_column_sidecars,
    )
    .as_ssz_bytes()
    .len()
}

fn default_max_blocks_by_root_request() -> usize {
    max_blocks_by_root_request_common(default_max_request_blocks())
}

fn default_max_blocks_by_root_request_deneb() -> usize {
    max_blocks_by_root_request_common(default_max_request_blocks_deneb())
}

fn default_max_blobs_by_root_request() -> usize {
    max_blobs_by_root_request_common(default_max_request_blob_sidecars())
}

fn default_data_columns_by_root_request() -> usize {
    max_data_columns_by_root_request_common(default_max_request_data_column_sidecars())
}

impl Default for Config {
    fn default() -> Self {
        let chain_spec = MainnetEthSpec::default_spec();
        Config::from_chain_spec::<MainnetEthSpec>(&chain_spec)
    }
}

/// Util function to serialize a `None` fork epoch value
/// as `Epoch::max_value()`.
fn serialize_fork_epoch<S>(val: &Option<MaybeQuoted<Epoch>>, s: S) -> Result<S::Ok, S::Error>
where
    S: Serializer,
{
    match val {
        None => MaybeQuoted {
            value: Epoch::max_value(),
        }
        .serialize(s),
        Some(epoch) => epoch.serialize(s),
    }
}

/// Util function to deserialize a u64::max() fork epoch as `None`.
fn deserialize_fork_epoch<'de, D>(deserializer: D) -> Result<Option<MaybeQuoted<Epoch>>, D::Error>
where
    D: Deserializer<'de>,
{
    let decoded: Option<MaybeQuoted<Epoch>> = serde::de::Deserialize::deserialize(deserializer)?;
    if let Some(fork_epoch) = decoded {
        if fork_epoch.value != Epoch::max_value() {
            return Ok(Some(fork_epoch));
        }
    }
    Ok(None)
}

impl Config {
    /// Maps `self` to an identifier for an `EthSpec` instance.
    ///
    /// Returns `None` if there is no match.
    pub fn eth_spec_id(&self) -> Option<EthSpecId> {
        match self.preset_base.as_str() {
            "minimal" => Some(EthSpecId::Minimal),
            "mainnet" => Some(EthSpecId::Mainnet),
            "gnosis" => Some(EthSpecId::Gnosis),
            _ => None,
        }
    }

    pub fn from_chain_spec<E: EthSpec>(spec: &ChainSpec) -> Self {
        Self {
            config_name: spec.config_name.clone(),
            preset_base: E::spec_name().to_string(),

            terminal_total_difficulty: spec.terminal_total_difficulty,
            terminal_block_hash: spec.terminal_block_hash,
            terminal_block_hash_activation_epoch: spec.terminal_block_hash_activation_epoch,
            safe_slots_to_import_optimistically: spec.safe_slots_to_import_optimistically,

            min_genesis_active_validator_count: spec.min_genesis_active_validator_count,
            min_genesis_time: spec.min_genesis_time,
            genesis_fork_version: spec.genesis_fork_version,
            genesis_delay: spec.genesis_delay,

            altair_fork_version: spec.altair_fork_version,
            altair_fork_epoch: spec
                .altair_fork_epoch
                .map(|epoch| MaybeQuoted { value: epoch }),

            bellatrix_fork_version: spec.bellatrix_fork_version,
            bellatrix_fork_epoch: spec
                .bellatrix_fork_epoch
                .map(|epoch| MaybeQuoted { value: epoch }),

            capella_fork_version: spec.capella_fork_version,
            capella_fork_epoch: spec
                .capella_fork_epoch
                .map(|epoch| MaybeQuoted { value: epoch }),

            deneb_fork_version: spec.deneb_fork_version,
            deneb_fork_epoch: spec
                .deneb_fork_epoch
                .map(|epoch| MaybeQuoted { value: epoch }),

            electra_fork_version: spec.electra_fork_version,
            electra_fork_epoch: spec
                .electra_fork_epoch
                .map(|epoch| MaybeQuoted { value: epoch }),

            eip7594_fork_epoch: spec
                .eip7594_fork_epoch
                .map(|epoch| MaybeQuoted { value: epoch }),

            seconds_per_slot: spec.seconds_per_slot,
            seconds_per_eth1_block: spec.seconds_per_eth1_block,
            min_validator_withdrawability_delay: spec.min_validator_withdrawability_delay,
            shard_committee_period: spec.shard_committee_period,
            eth1_follow_distance: spec.eth1_follow_distance,
            subnets_per_node: spec.subnets_per_node,

            inactivity_score_bias: spec.inactivity_score_bias,
            inactivity_score_recovery_rate: spec.inactivity_score_recovery_rate,
            ejection_balance: spec.ejection_balance,
            churn_limit_quotient: spec.churn_limit_quotient,
            min_per_epoch_churn_limit: spec.min_per_epoch_churn_limit,
            max_per_epoch_activation_churn_limit: spec.max_per_epoch_activation_churn_limit,

            proposer_score_boost: spec.proposer_score_boost.map(|value| MaybeQuoted { value }),

            deposit_chain_id: spec.deposit_chain_id,
            deposit_network_id: spec.deposit_network_id,
            deposit_contract_address: spec.deposit_contract_address,

            gossip_max_size: spec.gossip_max_size,
            max_request_blocks: spec.max_request_blocks,
            epochs_per_subnet_subscription: spec.epochs_per_subnet_subscription,
            min_epochs_for_block_requests: spec.min_epochs_for_block_requests,
            max_chunk_size: spec.max_chunk_size,
            ttfb_timeout: spec.ttfb_timeout,
            resp_timeout: spec.resp_timeout,
            attestation_propagation_slot_range: spec.attestation_propagation_slot_range,
            maximum_gossip_clock_disparity_millis: spec.maximum_gossip_clock_disparity_millis,
            message_domain_invalid_snappy: spec.message_domain_invalid_snappy,
            message_domain_valid_snappy: spec.message_domain_valid_snappy,
            attestation_subnet_extra_bits: spec.attestation_subnet_extra_bits,
            attestation_subnet_prefix_bits: spec.attestation_subnet_prefix_bits,
            attestation_subnet_shuffling_prefix_bits: spec.attestation_subnet_shuffling_prefix_bits,
            max_request_blocks_deneb: spec.max_request_blocks_deneb,
            max_request_blob_sidecars: spec.max_request_blob_sidecars,
            max_request_data_column_sidecars: spec.max_request_data_column_sidecars,
            min_epochs_for_blob_sidecars_requests: spec.min_epochs_for_blob_sidecars_requests,
            blob_sidecar_subnet_count: spec.blob_sidecar_subnet_count,

            min_per_epoch_churn_limit_electra: spec.min_per_epoch_churn_limit_electra,
            max_per_epoch_activation_exit_churn_limit: spec
                .max_per_epoch_activation_exit_churn_limit,

            custody_requirement: spec.custody_requirement,
            data_column_sidecar_subnet_count: spec.data_column_sidecar_subnet_count,
            number_of_columns: spec.number_of_columns as u64,
        }
    }

    pub fn from_file(filename: &Path) -> Result<Self, String> {
        let f = File::open(filename)
            .map_err(|e| format!("Error opening spec at {}: {:?}", filename.display(), e))?;
        serde_yaml::from_reader(f)
            .map_err(|e| format!("Error parsing spec at {}: {:?}", filename.display(), e))
    }

    pub fn apply_to_chain_spec<E: EthSpec>(&self, chain_spec: &ChainSpec) -> Option<ChainSpec> {
        // Pattern match here to avoid missing any fields.
        let &Config {
            ref config_name,
            ref preset_base,
            terminal_total_difficulty,
            terminal_block_hash,
            terminal_block_hash_activation_epoch,
            safe_slots_to_import_optimistically,
            min_genesis_active_validator_count,
            min_genesis_time,
            genesis_fork_version,
            genesis_delay,
            altair_fork_version,
            altair_fork_epoch,
            bellatrix_fork_epoch,
            bellatrix_fork_version,
            capella_fork_epoch,
            capella_fork_version,
            deneb_fork_epoch,
            deneb_fork_version,
            electra_fork_epoch,
            electra_fork_version,
            eip7594_fork_epoch,
            seconds_per_slot,
            seconds_per_eth1_block,
            min_validator_withdrawability_delay,
            shard_committee_period,
            eth1_follow_distance,
            subnets_per_node,
            inactivity_score_bias,
            inactivity_score_recovery_rate,
            ejection_balance,
            min_per_epoch_churn_limit,
            max_per_epoch_activation_churn_limit,
            churn_limit_quotient,
            proposer_score_boost,
            deposit_chain_id,
            deposit_network_id,
            deposit_contract_address,
            gossip_max_size,
            min_epochs_for_block_requests,
            max_chunk_size,
            ttfb_timeout,
            resp_timeout,
            message_domain_invalid_snappy,
            message_domain_valid_snappy,
            attestation_subnet_extra_bits,
            attestation_subnet_prefix_bits,
            attestation_subnet_shuffling_prefix_bits,
            max_request_blocks,
            epochs_per_subnet_subscription,
            attestation_propagation_slot_range,
            maximum_gossip_clock_disparity_millis,
            max_request_blocks_deneb,
            max_request_blob_sidecars,
            max_request_data_column_sidecars,
            min_epochs_for_blob_sidecars_requests,
            blob_sidecar_subnet_count,

            min_per_epoch_churn_limit_electra,
            max_per_epoch_activation_exit_churn_limit,
            custody_requirement,
            data_column_sidecar_subnet_count,
            number_of_columns,
        } = self;

        if preset_base != E::spec_name().to_string().as_str() {
            return None;
        }

        Some(ChainSpec {
            config_name: config_name.clone(),
            min_genesis_active_validator_count,
            min_genesis_time,
            genesis_fork_version,
            genesis_delay,
            altair_fork_version,
            altair_fork_epoch: altair_fork_epoch.map(|q| q.value),
            bellatrix_fork_epoch: bellatrix_fork_epoch.map(|q| q.value),
            bellatrix_fork_version,
            capella_fork_epoch: capella_fork_epoch.map(|q| q.value),
            capella_fork_version,
            deneb_fork_epoch: deneb_fork_epoch.map(|q| q.value),
            deneb_fork_version,
            electra_fork_epoch: electra_fork_epoch.map(|q| q.value),
            electra_fork_version,
            eip7594_fork_epoch: eip7594_fork_epoch.map(|q| q.value),
            seconds_per_slot,
            seconds_per_eth1_block,
            min_validator_withdrawability_delay,
            shard_committee_period,
            eth1_follow_distance,
            subnets_per_node,
            inactivity_score_bias,
            inactivity_score_recovery_rate,
            ejection_balance,
            min_per_epoch_churn_limit,
            max_per_epoch_activation_churn_limit,
            churn_limit_quotient,
            proposer_score_boost: proposer_score_boost.map(|q| q.value),
            deposit_chain_id,
            deposit_network_id,
            deposit_contract_address,
            terminal_total_difficulty,
            terminal_block_hash,
            terminal_block_hash_activation_epoch,
            safe_slots_to_import_optimistically,
            gossip_max_size,
            min_epochs_for_block_requests,
            max_chunk_size,
            ttfb_timeout,
            resp_timeout,
            message_domain_invalid_snappy,
            message_domain_valid_snappy,
            attestation_subnet_extra_bits,
            attestation_subnet_prefix_bits,
            attestation_subnet_shuffling_prefix_bits,
            max_request_blocks,
            epochs_per_subnet_subscription,
            attestation_propagation_slot_range,
            maximum_gossip_clock_disparity_millis,
            max_request_blocks_deneb,
            max_request_blob_sidecars,
            max_request_data_column_sidecars,
            min_epochs_for_blob_sidecars_requests,
            blob_sidecar_subnet_count,

            min_per_epoch_churn_limit_electra,
            max_per_epoch_activation_exit_churn_limit,

            // We need to re-derive any values that might have changed in the config.
            max_blocks_by_root_request: max_blocks_by_root_request_common(max_request_blocks),
            max_blocks_by_root_request_deneb: max_blocks_by_root_request_common(
                max_request_blocks_deneb,
            ),
            max_blobs_by_root_request: max_blobs_by_root_request_common(max_request_blob_sidecars),
            max_data_columns_by_root_request: max_data_columns_by_root_request_common(
                max_request_data_column_sidecars,
            ),

            custody_requirement,
            data_column_sidecar_subnet_count,
            number_of_columns: number_of_columns as usize,

            ..chain_spec.clone()
        })
    }
}

/// A simple wrapper to permit the in-line use of `?`.
fn option_wrapper<F, T>(f: F) -> Option<T>
where
    F: Fn() -> Option<T>,
{
    f()
}

#[cfg(test)]
mod tests {
    use super::*;
    use itertools::Itertools;

    #[test]
    fn test_mainnet_spec_can_be_constructed() {
        let _ = ChainSpec::mainnet();
    }

    #[allow(clippy::useless_vec)]
    fn test_domain(domain_type: Domain, raw_domain: u32, spec: &ChainSpec) {
        let previous_version = [0, 0, 0, 1];
        let current_version = [0, 0, 0, 2];
        let genesis_validators_root = Hash256::from_low_u64_le(77);
        let fork_epoch = Epoch::new(1024);
        let fork = Fork {
            previous_version,
            current_version,
            epoch: fork_epoch,
        };

        for (epoch, version) in vec![
            (fork_epoch - 1, previous_version),
            (fork_epoch, current_version),
            (fork_epoch + 1, current_version),
        ] {
            let domain1 = spec.get_domain(epoch, domain_type, &fork, genesis_validators_root);
            let domain2 = spec.compute_domain(domain_type, version, genesis_validators_root);

            assert_eq!(domain1, domain2);
            assert_eq!(&domain1.as_bytes()[0..4], &int_to_bytes4(raw_domain)[..]);
        }
    }

    #[test]
    fn test_get_domain() {
        let spec = ChainSpec::mainnet();

        test_domain(Domain::BeaconProposer, spec.domain_beacon_proposer, &spec);
        test_domain(Domain::BeaconAttester, spec.domain_beacon_attester, &spec);
        test_domain(Domain::Randao, spec.domain_randao, &spec);
        test_domain(Domain::Deposit, spec.domain_deposit, &spec);
        test_domain(Domain::VoluntaryExit, spec.domain_voluntary_exit, &spec);
        test_domain(Domain::SelectionProof, spec.domain_selection_proof, &spec);
        test_domain(
            Domain::AggregateAndProof,
            spec.domain_aggregate_and_proof,
            &spec,
        );
        test_domain(Domain::SyncCommittee, spec.domain_sync_committee, &spec);
        test_domain(Domain::Consolidation, spec.domain_consolidation, &spec);

        // The builder domain index is zero
        let builder_domain_pre_mask = [0; 4];
        test_domain(
            Domain::ApplicationMask(ApplicationDomain::Builder),
            apply_bit_mask(builder_domain_pre_mask, &spec),
            &spec,
        );

        test_domain(
            Domain::BlsToExecutionChange,
            spec.domain_bls_to_execution_change,
            &spec,
        );
    }

    fn apply_bit_mask(domain_bytes: [u8; 4], spec: &ChainSpec) -> u32 {
        let mut domain = [0; 4];
        let mask_bytes = int_to_bytes4(spec.domain_application_mask);

        // Apply application bit mask
        for (i, (domain_byte, mask_byte)) in domain_bytes.iter().zip(mask_bytes.iter()).enumerate()
        {
            domain[i] = domain_byte | mask_byte;
        }

        u32::from_le_bytes(domain)
    }

    // Test that `fork_name_at_epoch` and `fork_epoch` are consistent.
    #[test]
    fn fork_name_at_epoch_consistency() {
        let spec = ChainSpec::mainnet();

        for fork_name in ForkName::list_all() {
            if let Some(fork_epoch) = spec.fork_epoch(fork_name) {
                assert_eq!(spec.fork_name_at_epoch(fork_epoch), fork_name);
            }
        }
    }

    // Test that `next_fork_epoch` is consistent with the other functions.
    #[test]
    fn next_fork_epoch_consistency() {
        type E = MainnetEthSpec;
        let spec = ChainSpec::mainnet();

        let mut last_fork_slot = Slot::new(0);

        for (_, fork) in ForkName::list_all().into_iter().tuple_windows() {
            if let Some(fork_epoch) = spec.fork_epoch(fork) {
                last_fork_slot = fork_epoch.start_slot(E::slots_per_epoch());

                // Fork is activated at non-zero epoch: check that `next_fork_epoch` returns
                // the correct result.
                if let Ok(prior_slot) = last_fork_slot.safe_sub(1) {
                    let (next_fork, next_fork_epoch) =
                        spec.next_fork_epoch::<E>(prior_slot).unwrap();
                    assert_eq!(fork, next_fork);
                    assert_eq!(spec.fork_epoch(fork).unwrap(), next_fork_epoch);
                }
            } else {
                // Fork is not activated, check that `next_fork_epoch` returns `None`.
                assert_eq!(spec.next_fork_epoch::<E>(last_fork_slot), None);
            }
        }
    }
}

#[cfg(test)]
mod yaml_tests {
    use super::*;
    use paste::paste;
    use tempfile::NamedTempFile;

    #[test]
    fn minimal_round_trip() {
        // create temp file
        let tmp_file = NamedTempFile::new().expect("failed to create temp file");
        let writer = File::options()
            .read(false)
            .write(true)
            .open(tmp_file.as_ref())
            .expect("error opening file");
        let minimal_spec = ChainSpec::minimal();

        let yamlconfig = Config::from_chain_spec::<MinimalEthSpec>(&minimal_spec);
        // write fresh minimal config to file
        serde_yaml::to_writer(writer, &yamlconfig).expect("failed to write or serialize");

        let reader = File::options()
            .read(true)
            .write(false)
            .open(tmp_file.as_ref())
            .expect("error while opening the file");
        // deserialize minimal config from file
        let from: Config = serde_yaml::from_reader(reader).expect("error while deserializing");
        assert_eq!(from, yamlconfig);
    }

    #[test]
    fn mainnet_round_trip() {
        let tmp_file = NamedTempFile::new().expect("failed to create temp file");
        let writer = File::options()
            .read(false)
            .write(true)
            .open(tmp_file.as_ref())
            .expect("error opening file");
        let mainnet_spec = ChainSpec::mainnet();
        let yamlconfig = Config::from_chain_spec::<MainnetEthSpec>(&mainnet_spec);
        serde_yaml::to_writer(writer, &yamlconfig).expect("failed to write or serialize");

        let reader = File::options()
            .read(true)
            .write(false)
            .open(tmp_file.as_ref())
            .expect("error while opening the file");
        let from: Config = serde_yaml::from_reader(reader).expect("error while deserializing");
        assert_eq!(from, yamlconfig);
    }

    #[test]
    fn apply_to_spec() {
        let mut spec = ChainSpec::minimal();
        let yamlconfig = Config::from_chain_spec::<MinimalEthSpec>(&spec);

        // modifying the original spec
        spec.min_genesis_active_validator_count += 1;
        spec.deposit_chain_id += 1;
        spec.deposit_network_id += 1;
        // Applying a yaml config with incorrect EthSpec should fail
        let res = yamlconfig.apply_to_chain_spec::<MainnetEthSpec>(&spec);
        assert_eq!(res, None);

        // Applying a yaml config with correct EthSpec should NOT fail
        let new_spec = yamlconfig
            .apply_to_chain_spec::<MinimalEthSpec>(&spec)
            .expect("should have applied spec");
        assert_eq!(new_spec, ChainSpec::minimal());
    }

    #[test]
    fn test_defaults() {
        // Spec yaml string. Fields that serialize/deserialize with a default value are commented out.
        let spec = r#"
        PRESET_BASE: 'mainnet'
        #TERMINAL_TOTAL_DIFFICULTY: 115792089237316195423570985008687907853269984665640564039457584007913129638911
        #TERMINAL_BLOCK_HASH: 0x0000000000000000000000000000000000000000000000000000000000000001
        #TERMINAL_BLOCK_HASH_ACTIVATION_EPOCH: 18446744073709551614
        #SAFE_SLOTS_TO_IMPORT_OPTIMISTICALLY: 2
        MIN_GENESIS_ACTIVE_VALIDATOR_COUNT: 16384
        MIN_GENESIS_TIME: 1606824000
        GENESIS_FORK_VERSION: 0x00000000
        GENESIS_DELAY: 604800
        ALTAIR_FORK_VERSION: 0x01000000
        ALTAIR_FORK_EPOCH: 74240
        #BELLATRIX_FORK_VERSION: 0x02000000
        #BELLATRIX_FORK_EPOCH: 18446744073709551614
        SHARDING_FORK_VERSION: 0x03000000
        SHARDING_FORK_EPOCH: 18446744073709551615
        SECONDS_PER_SLOT: 12
        SECONDS_PER_ETH1_BLOCK: 14
        MIN_VALIDATOR_WITHDRAWABILITY_DELAY: 256
        SHARD_COMMITTEE_PERIOD: 256
        ETH1_FOLLOW_DISTANCE: 2048
        INACTIVITY_SCORE_BIAS: 4
        INACTIVITY_SCORE_RECOVERY_RATE: 16
        EJECTION_BALANCE: 16000000000
        MIN_PER_EPOCH_CHURN_LIMIT: 4
        MAX_PER_EPOCH_ACTIVATION_CHURN_LIMIT: 8
        CHURN_LIMIT_QUOTIENT: 65536
        PROPOSER_SCORE_BOOST: 40
        DEPOSIT_CHAIN_ID: 1
        DEPOSIT_NETWORK_ID: 1
        DEPOSIT_CONTRACT_ADDRESS: 0x00000000219ab540356cBB839Cbe05303d7705Fa
        CUSTODY_REQUIREMENT: 1
        DATA_COLUMN_SIDECAR_SUBNET_COUNT: 32
        NUMBER_OF_COLUMNS: 128
        "#;

        let chain_spec: Config = serde_yaml::from_str(spec).unwrap();

        // Asserts that `chain_spec.$name` and `default_$name()` are equal.
        macro_rules! check_default {
            ($name: ident) => {
                paste! {
                    assert_eq!(
                        chain_spec.$name,
                        [<default_ $name>](),
                        "{} does not match default", stringify!($name));
                }
            };
        }

        check_default!(terminal_total_difficulty);
        check_default!(terminal_block_hash);
        check_default!(terminal_block_hash_activation_epoch);
        check_default!(safe_slots_to_import_optimistically);
        check_default!(bellatrix_fork_version);
        check_default!(gossip_max_size);
        check_default!(min_epochs_for_block_requests);
        check_default!(max_chunk_size);
        check_default!(ttfb_timeout);
        check_default!(resp_timeout);
        check_default!(message_domain_invalid_snappy);
        check_default!(message_domain_valid_snappy);
        check_default!(attestation_subnet_extra_bits);
        check_default!(attestation_subnet_prefix_bits);
        check_default!(attestation_subnet_shuffling_prefix_bits);

        assert_eq!(chain_spec.bellatrix_fork_epoch, None);
    }

    #[test]
    fn test_total_terminal_difficulty() {
        assert_eq!(
            Ok(default_terminal_total_difficulty()),
            Uint256::from_dec_str(
                "115792089237316195423570985008687907853269984665640564039457584007913129638912"
            )
        );
    }

    #[test]
    fn test_domain_builder() {
        assert_eq!(
            int_to_bytes4(ApplicationDomain::Builder.get_domain_constant()),
            [0, 0, 0, 1]
        );
    }
}<|MERGE_RESOLUTION|>--- conflicted
+++ resolved
@@ -398,13 +398,6 @@
         }
     }
 
-<<<<<<< HEAD
-    /// Returns true if the given epoch is greater than or equal to the `EIP7594_FORK_EPOCH`.
-    pub fn is_peer_das_enabled_for_epoch(&self, block_epoch: Epoch) -> bool {
-        self.eip7594_fork_epoch.map_or(false, |eip7594_fork_epoch| {
-            block_epoch >= eip7594_fork_epoch
-        })
-=======
     /// For a given `BeaconState`, return the whistleblower reward quotient associated with its variant.
     pub fn whistleblower_reward_quotient_for_state<E: EthSpec>(
         &self,
@@ -424,7 +417,13 @@
         } else {
             self.max_effective_balance
         }
->>>>>>> 5b2edfa0
+    }
+
+    /// Returns true if the given epoch is greater than or equal to the `EIP7594_FORK_EPOCH`.
+    pub fn is_peer_das_enabled_for_epoch(&self, block_epoch: Epoch) -> bool {
+        self.eip7594_fork_epoch.map_or(false, |eip7594_fork_epoch| {
+            block_epoch >= eip7594_fork_epoch
+        })
     }
 
     /// Returns a full `Fork` struct for a given epoch.
