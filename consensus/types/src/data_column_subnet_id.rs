//! Identifies each data column subnet by an integer identifier.
use crate::data_column_sidecar::ColumnIndex;
use crate::{ChainSpec, EthSpec};
<<<<<<< HEAD
use either::Either;
use ethereum_types::U256;
=======
use alloy_primitives::U256;
>>>>>>> a685dde4
use itertools::Itertools;
use safe_arith::{ArithError, SafeArith};
use serde::{Deserialize, Serialize};
use slog::{error, Logger};
use std::collections::HashSet;
use std::fmt::{self, Display};
use std::ops::{Deref, DerefMut};

#[derive(arbitrary::Arbitrary, Clone, Copy, Debug, PartialEq, Eq, Hash, Serialize, Deserialize)]
#[serde(transparent)]
pub struct DataColumnSubnetId(#[serde(with = "serde_utils::quoted_u64")] u64);

impl DataColumnSubnetId {
    pub fn new(id: u64) -> Self {
        id.into()
    }

    pub fn from_column_index<E: EthSpec>(column_index: usize, spec: &ChainSpec) -> Self {
        (column_index
            .safe_rem(spec.data_column_sidecar_subnet_count as usize)
            .expect(
                "data_column_sidecar_subnet_count should never be zero if this function is called",
            ) as u64)
            .into()
    }

    #[allow(clippy::arithmetic_side_effects)]
    pub fn columns<E: EthSpec>(&self, spec: &ChainSpec) -> impl Iterator<Item = ColumnIndex> {
        let subnet = self.0;
        let data_column_sidecar_subnet = spec.data_column_sidecar_subnet_count;
        let columns_per_subnet = spec.data_columns_per_subnet() as u64;
        (0..columns_per_subnet).map(move |i| data_column_sidecar_subnet * i + subnet)
    }

    /// Compute required subnets to subscribe to given the node id.
    #[allow(clippy::arithmetic_side_effects)]
    pub fn compute_custody_subnets<E: EthSpec>(
        raw_node_id: [u8; 32],
        custody_subnet_count: u64,
        spec: &ChainSpec,
    ) -> Result<impl Iterator<Item = DataColumnSubnetId>, Error> {
        if custody_subnet_count > spec.data_column_sidecar_subnet_count {
            return Err(Error::InvalidCustodySubnetCount(custody_subnet_count));
        }

        let mut subnets: HashSet<u64> = HashSet::new();
        let mut current_id = U256::from_be_slice(&raw_node_id);
        while (subnets.len() as u64) < custody_subnet_count {
            let mut node_id_bytes = [0u8; 32];
            node_id_bytes.copy_from_slice(current_id.as_le_slice());
            let hash = ethereum_hashing::hash_fixed(&node_id_bytes);
            let hash_prefix: [u8; 8] = hash[0..8]
                .try_into()
                .expect("hash_fixed produces a 32 byte array");
            let hash_prefix_u64 = u64::from_le_bytes(hash_prefix);
            let subnet = hash_prefix_u64 % spec.data_column_sidecar_subnet_count;

            if !subnets.contains(&subnet) {
                subnets.insert(subnet);
            }

            if current_id == U256::MAX {
                current_id = U256::ZERO
            }
            current_id += U256::from(1u64)
        }
        Ok(subnets.into_iter().map(DataColumnSubnetId::new))
    }

    /// Compute the custody subnets for a given node id with the default `custody_requirement`.
    /// This operation should be infallable, and empty iterator is returned if it fails unexpectedly.
    pub fn compute_custody_requirement_subnets<E: EthSpec>(
        node_id: U256,
        spec: &ChainSpec,
        log: &Logger,
    ) -> impl Iterator<Item = DataColumnSubnetId> {
        Self::compute_custody_subnets::<E>(node_id, spec.custody_requirement, spec)
            .map(Either::Left)
            .unwrap_or_else(|e| {
                error!(
                    log,
                    "Failed to compute default custody subnets for node";
                    "node_id" => %node_id,
                    "info" => "This is a bug (unreachable case), please notify the devs",
                    "error" => ?e
                );
                Either::Right(std::iter::empty())
            })
    }

    pub fn compute_custody_columns<E: EthSpec>(
        raw_node_id: [u8; 32],
        custody_subnet_count: u64,
        spec: &ChainSpec,
<<<<<<< HEAD
    ) -> Result<impl Iterator<Item = ColumnIndex>, Error> {
        Self::compute_custody_subnets::<E>(node_id, custody_subnet_count, spec)
            .map(|subnet| subnet.flat_map(|subnet| subnet.columns::<E>(spec)).sorted())
=======
    ) -> impl Iterator<Item = ColumnIndex> {
        Self::compute_custody_subnets::<E>(raw_node_id, custody_subnet_count, spec)
            .flat_map(|subnet| subnet.columns::<E>(spec))
            .sorted()
>>>>>>> a685dde4
    }
}

impl Display for DataColumnSubnetId {
    fn fmt(&self, f: &mut fmt::Formatter) -> Result<(), fmt::Error> {
        write!(f, "{}", self.0)
    }
}

impl Deref for DataColumnSubnetId {
    type Target = u64;

    fn deref(&self) -> &Self::Target {
        &self.0
    }
}

impl DerefMut for DataColumnSubnetId {
    fn deref_mut(&mut self) -> &mut Self::Target {
        &mut self.0
    }
}

impl From<u64> for DataColumnSubnetId {
    fn from(x: u64) -> Self {
        Self(x)
    }
}

impl From<DataColumnSubnetId> for u64 {
    fn from(val: DataColumnSubnetId) -> Self {
        val.0
    }
}

impl From<&DataColumnSubnetId> for u64 {
    fn from(val: &DataColumnSubnetId) -> Self {
        val.0
    }
}

#[derive(Debug)]
pub enum Error {
    ArithError(ArithError),
    InvalidCustodySubnetCount(u64),
}

impl From<ArithError> for Error {
    fn from(e: ArithError) -> Self {
        Error::ArithError(e)
    }
}

#[cfg(test)]
mod test {
    use crate::data_column_subnet_id::DataColumnSubnetId;
    use crate::EthSpec;
    use crate::MainnetEthSpec;
    use crate::Uint256;

    type E = MainnetEthSpec;

    #[test]
    fn test_compute_subnets_for_data_column() {
        let spec = E::default_spec();
        let node_ids = [
            "0",
            "88752428858350697756262172400162263450541348766581994718383409852729519486397",
            "18732750322395381632951253735273868184515463718109267674920115648614659369468",
            "27726842142488109545414954493849224833670205008410190955613662332153332462900",
            "39755236029158558527862903296867805548949739810920318269566095185775868999998",
            "31899136003441886988955119620035330314647133604576220223892254902004850516297",
            "58579998103852084482416614330746509727562027284701078483890722833654510444626",
            "28248042035542126088870192155378394518950310811868093527036637864276176517397",
            "60930578857433095740782970114409273483106482059893286066493409689627770333527",
            "103822458477361691467064888613019442068586830412598673713899771287914656699997",
        ]
        .into_iter()
        .map(|v| Uint256::from_str_radix(v, 10).unwrap().to_be_bytes::<32>())
        .collect::<Vec<_>>();

        let custody_requirement = 4;
        for node_id in node_ids {
            let computed_subnets = DataColumnSubnetId::compute_custody_subnets::<E>(
                node_id,
                custody_requirement,
                &spec,
            )
            .unwrap();
            let computed_subnets: Vec<_> = computed_subnets.collect();

            // the number of subnets is equal to the custody requirement
            assert_eq!(computed_subnets.len() as u64, custody_requirement);

            let subnet_count = spec.data_column_sidecar_subnet_count;
            for subnet in computed_subnets {
                let columns: Vec<_> = subnet.columns::<E>(&spec).collect();
                // the number of columns is equal to the specified number of columns per subnet
                assert_eq!(columns.len(), spec.data_columns_per_subnet());

                for pair in columns.windows(2) {
                    // each successive column index is offset by the number of subnets
                    assert_eq!(pair[1] - pair[0], subnet_count);
                }
            }
        }
    }

    #[test]
    fn test_columns_subnet_conversion() {
        let spec = E::default_spec();
        for subnet in 0..spec.data_column_sidecar_subnet_count {
            let subnet_id = DataColumnSubnetId::new(subnet);
            for column_index in subnet_id.columns::<E>(&spec) {
                assert_eq!(
                    subnet_id,
                    DataColumnSubnetId::from_column_index::<E>(column_index as usize, &spec)
                );
            }
        }
    }
}<|MERGE_RESOLUTION|>--- conflicted
+++ resolved
@@ -1,16 +1,10 @@
 //! Identifies each data column subnet by an integer identifier.
 use crate::data_column_sidecar::ColumnIndex;
 use crate::{ChainSpec, EthSpec};
-<<<<<<< HEAD
-use either::Either;
-use ethereum_types::U256;
-=======
 use alloy_primitives::U256;
->>>>>>> a685dde4
 use itertools::Itertools;
 use safe_arith::{ArithError, SafeArith};
 use serde::{Deserialize, Serialize};
-use slog::{error, Logger};
 use std::collections::HashSet;
 use std::fmt::{self, Display};
 use std::ops::{Deref, DerefMut};
@@ -79,38 +73,20 @@
     /// Compute the custody subnets for a given node id with the default `custody_requirement`.
     /// This operation should be infallable, and empty iterator is returned if it fails unexpectedly.
     pub fn compute_custody_requirement_subnets<E: EthSpec>(
-        node_id: U256,
+        node_id: [u8; 32],
         spec: &ChainSpec,
-        log: &Logger,
     ) -> impl Iterator<Item = DataColumnSubnetId> {
         Self::compute_custody_subnets::<E>(node_id, spec.custody_requirement, spec)
-            .map(Either::Left)
-            .unwrap_or_else(|e| {
-                error!(
-                    log,
-                    "Failed to compute default custody subnets for node";
-                    "node_id" => %node_id,
-                    "info" => "This is a bug (unreachable case), please notify the devs",
-                    "error" => ?e
-                );
-                Either::Right(std::iter::empty())
-            })
+            .expect("should compute default custody subnets")
     }
 
     pub fn compute_custody_columns<E: EthSpec>(
         raw_node_id: [u8; 32],
         custody_subnet_count: u64,
         spec: &ChainSpec,
-<<<<<<< HEAD
     ) -> Result<impl Iterator<Item = ColumnIndex>, Error> {
-        Self::compute_custody_subnets::<E>(node_id, custody_subnet_count, spec)
+        Self::compute_custody_subnets::<E>(raw_node_id, custody_subnet_count, spec)
             .map(|subnet| subnet.flat_map(|subnet| subnet.columns::<E>(spec)).sorted())
-=======
-    ) -> impl Iterator<Item = ColumnIndex> {
-        Self::compute_custody_subnets::<E>(raw_node_id, custody_subnet_count, spec)
-            .flat_map(|subnet| subnet.columns::<E>(spec))
-            .sorted()
->>>>>>> a685dde4
     }
 }
 
