--- conflicted
+++ resolved
@@ -59,15 +59,9 @@
     pub finalized_header: LightClientHeaderDeneb<E>,
     /// Merkle proof attesting finalized header.
     pub finality_branch: FixedVector<Hash256, FinalizedRootProofLen>,
-<<<<<<< HEAD
     /// current sync aggregate
-    pub sync_aggregate: SyncAggregate<T>,
+    pub sync_aggregate: SyncAggregate<E>,
     /// Slot of the sync aggregated signature
-=======
-    /// current sync aggreggate
-    pub sync_aggregate: SyncAggregate<E>,
-    /// Slot of the sync aggregated singature
->>>>>>> e4d4e439
     pub signature_slot: Slot,
 }
 
