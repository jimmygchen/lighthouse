--- conflicted
+++ resolved
@@ -10,11 +10,7 @@
     cl_image: lighthouse:local
     cl_max_mem: 2048
     cl_extra_params:
-<<<<<<< HEAD
-      - --target-peers 2
-=======
       - --target-peers=2
->>>>>>> 19855d04
     count: 1
 network_params:
   eip7594_fork_epoch: 0
