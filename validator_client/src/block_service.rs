use crate::beacon_node_fallback::{Error as FallbackError, Errors};
use crate::{
    beacon_node_fallback::{ApiTopic, BeaconNodeFallback},
    determine_graffiti,
    graffiti_file::GraffitiFile,
};
use crate::{
    http_metrics::metrics,
    validator_store::{Error as ValidatorStoreError, ValidatorStore},
};
use bls::SignatureBytes;
use environment::RuntimeContext;
use eth2::types::{FullBlockContents, PublishBlockRequest};
use eth2::{BeaconNodeHttpClient, StatusCode};
use slog::{crit, debug, error, info, trace, warn, Logger};
use slot_clock::SlotClock;
use std::fmt::Debug;
use std::future::Future;
use std::ops::Deref;
use std::sync::Arc;
use std::time::Duration;
use tokio::sync::mpsc;
use types::{
    BlindedBeaconBlock, BlockType, EthSpec, Graffiti, PublicKeyBytes, SignedBlindedBeaconBlock,
    Slot,
};

#[derive(Debug)]
pub enum BlockError {
    /// A recoverable error that can be retried, as the validator has not signed anything.
    Recoverable(String),
    /// An irrecoverable error has occurred during block proposal and should not be retried, as a
    /// block may have already been signed.
    Irrecoverable(String),
}

impl From<Errors<BlockError>> for BlockError {
    fn from(e: Errors<BlockError>) -> Self {
        if e.0.iter().any(|(_, error)| {
            matches!(
                error,
                FallbackError::RequestFailed(BlockError::Irrecoverable(_))
            )
        }) {
            BlockError::Irrecoverable(e.to_string())
        } else {
            BlockError::Recoverable(e.to_string())
        }
    }
}

/// Builds a `BlockService`.
pub struct BlockServiceBuilder<T, E: EthSpec> {
    validator_store: Option<Arc<ValidatorStore<T, E>>>,
    slot_clock: Option<Arc<T>>,
    beacon_nodes: Option<Arc<BeaconNodeFallback<T, E>>>,
    proposer_nodes: Option<Arc<BeaconNodeFallback<T, E>>>,
    context: Option<RuntimeContext<E>>,
    graffiti: Option<Graffiti>,
    graffiti_file: Option<GraffitiFile>,
}

impl<T: SlotClock + 'static, E: EthSpec> BlockServiceBuilder<T, E> {
    pub fn new() -> Self {
        Self {
            validator_store: None,
            slot_clock: None,
            beacon_nodes: None,
            proposer_nodes: None,
            context: None,
            graffiti: None,
            graffiti_file: None,
        }
    }

    pub fn validator_store(mut self, store: Arc<ValidatorStore<T, E>>) -> Self {
        self.validator_store = Some(store);
        self
    }

    pub fn slot_clock(mut self, slot_clock: T) -> Self {
        self.slot_clock = Some(Arc::new(slot_clock));
        self
    }

    pub fn beacon_nodes(mut self, beacon_nodes: Arc<BeaconNodeFallback<T, E>>) -> Self {
        self.beacon_nodes = Some(beacon_nodes);
        self
    }

    pub fn proposer_nodes(mut self, proposer_nodes: Arc<BeaconNodeFallback<T, E>>) -> Self {
        self.proposer_nodes = Some(proposer_nodes);
        self
    }

    pub fn runtime_context(mut self, context: RuntimeContext<E>) -> Self {
        self.context = Some(context);
        self
    }

    pub fn graffiti(mut self, graffiti: Option<Graffiti>) -> Self {
        self.graffiti = graffiti;
        self
    }

    pub fn graffiti_file(mut self, graffiti_file: Option<GraffitiFile>) -> Self {
        self.graffiti_file = graffiti_file;
        self
    }

    pub fn build(self) -> Result<BlockService<T, E>, String> {
        Ok(BlockService {
            inner: Arc::new(Inner {
                validator_store: self
                    .validator_store
                    .ok_or("Cannot build BlockService without validator_store")?,
                slot_clock: self
                    .slot_clock
                    .ok_or("Cannot build BlockService without slot_clock")?,
                beacon_nodes: self
                    .beacon_nodes
                    .ok_or("Cannot build BlockService without beacon_node")?,
                context: self
                    .context
                    .ok_or("Cannot build BlockService without runtime_context")?,
                proposer_nodes: self.proposer_nodes,
                graffiti: self.graffiti,
                graffiti_file: self.graffiti_file,
            }),
        })
    }
}

// Combines a set of non-block-proposing `beacon_nodes` and only-block-proposing
// `proposer_nodes`.
pub struct ProposerFallback<T, E: EthSpec> {
    beacon_nodes: Arc<BeaconNodeFallback<T, E>>,
    proposer_nodes: Option<Arc<BeaconNodeFallback<T, E>>>,
}

impl<T: SlotClock, E: EthSpec> ProposerFallback<T, E> {
    // Try `func` on `self.proposer_nodes` first. If that doesn't work, try `self.beacon_nodes`.
    pub async fn request_proposers_first<'a, F, Err, R>(
        &'a self,
        func: F,
    ) -> Result<(), Errors<Err>>
    where
        F: Fn(BeaconNodeHttpClient) -> R + Clone,
        R: Future<Output = Result<(), Err>>,
        Err: Debug,
    {
        // If there are proposer nodes, try calling `func` on them and return early if they are successful.
        if let Some(proposer_nodes) = &self.proposer_nodes {
            if proposer_nodes
                .request(ApiTopic::Blocks, func.clone())
                .await
                .is_ok()
            {
                return Ok(());
            }
        }

        // If the proposer nodes failed, try on the non-proposer nodes.
        self.beacon_nodes.request(ApiTopic::Blocks, func).await
    }

    // Try `func` on `self.beacon_nodes` first. If that doesn't work, try `self.proposer_nodes`.
    pub async fn request_proposers_last<'a, F, O, Err, R>(
        &'a self,
        func: F,
    ) -> Result<O, Errors<Err>>
    where
        F: Fn(BeaconNodeHttpClient) -> R + Clone,
        R: Future<Output = Result<O, Err>>,
        Err: Debug,
    {
        // Try running `func` on the non-proposer beacon nodes.
        let beacon_nodes_result = self.beacon_nodes.first_success(func.clone()).await;

        match (beacon_nodes_result, &self.proposer_nodes) {
            // The non-proposer node call succeed, return the result.
            (Ok(success), _) => Ok(success),
            // The non-proposer node call failed, but we don't have any proposer nodes. Return an error.
            (Err(e), None) => Err(e),
            // The non-proposer node call failed, try the same call on the proposer nodes.
            (Err(_), Some(proposer_nodes)) => proposer_nodes.first_success(func).await,
        }
    }
}

/// Helper to minimise `Arc` usage.
pub struct Inner<T, E: EthSpec> {
    validator_store: Arc<ValidatorStore<T, E>>,
    slot_clock: Arc<T>,
    pub(crate) beacon_nodes: Arc<BeaconNodeFallback<T, E>>,
    pub(crate) proposer_nodes: Option<Arc<BeaconNodeFallback<T, E>>>,
    context: RuntimeContext<E>,
    graffiti: Option<Graffiti>,
    graffiti_file: Option<GraffitiFile>,
}

/// Attempts to produce attestations for any block producer(s) at the start of the epoch.
pub struct BlockService<T, E: EthSpec> {
    inner: Arc<Inner<T, E>>,
}

impl<T, E: EthSpec> Clone for BlockService<T, E> {
    fn clone(&self) -> Self {
        Self {
            inner: self.inner.clone(),
        }
    }
}

impl<T, E: EthSpec> Deref for BlockService<T, E> {
    type Target = Inner<T, E>;

    fn deref(&self) -> &Self::Target {
        self.inner.deref()
    }
}

/// Notification from the duties service that we should try to produce a block.
pub struct BlockServiceNotification {
    pub slot: Slot,
    pub block_proposers: Vec<PublicKeyBytes>,
}

impl<T: SlotClock + 'static, E: EthSpec> BlockService<T, E> {
    pub fn start_update_service(
        self,
        mut notification_rx: mpsc::Receiver<BlockServiceNotification>,
    ) -> Result<(), String> {
        let log = self.context.log().clone();

        info!(log, "Block production service started");

        let executor = self.inner.context.executor.clone();

        executor.spawn(
            async move {
                while let Some(notif) = notification_rx.recv().await {
                    self.do_update(notif).await.ok();
                }
                debug!(log, "Block service shutting down");
            },
            "block_service",
        );

        Ok(())
    }

    /// Attempt to produce a block for any block producers in the `ValidatorStore`.
    async fn do_update(&self, notification: BlockServiceNotification) -> Result<(), ()> {
        let log = self.context.log();
        let _timer =
            metrics::start_timer_vec(&metrics::BLOCK_SERVICE_TIMES, &[metrics::FULL_UPDATE]);

        let slot = self.slot_clock.now().ok_or_else(move || {
            crit!(log, "Duties manager failed to read slot clock");
        })?;

        if notification.slot != slot {
            warn!(
                log,
                "Skipping block production for expired slot";
                "current_slot" => slot.as_u64(),
                "notification_slot" => notification.slot.as_u64(),
                "info" => "Your machine could be overloaded"
            );
            return Ok(());
        }

        if slot == self.context.eth2_config.spec.genesis_slot {
            debug!(
                log,
                "Not producing block at genesis slot";
                "proposers" => format!("{:?}", notification.block_proposers),
            );
            return Ok(());
        }

        trace!(
            log,
            "Block service update started";
            "slot" => slot.as_u64()
        );

        let proposers = notification.block_proposers;

        if proposers.is_empty() {
            trace!(
                log,
                "No local block proposers for this slot";
                "slot" => slot.as_u64()
            )
        } else if proposers.len() > 1 {
            error!(
                log,
                "Multiple block proposers for this slot";
                "action" => "producing blocks for all proposers",
                "num_proposers" => proposers.len(),
                "slot" => slot.as_u64(),
            )
        }

        for validator_pubkey in proposers {
            let builder_boost_factor = self.get_builder_boost_factor(&validator_pubkey);
            let service = self.clone();
            let log = log.clone();
            self.inner.context.executor.spawn(
                async move {
                    let result = service
                        .publish_block(slot, validator_pubkey, builder_boost_factor)
                        .await;

                    match result {
                        Ok(_) => {}
                        Err(BlockError::Recoverable(e)) | Err(BlockError::Irrecoverable(e)) => {
                            error!(
                                log,
                                "Error whilst producing block";
                                "error" => ?e,
                                "block_slot" => ?slot,
                                "info" => "block v3 proposal failed, this error may or may not result in a missed block"
                            );
                        }
                    }
                },
                "block service",
            )
        }
        Ok(())
    }

    #[allow(clippy::too_many_arguments)]
    async fn sign_and_publish_block(
        &self,
        proposer_fallback: ProposerFallback<T, E>,
        slot: Slot,
        graffiti: Option<Graffiti>,
        validator_pubkey: &PublicKeyBytes,
        unsigned_block: UnsignedBlock<E>,
    ) -> Result<(), BlockError> {
        let log = self.context.log();
        let signing_timer = metrics::start_timer(&metrics::BLOCK_SIGNING_TIMES);

        let res = match unsigned_block {
            UnsignedBlock::Full(block_contents) => {
                let (block, maybe_blobs) = block_contents.deconstruct();
                self.validator_store
                    .sign_block(*validator_pubkey, block, slot)
                    .await
                    .map(|b| SignedBlock::Full(PublishBlockRequest::new(Arc::new(b), maybe_blobs)))
            }
            UnsignedBlock::Blinded(block) => self
                .validator_store
                .sign_block(*validator_pubkey, block, slot)
                .await
                .map(Arc::new)
                .map(SignedBlock::Blinded),
        };

        let signed_block = match res {
            Ok(block) => block,
            Err(ValidatorStoreError::UnknownPubkey(pubkey)) => {
                // A pubkey can be missing when a validator was recently removed
                // via the API.
                warn!(
                    log,
                    "Missing pubkey for block";
                    "info" => "a validator may have recently been removed from this VC",
                    "pubkey" => ?pubkey,
                    "slot" => ?slot
                );
                return Ok(());
            }
            Err(e) => {
                return Err(BlockError::Recoverable(format!(
                    "Unable to sign block: {:?}",
                    e
                )))
            }
        };

        let signing_time_ms =
            Duration::from_secs_f64(signing_timer.map_or(0.0, |t| t.stop_and_record())).as_millis();

        info!(
            log,
            "Publishing signed block";
            "slot" => slot.as_u64(),
            "signing_time_ms" => signing_time_ms,
        );

        // Publish block with first available beacon node.
        //
        // Try the proposer nodes first, since we've likely gone to efforts to
        // protect them from DoS attacks and they're most likely to successfully
        // publish a block.
        proposer_fallback
            .request_proposers_first(|beacon_node| async {
                self.publish_signed_block_contents(&signed_block, beacon_node)
                    .await
            })
            .await?;

        info!(
            log,
            "Successfully published block";
            "block_type" => ?signed_block.block_type(),
            "deposits" => signed_block.num_deposits(),
            "attestations" => signed_block.num_attestations(),
            "graffiti" => ?graffiti.map(|g| g.as_utf8_lossy()),
            "slot" => signed_block.slot().as_u64(),
        );
        Ok(())
    }

    async fn publish_block(
        self,
        slot: Slot,
        validator_pubkey: PublicKeyBytes,
        builder_boost_factor: Option<u64>,
    ) -> Result<(), BlockError> {
        let log = self.context.log();
        let _timer =
            metrics::start_timer_vec(&metrics::BLOCK_SERVICE_TIMES, &[metrics::BEACON_BLOCK]);

        let randao_reveal = match self
            .validator_store
            .randao_reveal(validator_pubkey, slot.epoch(E::slots_per_epoch()))
            .await
        {
            Ok(signature) => signature.into(),
            Err(ValidatorStoreError::UnknownPubkey(pubkey)) => {
                // A pubkey can be missing when a validator was recently removed
                // via the API.
                warn!(
                    log,
                    "Missing pubkey for block randao";
                    "info" => "a validator may have recently been removed from this VC",
                    "pubkey" => ?pubkey,
                    "slot" => ?slot
                );
                return Ok(());
            }
            Err(e) => {
                return Err(BlockError::Recoverable(format!(
                    "Unable to produce randao reveal signature: {:?}",
                    e
                )))
            }
        };

        let graffiti = determine_graffiti(
            &validator_pubkey,
            log,
            self.graffiti_file.clone(),
            self.validator_store.graffiti(&validator_pubkey),
            self.graffiti,
        );

        let randao_reveal_ref = &randao_reveal;
        let self_ref = &self;
        let proposer_index = self.validator_store.validator_index(&validator_pubkey);
        let proposer_fallback = ProposerFallback {
            beacon_nodes: self.beacon_nodes.clone(),
            proposer_nodes: self.proposer_nodes.clone(),
        };

        info!(
            log,
            "Requesting unsigned block";
            "slot" => slot.as_u64(),
        );

        // Request block from first responsive beacon node.
        //
        // Try the proposer nodes last, since it's likely that they don't have a
        // great view of attestations on the network.
        let unsigned_block = proposer_fallback
<<<<<<< HEAD
            .request_proposers_last(|beacon_node| async move {
                let _get_timer = metrics::start_timer_vec(
                    &metrics::BLOCK_SERVICE_TIMES,
                    &[metrics::BEACON_BLOCK_HTTP_GET],
                );
                let block_response = Self::get_validator_block_v3(
                    &beacon_node,
                    slot,
                    randao_reveal_ref,
                    graffiti,
                    proposer_index,
                    builder_boost_factor,
                    log,
                )
                .await
                .map_err(|e| {
                    BlockError::Recoverable(format!(
                        "Error from beacon node when producing block: {:?}",
                        e
                    ))
                });

                Ok::<_, BlockError>(block_response)
            })
            .await??;

        self_ref
            .sign_and_publish_block(
                proposer_fallback,
                slot,
                graffiti,
                &validator_pubkey,
                unsigned_block,
            )
            .await?;

        Ok(())
    }

    /// Produce a block at the given slot for validator_pubkey
    async fn publish_block(
        &self,
        slot: Slot,
        validator_pubkey: PublicKeyBytes,
        builder_proposal: bool,
    ) -> Result<(), BlockError> {
        let log = self.context.log();
        let _timer =
            metrics::start_timer_vec(&metrics::BLOCK_SERVICE_TIMES, &[metrics::BEACON_BLOCK]);

        let randao_reveal = match self
            .validator_store
            .randao_reveal(validator_pubkey, slot.epoch(E::slots_per_epoch()))
            .await
        {
            Ok(signature) => signature.into(),
            Err(ValidatorStoreError::UnknownPubkey(pubkey)) => {
                // A pubkey can be missing when a validator was recently removed
                // via the API.
                warn!(
                    log,
                    "Missing pubkey for block";
                    "info" => "a validator may have recently been removed from this VC",
                    "pubkey" => ?pubkey,
                    "slot" => ?slot
                );
                return Ok(());
            }
            Err(e) => {
                return Err(BlockError::Recoverable(format!(
                    "Unable to sign block: {:?}",
                    e
                )))
            }
        };

        let graffiti = determine_graffiti(
            &validator_pubkey,
            log,
            self.graffiti_file.clone(),
            self.validator_store.graffiti(&validator_pubkey),
            self.graffiti,
        );

        let randao_reveal_ref = &randao_reveal;
        let self_ref = &self;
        let proposer_index = self.validator_store.validator_index(&validator_pubkey);
        let proposer_fallback = ProposerFallback {
            beacon_nodes: self.beacon_nodes.clone(),
            proposer_nodes: self.proposer_nodes.clone(),
        };

        info!(
            log,
            "Requesting unsigned block";
            "slot" => slot.as_u64(),
        );

        // Request block from first responsive beacon node.
        //
        // Try the proposer nodes last, since it's likely that they don't have a
        // great view of attestations on the network.
        let unsigned_block = proposer_fallback
            .request_proposers_last(move |beacon_node| {
                Self::get_validator_block(
                    beacon_node,
                    slot,
                    randao_reveal_ref,
                    graffiti,
                    proposer_index,
                    builder_proposal,
                    log,
                )
            })
=======
            .request_proposers_last(
                RequireSynced::No,
                OfflineOnFailure::Yes,
                |beacon_node| async move {
                    let _get_timer = metrics::start_timer_vec(
                        &metrics::BLOCK_SERVICE_TIMES,
                        &[metrics::BEACON_BLOCK_HTTP_GET],
                    );
                    Self::get_validator_block(
                        beacon_node,
                        slot,
                        randao_reveal_ref,
                        graffiti,
                        proposer_index,
                        builder_boost_factor,
                        log,
                    )
                    .await
                    .map_err(|e| {
                        BlockError::Recoverable(format!(
                            "Error from beacon node when producing block: {:?}",
                            e
                        ))
                    })
                },
            )
>>>>>>> d9571617
            .await?;

        self_ref
            .sign_and_publish_block(
                proposer_fallback,
                slot,
                graffiti,
                &validator_pubkey,
                unsigned_block,
            )
            .await?;

        Ok(())
    }

    async fn publish_signed_block_contents(
        &self,
        signed_block: &SignedBlock<E>,
        beacon_node: BeaconNodeHttpClient,
    ) -> Result<(), BlockError> {
        let log = self.context.log();
        let slot = signed_block.slot();
        match signed_block {
            SignedBlock::Full(signed_block) => {
                let _post_timer = metrics::start_timer_vec(
                    &metrics::BLOCK_SERVICE_TIMES,
                    &[metrics::BEACON_BLOCK_HTTP_POST],
                );
                beacon_node
                    .post_beacon_blocks(signed_block)
                    .await
                    .or_else(|e| handle_block_post_error(e, slot, log))?
            }
            SignedBlock::Blinded(signed_block) => {
                let _post_timer = metrics::start_timer_vec(
                    &metrics::BLOCK_SERVICE_TIMES,
                    &[metrics::BLINDED_BEACON_BLOCK_HTTP_POST],
                );
                beacon_node
                    .post_beacon_blinded_blocks(signed_block)
                    .await
                    .or_else(|e| handle_block_post_error(e, slot, log))?
            }
        }
        Ok::<_, BlockError>(())
    }

    async fn get_validator_block(
        beacon_node: &BeaconNodeHttpClient,
        slot: Slot,
        randao_reveal_ref: &SignatureBytes,
        graffiti: Option<Graffiti>,
        proposer_index: Option<u64>,
        builder_boost_factor: Option<u64>,
        log: &Logger,
    ) -> Result<UnsignedBlock<E>, BlockError> {
        let (block_response, _) = beacon_node
            .get_validator_blocks_v3::<E>(
                slot,
                randao_reveal_ref,
                graffiti.as_ref(),
                builder_boost_factor,
            )
            .await
            .map_err(|e| {
                BlockError::Recoverable(format!(
                    "Error from beacon node when producing block: {:?}",
                    e
                ))
            })?;

        let unsigned_block = match block_response.data {
            eth2::types::ProduceBlockV3Response::Full(block) => UnsignedBlock::Full(block),
            eth2::types::ProduceBlockV3Response::Blinded(block) => UnsignedBlock::Blinded(block),
        };

        info!(
            log,
            "Received unsigned block";
            "slot" => slot.as_u64(),
        );
        if proposer_index != Some(unsigned_block.proposer_index()) {
            return Err(BlockError::Recoverable(
                "Proposer index does not match block proposer. Beacon chain re-orged".to_string(),
            ));
        }

        Ok::<_, BlockError>(unsigned_block)
    }

<<<<<<< HEAD
    async fn get_validator_block(
        beacon_node: BeaconNodeHttpClient,
        slot: Slot,
        randao_reveal_ref: &SignatureBytes,
        graffiti: Option<Graffiti>,
        proposer_index: Option<u64>,
        builder_proposal: bool,
        log: &Logger,
    ) -> Result<UnsignedBlock<E>, BlockError> {
        let unsigned_block = if !builder_proposal {
            let _get_timer = metrics::start_timer_vec(
                &metrics::BLOCK_SERVICE_TIMES,
                &[metrics::BEACON_BLOCK_HTTP_GET],
            );
            UnsignedBlock::Full(
                beacon_node
                    .get_validator_blocks::<E>(slot, randao_reveal_ref, graffiti.as_ref())
                    .await
                    .map_err(|e| {
                        BlockError::Recoverable(format!(
                            "Error from beacon node when producing block: {:?}",
                            e
                        ))
                    })?
                    .data,
            )
        } else {
            let _get_timer = metrics::start_timer_vec(
                &metrics::BLOCK_SERVICE_TIMES,
                &[metrics::BLINDED_BEACON_BLOCK_HTTP_GET],
            );
            UnsignedBlock::Blinded(
                beacon_node
                    .get_validator_blinded_blocks::<E>(slot, randao_reveal_ref, graffiti.as_ref())
                    .await
                    .map_err(|e| {
                        BlockError::Recoverable(format!(
                            "Error from beacon node when producing block: {:?}",
                            e
                        ))
                    })?
                    .data,
            )
        };

        info!(
            log,
            "Received unsigned block";
            "slot" => slot.as_u64(),
        );
        if proposer_index != Some(unsigned_block.proposer_index()) {
            return Err(BlockError::Recoverable(
                "Proposer index does not match block proposer. Beacon chain re-orged".to_string(),
            ));
        }

        Ok::<_, BlockError>(unsigned_block)
    }

=======
>>>>>>> d9571617
    /// Returns the builder boost factor of the given public key.
    /// The priority order for fetching this value is:
    ///
    /// 1. validator_definitions.yml
    /// 2. process level flag
    fn get_builder_boost_factor(&self, validator_pubkey: &PublicKeyBytes) -> Option<u64> {
        // Apply per validator configuration first.
        let validator_builder_boost_factor = self
            .validator_store
            .determine_validator_builder_boost_factor(validator_pubkey);

        // Fallback to process-wide configuration if needed.
        let maybe_builder_boost_factor = validator_builder_boost_factor.or_else(|| {
            self.validator_store
                .determine_default_builder_boost_factor()
        });

        if let Some(builder_boost_factor) = maybe_builder_boost_factor {
            // if builder boost factor is set to 100 it should be treated
            // as None to prevent unnecessary calculations that could
            // lead to loss of information.
            if builder_boost_factor == 100 {
                return None;
            }
            return Some(builder_boost_factor);
        }

        None
    }
}

pub enum UnsignedBlock<E: EthSpec> {
    Full(FullBlockContents<E>),
    Blinded(BlindedBeaconBlock<E>),
}

impl<E: EthSpec> UnsignedBlock<E> {
    pub fn proposer_index(&self) -> u64 {
        match self {
            UnsignedBlock::Full(block) => block.block().proposer_index(),
            UnsignedBlock::Blinded(block) => block.proposer_index(),
        }
    }
}

#[derive(Debug)]
pub enum SignedBlock<E: EthSpec> {
    Full(PublishBlockRequest<E>),
    Blinded(Arc<SignedBlindedBeaconBlock<E>>),
}

impl<E: EthSpec> SignedBlock<E> {
    pub fn block_type(&self) -> BlockType {
        match self {
            SignedBlock::Full(_) => BlockType::Full,
            SignedBlock::Blinded(_) => BlockType::Blinded,
        }
    }
    pub fn slot(&self) -> Slot {
        match self {
            SignedBlock::Full(block) => block.signed_block().message().slot(),
            SignedBlock::Blinded(block) => block.message().slot(),
        }
    }
    pub fn num_deposits(&self) -> usize {
        match self {
            SignedBlock::Full(block) => block.signed_block().message().body().deposits().len(),
            SignedBlock::Blinded(block) => block.message().body().deposits().len(),
        }
    }
    pub fn num_attestations(&self) -> usize {
        match self {
            SignedBlock::Full(block) => block.signed_block().message().body().attestations_len(),
            SignedBlock::Blinded(block) => block.message().body().attestations_len(),
        }
    }
}

fn handle_block_post_error(err: eth2::Error, slot: Slot, log: &Logger) -> Result<(), BlockError> {
    // Handle non-200 success codes.
    if let Some(status) = err.status() {
        if status == StatusCode::ACCEPTED {
            info!(
                log,
                "Block is already known to BN or might be invalid";
                "slot" => slot,
                "status_code" => status.as_u16(),
            );
            return Ok(());
        } else if status.is_success() {
            debug!(
                log,
                "Block published with non-standard success code";
                "slot" => slot,
                "status_code" => status.as_u16(),
            );
            return Ok(());
        }
    }
    Err(BlockError::Irrecoverable(format!(
        "Error from beacon node when publishing block: {err:?}",
    )))
}<|MERGE_RESOLUTION|>--- conflicted
+++ resolved
@@ -480,132 +480,14 @@
         // Try the proposer nodes last, since it's likely that they don't have a
         // great view of attestations on the network.
         let unsigned_block = proposer_fallback
-<<<<<<< HEAD
-            .request_proposers_last(|beacon_node| async move {
-                let _get_timer = metrics::start_timer_vec(
-                    &metrics::BLOCK_SERVICE_TIMES,
-                    &[metrics::BEACON_BLOCK_HTTP_GET],
-                );
-                let block_response = Self::get_validator_block_v3(
-                    &beacon_node,
-                    slot,
-                    randao_reveal_ref,
-                    graffiti,
-                    proposer_index,
-                    builder_boost_factor,
-                    log,
-                )
-                .await
-                .map_err(|e| {
-                    BlockError::Recoverable(format!(
-                        "Error from beacon node when producing block: {:?}",
-                        e
-                    ))
-                });
-
-                Ok::<_, BlockError>(block_response)
-            })
-            .await??;
-
-        self_ref
-            .sign_and_publish_block(
-                proposer_fallback,
-                slot,
-                graffiti,
-                &validator_pubkey,
-                unsigned_block,
-            )
-            .await?;
-
-        Ok(())
-    }
-
-    /// Produce a block at the given slot for validator_pubkey
-    async fn publish_block(
-        &self,
-        slot: Slot,
-        validator_pubkey: PublicKeyBytes,
-        builder_proposal: bool,
-    ) -> Result<(), BlockError> {
-        let log = self.context.log();
-        let _timer =
-            metrics::start_timer_vec(&metrics::BLOCK_SERVICE_TIMES, &[metrics::BEACON_BLOCK]);
-
-        let randao_reveal = match self
-            .validator_store
-            .randao_reveal(validator_pubkey, slot.epoch(E::slots_per_epoch()))
-            .await
-        {
-            Ok(signature) => signature.into(),
-            Err(ValidatorStoreError::UnknownPubkey(pubkey)) => {
-                // A pubkey can be missing when a validator was recently removed
-                // via the API.
-                warn!(
-                    log,
-                    "Missing pubkey for block";
-                    "info" => "a validator may have recently been removed from this VC",
-                    "pubkey" => ?pubkey,
-                    "slot" => ?slot
-                );
-                return Ok(());
-            }
-            Err(e) => {
-                return Err(BlockError::Recoverable(format!(
-                    "Unable to sign block: {:?}",
-                    e
-                )))
-            }
-        };
-
-        let graffiti = determine_graffiti(
-            &validator_pubkey,
-            log,
-            self.graffiti_file.clone(),
-            self.validator_store.graffiti(&validator_pubkey),
-            self.graffiti,
-        );
-
-        let randao_reveal_ref = &randao_reveal;
-        let self_ref = &self;
-        let proposer_index = self.validator_store.validator_index(&validator_pubkey);
-        let proposer_fallback = ProposerFallback {
-            beacon_nodes: self.beacon_nodes.clone(),
-            proposer_nodes: self.proposer_nodes.clone(),
-        };
-
-        info!(
-            log,
-            "Requesting unsigned block";
-            "slot" => slot.as_u64(),
-        );
-
-        // Request block from first responsive beacon node.
-        //
-        // Try the proposer nodes last, since it's likely that they don't have a
-        // great view of attestations on the network.
-        let unsigned_block = proposer_fallback
-            .request_proposers_last(move |beacon_node| {
-                Self::get_validator_block(
-                    beacon_node,
-                    slot,
-                    randao_reveal_ref,
-                    graffiti,
-                    proposer_index,
-                    builder_proposal,
-                    log,
-                )
-            })
-=======
             .request_proposers_last(
-                RequireSynced::No,
-                OfflineOnFailure::Yes,
                 |beacon_node| async move {
                     let _get_timer = metrics::start_timer_vec(
                         &metrics::BLOCK_SERVICE_TIMES,
                         &[metrics::BEACON_BLOCK_HTTP_GET],
                     );
                     Self::get_validator_block(
-                        beacon_node,
+                        &beacon_node,
                         slot,
                         randao_reveal_ref,
                         graffiti,
@@ -622,7 +504,6 @@
                     })
                 },
             )
->>>>>>> d9571617
             .await?;
 
         self_ref
@@ -713,68 +594,6 @@
         Ok::<_, BlockError>(unsigned_block)
     }
 
-<<<<<<< HEAD
-    async fn get_validator_block(
-        beacon_node: BeaconNodeHttpClient,
-        slot: Slot,
-        randao_reveal_ref: &SignatureBytes,
-        graffiti: Option<Graffiti>,
-        proposer_index: Option<u64>,
-        builder_proposal: bool,
-        log: &Logger,
-    ) -> Result<UnsignedBlock<E>, BlockError> {
-        let unsigned_block = if !builder_proposal {
-            let _get_timer = metrics::start_timer_vec(
-                &metrics::BLOCK_SERVICE_TIMES,
-                &[metrics::BEACON_BLOCK_HTTP_GET],
-            );
-            UnsignedBlock::Full(
-                beacon_node
-                    .get_validator_blocks::<E>(slot, randao_reveal_ref, graffiti.as_ref())
-                    .await
-                    .map_err(|e| {
-                        BlockError::Recoverable(format!(
-                            "Error from beacon node when producing block: {:?}",
-                            e
-                        ))
-                    })?
-                    .data,
-            )
-        } else {
-            let _get_timer = metrics::start_timer_vec(
-                &metrics::BLOCK_SERVICE_TIMES,
-                &[metrics::BLINDED_BEACON_BLOCK_HTTP_GET],
-            );
-            UnsignedBlock::Blinded(
-                beacon_node
-                    .get_validator_blinded_blocks::<E>(slot, randao_reveal_ref, graffiti.as_ref())
-                    .await
-                    .map_err(|e| {
-                        BlockError::Recoverable(format!(
-                            "Error from beacon node when producing block: {:?}",
-                            e
-                        ))
-                    })?
-                    .data,
-            )
-        };
-
-        info!(
-            log,
-            "Received unsigned block";
-            "slot" => slot.as_u64(),
-        );
-        if proposer_index != Some(unsigned_block.proposer_index()) {
-            return Err(BlockError::Recoverable(
-                "Proposer index does not match block proposer. Beacon chain re-orged".to_string(),
-            ));
-        }
-
-        Ok::<_, BlockError>(unsigned_block)
-    }
-
-=======
->>>>>>> d9571617
     /// Returns the builder boost factor of the given public key.
     /// The priority order for fetching this value is:
     ///
