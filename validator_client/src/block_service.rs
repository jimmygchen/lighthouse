use crate::beacon_node_fallback::{Error as FallbackError, Errors};
use crate::{
    beacon_node_fallback::{ApiTopic, BeaconNodeFallback},
    determine_graffiti,
    graffiti_file::GraffitiFile,
};
use crate::{
    http_metrics::metrics,
    validator_store::{Error as ValidatorStoreError, ValidatorStore},
};
use bls::SignatureBytes;
use environment::RuntimeContext;
use eth2::types::{FullBlockContents, PublishBlockRequest};
use eth2::{BeaconNodeHttpClient, StatusCode};
use slog::{crit, debug, error, info, trace, warn, Logger};
use slot_clock::SlotClock;
use std::fmt::Debug;
use std::future::Future;
use std::ops::Deref;
use std::sync::Arc;
use std::time::Duration;
use tokio::sync::mpsc;
use types::{
    BlindedBeaconBlock, BlockType, EthSpec, Graffiti, PublicKeyBytes, SignedBlindedBeaconBlock,
    Slot,
};

#[derive(Debug)]
pub enum BlockError {
    Recoverable(String),
    Irrecoverable(String),
}

impl From<Errors<BlockError>> for BlockError {
    fn from(e: Errors<BlockError>) -> Self {
        if e.0.iter().any(|(_, error)| {
            matches!(
                error,
                FallbackError::RequestFailed(BlockError::Irrecoverable(_))
            )
        }) {
            BlockError::Irrecoverable(e.to_string())
        } else {
            BlockError::Recoverable(e.to_string())
        }
    }
}

/// Builds a `BlockService`.
pub struct BlockServiceBuilder<T, E: EthSpec> {
    validator_store: Option<Arc<ValidatorStore<T, E>>>,
    slot_clock: Option<Arc<T>>,
    pub beacon_nodes: Option<Arc<BeaconNodeFallback<T, E>>>,
    pub proposer_nodes: Option<Arc<BeaconNodeFallback<T, E>>>,
    context: Option<RuntimeContext<E>>,
    graffiti: Option<Graffiti>,
    graffiti_file: Option<GraffitiFile>,
}

impl<T: SlotClock + 'static, E: EthSpec> BlockServiceBuilder<T, E> {
    pub fn new() -> Self {
        Self {
            validator_store: None,
            slot_clock: None,
            beacon_nodes: None,
            proposer_nodes: None,
            context: None,
            graffiti: None,
            graffiti_file: None,
        }
    }

    pub fn validator_store(mut self, store: Arc<ValidatorStore<T, E>>) -> Self {
        self.validator_store = Some(store);
        self
    }

    pub fn slot_clock(mut self, slot_clock: T) -> Self {
        self.slot_clock = Some(Arc::new(slot_clock));
        self
    }

    pub fn beacon_nodes(mut self, beacon_nodes: Arc<BeaconNodeFallback<T, E>>) -> Self {
        self.beacon_nodes = Some(beacon_nodes);
        self
    }

    pub fn proposer_nodes(mut self, proposer_nodes: Arc<BeaconNodeFallback<T, E>>) -> Self {
        self.proposer_nodes = Some(proposer_nodes);
        self
    }

    pub fn runtime_context(mut self, context: RuntimeContext<E>) -> Self {
        self.context = Some(context);
        self
    }

    pub fn graffiti(mut self, graffiti: Option<Graffiti>) -> Self {
        self.graffiti = graffiti;
        self
    }

    pub fn graffiti_file(mut self, graffiti_file: Option<GraffitiFile>) -> Self {
        self.graffiti_file = graffiti_file;
        self
    }

    pub fn build(self) -> Result<BlockService<T, E>, String> {
        Ok(BlockService {
            inner: Arc::new(Inner {
                validator_store: self
                    .validator_store
                    .ok_or("Cannot build BlockService without validator_store")?,
                slot_clock: self
                    .slot_clock
                    .ok_or("Cannot build BlockService without slot_clock")?,
                beacon_nodes: self
                    .beacon_nodes
                    .ok_or("Cannot build BlockService without beacon_node")?,
                context: self
                    .context
                    .ok_or("Cannot build BlockService without runtime_context")?,
                proposer_nodes: self.proposer_nodes,
                graffiti: self.graffiti,
                graffiti_file: self.graffiti_file,
            }),
        })
    }
}

// Combines a set of non-block-proposing `beacon_nodes` and only-block-proposing
// `proposer_nodes`.
pub struct ProposerFallback<T, E: EthSpec> {
    beacon_nodes: Arc<BeaconNodeFallback<T, E>>,
    proposer_nodes: Option<Arc<BeaconNodeFallback<T, E>>>,
}

impl<T: SlotClock, E: EthSpec> ProposerFallback<T, E> {
    // Try `func` on `self.proposer_nodes` first. If that doesn't work, try `self.beacon_nodes`.
    pub async fn request_proposers_first<F, Err, R>(&self, func: F) -> Result<(), Errors<Err>>
    where
        F: Fn(BeaconNodeHttpClient) -> R + Clone,
        R: Future<Output = Result<(), Err>>,
        Err: Debug,
    {
        // If there are proposer nodes, try calling `func` on them and return early if they are successful.
        if let Some(proposer_nodes) = &self.proposer_nodes {
            if proposer_nodes
                .request(ApiTopic::Blocks, func.clone())
                .await
                .is_ok()
            {
                return Ok(());
            }
        }

        // If the proposer nodes failed, try on the non-proposer nodes.
        self.beacon_nodes.request(ApiTopic::Blocks, func).await
    }

    // Try `func` on `self.beacon_nodes` first. If that doesn't work, try `self.proposer_nodes`.
    pub async fn request_proposers_last<F, O, Err, R>(&self, func: F) -> Result<O, Errors<Err>>
    where
        F: Fn(BeaconNodeHttpClient) -> R + Clone,
        R: Future<Output = Result<O, Err>>,
        Err: Debug,
    {
        // Try running `func` on the non-proposer beacon nodes.
        let beacon_nodes_result = self.beacon_nodes.first_success(func.clone()).await;

        match (beacon_nodes_result, &self.proposer_nodes) {
            // The non-proposer node call succeed, return the result.
            (Ok(success), _) => Ok(success),
            // The non-proposer node call failed, but we don't have any proposer nodes. Return an error.
            (Err(e), None) => Err(e),
            // The non-proposer node call failed, try the same call on the proposer nodes.
            (Err(_), Some(proposer_nodes)) => proposer_nodes.first_success(func).await,
        }
    }
}

/// Helper to minimise `Arc` usage.
pub struct Inner<T, E: EthSpec> {
    validator_store: Arc<ValidatorStore<T, E>>,
    slot_clock: Arc<T>,
    pub beacon_nodes: Arc<BeaconNodeFallback<T, E>>,
    pub proposer_nodes: Option<Arc<BeaconNodeFallback<T, E>>>,
    context: RuntimeContext<E>,
    graffiti: Option<Graffiti>,
    graffiti_file: Option<GraffitiFile>,
}

/// Attempts to produce attestations for any block producer(s) at the start of the epoch.
pub struct BlockService<T, E: EthSpec> {
    inner: Arc<Inner<T, E>>,
}

impl<T, E: EthSpec> Clone for BlockService<T, E> {
    fn clone(&self) -> Self {
        Self {
            inner: self.inner.clone(),
        }
    }
}

impl<T, E: EthSpec> Deref for BlockService<T, E> {
    type Target = Inner<T, E>;

    fn deref(&self) -> &Self::Target {
        self.inner.deref()
    }
}

/// Notification from the duties service that we should try to produce a block.
pub struct BlockServiceNotification {
    pub slot: Slot,
    pub block_proposers: Vec<PublicKeyBytes>,
}

impl<T: SlotClock + 'static, E: EthSpec> BlockService<T, E> {
    pub fn start_update_service(
        self,
        mut notification_rx: mpsc::Receiver<BlockServiceNotification>,
    ) -> Result<(), String> {
        let log = self.context.log().clone();

        info!(log, "Block production service started");

        let executor = self.inner.context.executor.clone();

        executor.spawn(
            async move {
                while let Some(notif) = notification_rx.recv().await {
                    self.do_update(notif).await.ok();
                }
                debug!(log, "Block service shutting down");
            },
            "block_service",
        );

        Ok(())
    }

    /// Attempt to produce a block for any block producers in the `ValidatorStore`.
    async fn do_update(&self, notification: BlockServiceNotification) -> Result<(), ()> {
        let log = self.context.log();
        let _timer =
            metrics::start_timer_vec(&metrics::BLOCK_SERVICE_TIMES, &[metrics::FULL_UPDATE]);

        let slot = self.slot_clock.now().ok_or_else(move || {
            crit!(log, "Duties manager failed to read slot clock");
        })?;

        if notification.slot != slot {
            warn!(
                log,
                "Skipping block production for expired slot";
                "current_slot" => slot.as_u64(),
                "notification_slot" => notification.slot.as_u64(),
                "info" => "Your machine could be overloaded"
            );
            return Ok(());
        }

        if slot == self.context.eth2_config.spec.genesis_slot {
            debug!(
                log,
                "Not producing block at genesis slot";
                "proposers" => format!("{:?}", notification.block_proposers),
            );
            return Ok(());
        }

        trace!(
            log,
            "Block service update started";
            "slot" => slot.as_u64()
        );

        let proposers = notification.block_proposers;

        if proposers.is_empty() {
            trace!(
                log,
                "No local block proposers for this slot";
                "slot" => slot.as_u64()
            )
        } else if proposers.len() > 1 {
            error!(
                log,
                "Multiple block proposers for this slot";
                "action" => "producing blocks for all proposers",
                "num_proposers" => proposers.len(),
                "slot" => slot.as_u64(),
            )
        }

        for validator_pubkey in proposers {
            let builder_proposals = self
                .validator_store
                .get_builder_proposals(&validator_pubkey);
            let service = self.clone();
            let log = log.clone();
            self.inner.context.executor.spawn(
                async move {
                    if builder_proposals {
                        let result = service.publish_block(slot, validator_pubkey, true).await;
                        match result {
                            Err(BlockError::Recoverable(e)) => {
                                error!(
                                    log,
                                    "Error whilst producing block";
                                    "error" => ?e,
                                    "block_slot" => ?slot,
                                    "info" => "blinded proposal failed, attempting full block"
                                );
                                if let Err(e) =
                                    service.publish_block(slot, validator_pubkey, false).await
                                {
                                    // Log a `crit` since a full block
                                    // (non-builder) proposal failed.
                                    crit!(
                                        log,
                                        "Error whilst producing block";
                                        "error" => ?e,
                                        "block_slot" => ?slot,
                                        "info" => "full block attempted after a blinded failure",
                                    );
                                }
                            }
                            Err(BlockError::Irrecoverable(e)) => {
                                // Only log an `error` since it's common for
                                // builders to timeout on their response, only
                                // to publish the block successfully themselves.
                                error!(
                                    log,
                                    "Error whilst producing block";
                                    "error" => ?e,
                                    "block_slot" => ?slot,
                                    "info" => "this error may or may not result in a missed block",
                                )
                            }
                            Ok(_) => {}
                        };
                    } else if let Err(e) =
                        service.publish_block(slot, validator_pubkey, false).await
                    {
                        // Log a `crit` since a full block (non-builder)
                        // proposal failed.
                        crit!(
                            log,
                            "Error whilst producing block";
                            "message" => ?e,
                            "block_slot" => ?slot,
                            "info" => "proposal did not use a builder",
                        );
                    }
                },
                "block service",
            );
        }

        Ok(())
    }

    /// Produce a block at the given slot for validator_pubkey
    async fn publish_block(
        &self,
        slot: Slot,
        validator_pubkey: PublicKeyBytes,
        builder_proposal: bool,
    ) -> Result<(), BlockError> {
        let log = self.context.log();
        let _timer =
            metrics::start_timer_vec(&metrics::BLOCK_SERVICE_TIMES, &[metrics::BEACON_BLOCK]);

        let current_slot = self.slot_clock.now().ok_or_else(|| {
            BlockError::Recoverable("Unable to determine current slot from clock".to_string())
        })?;

        let randao_reveal = match self
            .validator_store
            .randao_reveal(validator_pubkey, slot.epoch(E::slots_per_epoch()))
            .await
        {
            Ok(signature) => signature.into(),
            Err(ValidatorStoreError::UnknownPubkey(pubkey)) => {
                // A pubkey can be missing when a validator was recently removed
                // via the API.
                warn!(
                    log,
                    "Missing pubkey for block randao";
                    "info" => "a validator may have recently been removed from this VC",
                    "pubkey" => ?pubkey,
                    "slot" => ?slot
                );
                return Ok(());
            }
            Err(e) => {
                return Err(BlockError::Recoverable(format!(
                    "Unable to produce randao reveal signature: {:?}",
                    e
                )))
            }
        };

        let graffiti = determine_graffiti(
            &validator_pubkey,
            log,
            self.graffiti_file.clone(),
            self.validator_store.graffiti(&validator_pubkey),
            self.graffiti,
        );

        let randao_reveal_ref = &randao_reveal;
        let self_ref = &self;
        let proposer_index = self.validator_store.validator_index(&validator_pubkey);
        let validator_pubkey_ref = &validator_pubkey;
        let proposer_fallback = ProposerFallback {
            beacon_nodes: self.beacon_nodes.clone(),
            proposer_nodes: self.proposer_nodes.clone(),
        };

        info!(
            log,
            "Requesting unsigned block";
            "slot" => slot.as_u64(),
        );

        // Request block from first responsive beacon node.
        //
        // Try the proposer nodes last, since it's likely that they don't have a
        // great view of attestations on the network.
<<<<<<< HEAD
        let block_contents = proposer_fallback
            .request_proposers_last(move |beacon_node| {
                Self::get_validator_block(
                    beacon_node,
                    slot,
                    randao_reveal_ref,
                    graffiti,
                    proposer_index,
                    log,
                )
            })
=======
        let unsigned_block = proposer_fallback
            .request_proposers_last(
                RequireSynced::No,
                OfflineOnFailure::Yes,
                move |beacon_node| {
                    Self::get_validator_block(
                        beacon_node,
                        slot,
                        randao_reveal_ref,
                        graffiti,
                        proposer_index,
                        builder_proposal,
                        log,
                    )
                },
            )
>>>>>>> 69f1b7af
            .await?;

        let signing_timer = metrics::start_timer(&metrics::BLOCK_SIGNING_TIMES);

        let res = match unsigned_block {
            UnsignedBlock::Full(block_contents) => {
                let (block, maybe_blobs) = block_contents.deconstruct();
                self_ref
                    .validator_store
                    .sign_block(*validator_pubkey_ref, block, current_slot)
                    .await
                    .map(|b| SignedBlock::Full(PublishBlockRequest::new(b, maybe_blobs)))
            }
            UnsignedBlock::Blinded(block) => self_ref
                .validator_store
                .sign_block(*validator_pubkey_ref, block, current_slot)
                .await
                .map(SignedBlock::Blinded),
        };

        let signed_block = match res {
            Ok(block) => block,
            Err(ValidatorStoreError::UnknownPubkey(pubkey)) => {
                // A pubkey can be missing when a validator was recently removed
                // via the API.
                warn!(
                    log,
                    "Missing pubkey for block";
                    "info" => "a validator may have recently been removed from this VC",
                    "pubkey" => ?pubkey,
                    "slot" => ?slot
                );
                return Ok(());
            }
            Err(e) => {
                return Err(BlockError::Recoverable(format!(
                    "Unable to sign block: {:?}",
                    e
                )))
            }
        };

        let signing_time_ms =
            Duration::from_secs_f64(signing_timer.map_or(0.0, |t| t.stop_and_record())).as_millis();

        info!(
            log,
            "Publishing signed block";
            "slot" => slot.as_u64(),
            "signing_time_ms" => signing_time_ms,
        );

        // Publish block with first available beacon node.
        //
        // Try the proposer nodes first, since we've likely gone to efforts to
        // protect them from DoS attacks and they're most likely to successfully
        // publish a block.
        proposer_fallback
<<<<<<< HEAD
            .request_proposers_first(|beacon_node| async {
                self.publish_signed_block_contents::<Payload>(&signed_block_contents, beacon_node)
                    .await
            })
=======
            .request_proposers_first(
                RequireSynced::No,
                OfflineOnFailure::Yes,
                |beacon_node| async {
                    self.publish_signed_block_contents(&signed_block, beacon_node)
                        .await
                },
            )
>>>>>>> 69f1b7af
            .await?;

        info!(
            log,
            "Successfully published block";
            "block_type" => ?signed_block.block_type(),
            "deposits" => signed_block.num_deposits(),
            "attestations" => signed_block.num_attestations(),
            "graffiti" => ?graffiti.map(|g| g.as_utf8_lossy()),
            "slot" => signed_block.slot().as_u64(),
        );

        Ok(())
    }

    async fn publish_signed_block_contents(
        &self,
<<<<<<< HEAD
        signed_block_contents: &SignedBlockContents<E, Payload>,
        beacon_node: BeaconNodeHttpClient,
=======
        signed_block: &SignedBlock<E>,
        beacon_node: &BeaconNodeHttpClient,
>>>>>>> 69f1b7af
    ) -> Result<(), BlockError> {
        let log = self.context.log();
        let slot = signed_block.slot();
        match signed_block {
            SignedBlock::Full(signed_block) => {
                let _post_timer = metrics::start_timer_vec(
                    &metrics::BLOCK_SERVICE_TIMES,
                    &[metrics::BEACON_BLOCK_HTTP_POST],
                );
                beacon_node
<<<<<<< HEAD
                    .clone()
                    .post_beacon_blocks(signed_block_contents)
=======
                    .post_beacon_blocks(signed_block)
>>>>>>> 69f1b7af
                    .await
                    .or_else(|e| handle_block_post_error(e, slot, log))?
            }
            SignedBlock::Blinded(signed_block) => {
                let _post_timer = metrics::start_timer_vec(
                    &metrics::BLOCK_SERVICE_TIMES,
                    &[metrics::BLINDED_BEACON_BLOCK_HTTP_POST],
                );
                beacon_node
                    .post_beacon_blinded_blocks(signed_block)
                    .await
                    .or_else(|e| handle_block_post_error(e, slot, log))?
            }
        }
        Ok::<_, BlockError>(())
    }

<<<<<<< HEAD
    async fn get_validator_block<Payload: AbstractExecPayload<E>>(
        beacon_node: BeaconNodeHttpClient,
=======
    async fn get_validator_block(
        beacon_node: &BeaconNodeHttpClient,
>>>>>>> 69f1b7af
        slot: Slot,
        randao_reveal_ref: &SignatureBytes,
        graffiti: Option<Graffiti>,
        proposer_index: Option<u64>,
        builder_proposal: bool,
        log: &Logger,
    ) -> Result<UnsignedBlock<E>, BlockError> {
        let unsigned_block = if !builder_proposal {
            let _get_timer = metrics::start_timer_vec(
                &metrics::BLOCK_SERVICE_TIMES,
                &[metrics::BEACON_BLOCK_HTTP_GET],
            );
            UnsignedBlock::Full(
                beacon_node
                    .get_validator_blocks::<E>(slot, randao_reveal_ref, graffiti.as_ref())
                    .await
                    .map_err(|e| {
                        BlockError::Recoverable(format!(
                            "Error from beacon node when producing block: {:?}",
                            e
                        ))
                    })?
                    .data,
            )
        } else {
            let _get_timer = metrics::start_timer_vec(
                &metrics::BLOCK_SERVICE_TIMES,
                &[metrics::BLINDED_BEACON_BLOCK_HTTP_GET],
            );
            UnsignedBlock::Blinded(
                beacon_node
                    .get_validator_blinded_blocks::<E>(slot, randao_reveal_ref, graffiti.as_ref())
                    .await
                    .map_err(|e| {
                        BlockError::Recoverable(format!(
                            "Error from beacon node when producing block: {:?}",
                            e
                        ))
                    })?
                    .data,
            )
        };

        info!(
            log,
            "Received unsigned block";
            "slot" => slot.as_u64(),
        );
        if proposer_index != Some(unsigned_block.proposer_index()) {
            return Err(BlockError::Recoverable(
                "Proposer index does not match block proposer. Beacon chain re-orged".to_string(),
            ));
        }

        Ok::<_, BlockError>(unsigned_block)
    }
}

pub enum UnsignedBlock<E: EthSpec> {
    Full(FullBlockContents<E>),
    Blinded(BlindedBeaconBlock<E>),
}

impl<E: EthSpec> UnsignedBlock<E> {
    pub fn proposer_index(&self) -> u64 {
        match self {
            UnsignedBlock::Full(block) => block.block().proposer_index(),
            UnsignedBlock::Blinded(block) => block.proposer_index(),
        }
    }
}

pub enum SignedBlock<E: EthSpec> {
    Full(PublishBlockRequest<E>),
    Blinded(SignedBlindedBeaconBlock<E>),
}

impl<E: EthSpec> SignedBlock<E> {
    pub fn block_type(&self) -> BlockType {
        match self {
            SignedBlock::Full(_) => BlockType::Full,
            SignedBlock::Blinded(_) => BlockType::Blinded,
        }
    }
    pub fn slot(&self) -> Slot {
        match self {
            SignedBlock::Full(block) => block.signed_block().message().slot(),
            SignedBlock::Blinded(block) => block.message().slot(),
        }
    }
    pub fn num_deposits(&self) -> usize {
        match self {
            SignedBlock::Full(block) => block.signed_block().message().body().deposits().len(),
            SignedBlock::Blinded(block) => block.message().body().deposits().len(),
        }
    }
    pub fn num_attestations(&self) -> usize {
        match self {
            SignedBlock::Full(block) => block.signed_block().message().body().attestations().len(),
            SignedBlock::Blinded(block) => block.message().body().attestations().len(),
        }
    }
}

fn handle_block_post_error(err: eth2::Error, slot: Slot, log: &Logger) -> Result<(), BlockError> {
    // Handle non-200 success codes.
    if let Some(status) = err.status() {
        if status == StatusCode::ACCEPTED {
            info!(
                log,
                "Block is already known to BN or might be invalid";
                "slot" => slot,
                "status_code" => status.as_u16(),
            );
            return Ok(());
        } else if status.is_success() {
            debug!(
                log,
                "Block published with non-standard success code";
                "slot" => slot,
                "status_code" => status.as_u16(),
            );
            return Ok(());
        }
    }
    Err(BlockError::Irrecoverable(format!(
        "Error from beacon node when publishing block: {err:?}",
    )))
}<|MERGE_RESOLUTION|>--- conflicted
+++ resolved
@@ -431,8 +431,7 @@
         //
         // Try the proposer nodes last, since it's likely that they don't have a
         // great view of attestations on the network.
-<<<<<<< HEAD
-        let block_contents = proposer_fallback
+        let unsigned_block = proposer_fallback
             .request_proposers_last(move |beacon_node| {
                 Self::get_validator_block(
                     beacon_node,
@@ -440,27 +439,10 @@
                     randao_reveal_ref,
                     graffiti,
                     proposer_index,
+                    builder_proposal,
                     log,
                 )
             })
-=======
-        let unsigned_block = proposer_fallback
-            .request_proposers_last(
-                RequireSynced::No,
-                OfflineOnFailure::Yes,
-                move |beacon_node| {
-                    Self::get_validator_block(
-                        beacon_node,
-                        slot,
-                        randao_reveal_ref,
-                        graffiti,
-                        proposer_index,
-                        builder_proposal,
-                        log,
-                    )
-                },
-            )
->>>>>>> 69f1b7af
             .await?;
 
         let signing_timer = metrics::start_timer(&metrics::BLOCK_SIGNING_TIMES);
@@ -519,21 +501,10 @@
         // protect them from DoS attacks and they're most likely to successfully
         // publish a block.
         proposer_fallback
-<<<<<<< HEAD
             .request_proposers_first(|beacon_node| async {
-                self.publish_signed_block_contents::<Payload>(&signed_block_contents, beacon_node)
+                self.publish_signed_block_contents(&signed_block, beacon_node)
                     .await
             })
-=======
-            .request_proposers_first(
-                RequireSynced::No,
-                OfflineOnFailure::Yes,
-                |beacon_node| async {
-                    self.publish_signed_block_contents(&signed_block, beacon_node)
-                        .await
-                },
-            )
->>>>>>> 69f1b7af
             .await?;
 
         info!(
@@ -551,13 +522,8 @@
 
     async fn publish_signed_block_contents(
         &self,
-<<<<<<< HEAD
-        signed_block_contents: &SignedBlockContents<E, Payload>,
+        signed_block: &SignedBlock<E>,
         beacon_node: BeaconNodeHttpClient,
-=======
-        signed_block: &SignedBlock<E>,
-        beacon_node: &BeaconNodeHttpClient,
->>>>>>> 69f1b7af
     ) -> Result<(), BlockError> {
         let log = self.context.log();
         let slot = signed_block.slot();
@@ -568,12 +534,7 @@
                     &[metrics::BEACON_BLOCK_HTTP_POST],
                 );
                 beacon_node
-<<<<<<< HEAD
-                    .clone()
-                    .post_beacon_blocks(signed_block_contents)
-=======
                     .post_beacon_blocks(signed_block)
->>>>>>> 69f1b7af
                     .await
                     .or_else(|e| handle_block_post_error(e, slot, log))?
             }
@@ -591,13 +552,8 @@
         Ok::<_, BlockError>(())
     }
 
-<<<<<<< HEAD
-    async fn get_validator_block<Payload: AbstractExecPayload<E>>(
+    async fn get_validator_block(
         beacon_node: BeaconNodeHttpClient,
-=======
-    async fn get_validator_block(
-        beacon_node: &BeaconNodeHttpClient,
->>>>>>> 69f1b7af
         slot: Slot,
         randao_reveal_ref: &SignatureBytes,
         graffiti: Option<Graffiti>,
