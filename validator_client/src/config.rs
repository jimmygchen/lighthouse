use crate::beacon_node_fallback::ApiTopic;
use crate::graffiti_file::GraffitiFile;
use crate::{beacon_node_fallback, http_api, http_metrics};
use clap::ArgMatches;
use clap_utils::{flags::DISABLE_MALLOC_TUNING_FLAG, parse_optional, parse_required};
use directory::{
    get_network_dir, DEFAULT_HARDCODED_NETWORK, DEFAULT_ROOT_DIR, DEFAULT_SECRET_DIR,
    DEFAULT_VALIDATOR_DIR,
};
use eth2::types::Graffiti;
use sensitive_url::SensitiveUrl;
use serde::{Deserialize, Serialize};
use slog::{info, warn, Logger};
use std::fs;
use std::net::IpAddr;
use std::path::PathBuf;
use types::{Address, GRAFFITI_BYTES_LEN};

pub const DEFAULT_BEACON_NODE: &str = "http://localhost:5052/";

/// Stores the core configuration for this validator instance.
#[derive(Clone, Debug, Serialize, Deserialize)]
pub struct Config {
    /// The data directory, which stores all validator databases
    pub validator_dir: PathBuf,
    /// The directory containing the passwords to unlock validator keystores.
    pub secrets_dir: PathBuf,
    /// The http endpoints of the beacon node APIs.
    ///
    /// Should be similar to `["http://localhost:8080"]`
    pub beacon_nodes: Vec<SensitiveUrl>,
    /// An optional beacon node used for block proposals only.
    pub proposer_nodes: Vec<SensitiveUrl>,
    /// If true, the validator client will still poll for duties and produce blocks even if the
    /// beacon node is not synced at startup.
    pub allow_unsynced_beacon_node: bool,
    /// If true, don't scan the validators dir for new keystores.
    pub disable_auto_discover: bool,
    /// If true, re-register existing validators in definitions.yml for slashing protection.
    pub init_slashing_protection: bool,
    /// If true, use longer timeouts for requests made to the beacon node.
    pub use_long_timeouts: bool,
    /// Graffiti to be inserted everytime we create a block.
    pub graffiti: Option<Graffiti>,
    /// Graffiti file to load per validator graffitis.
    pub graffiti_file: Option<GraffitiFile>,
    /// Fallback fallback address.
    pub fee_recipient: Option<Address>,
    /// Configuration for the HTTP REST API.
    pub http_api: http_api::Config,
    /// Configuration for the HTTP REST API.
    pub http_metrics: http_metrics::Config,
    /// Configuration for the Beacon Node fallback.
    pub beacon_node_fallback: beacon_node_fallback::Config,
    /// Configuration for sending metrics to a remote explorer endpoint.
    pub monitoring_api: Option<monitoring_api::Config>,
    /// If true, enable functionality that monitors the network for attestations or proposals from
    /// any of the validators managed by this client before starting up.
    pub enable_doppelganger_protection: bool,
    /// If true, then we publish validator specific metrics (e.g next attestation duty slot)
    /// for all our managed validators.
    /// Note: We publish validator specific metrics for low validator counts without this flag
    /// (<= 64 validators)
    pub enable_high_validator_count_metrics: bool,
    /// Enable use of the blinded block endpoints during proposals.
    pub builder_proposals: bool,
    /// Overrides the timestamp field in builder api ValidatorRegistrationV1
    pub builder_registration_timestamp_override: Option<u64>,
    /// Fallback gas limit.
    pub gas_limit: Option<u64>,
    /// A list of custom certificates that the validator client will additionally use when
    /// connecting to a beacon node over SSL/TLS.
    pub beacon_nodes_tls_certs: Option<Vec<PathBuf>>,
<<<<<<< HEAD
    /// Delay from the start of the slot to wait before publishing a block.
    ///
    /// This is *not* recommended in prod and should only be used for testing.
    pub block_delay: Option<Duration>,
=======
    /// Enables broadcasting of various requests (by topic) to all beacon nodes.
    pub broadcast_topics: Vec<ApiTopic>,
>>>>>>> 43d98153
    /// Enables a service which attempts to measure latency between the VC and BNs.
    pub enable_latency_measurement_service: bool,
    /// Defines the number of validators per `validator/register_validator` request sent to the BN.
    pub validator_registration_batch_size: usize,
}

impl Default for Config {
    /// Build a new configuration from defaults.
    fn default() -> Self {
        // WARNING: these directory defaults should be always overwritten with parameters from cli
        // for specific networks.
        let base_dir = dirs::home_dir()
            .unwrap_or_else(|| PathBuf::from("."))
            .join(DEFAULT_ROOT_DIR)
            .join(DEFAULT_HARDCODED_NETWORK);
        let validator_dir = base_dir.join(DEFAULT_VALIDATOR_DIR);
        let secrets_dir = base_dir.join(DEFAULT_SECRET_DIR);

        let beacon_nodes = vec![SensitiveUrl::parse(DEFAULT_BEACON_NODE)
            .expect("beacon_nodes must always be a valid url.")];
        Self {
            validator_dir,
            secrets_dir,
            beacon_nodes,
            proposer_nodes: Vec::new(),
            allow_unsynced_beacon_node: false,
            disable_auto_discover: false,
            init_slashing_protection: false,
            use_long_timeouts: false,
            graffiti: None,
            graffiti_file: None,
            fee_recipient: None,
            http_api: <_>::default(),
            http_metrics: <_>::default(),
            beacon_node_fallback: <_>::default(),
            monitoring_api: None,
            enable_doppelganger_protection: false,
            enable_high_validator_count_metrics: false,
            beacon_nodes_tls_certs: None,
            builder_proposals: false,
            builder_registration_timestamp_override: None,
            gas_limit: None,
<<<<<<< HEAD
=======
            broadcast_topics: vec![ApiTopic::Subscriptions],
>>>>>>> 43d98153
            enable_latency_measurement_service: true,
            validator_registration_batch_size: 500,
        }
    }
}

impl Config {
    /// Returns a `Default` implementation of `Self` with some parameters modified by the supplied
    /// `cli_args`.
    pub fn from_cli(cli_args: &ArgMatches, log: &Logger) -> Result<Config, String> {
        let mut config = Config::default();

        let default_root_dir = dirs::home_dir()
            .map(|home| home.join(DEFAULT_ROOT_DIR))
            .unwrap_or_else(|| PathBuf::from("."));

        let (mut validator_dir, mut secrets_dir) = (None, None);
        if cli_args.value_of("datadir").is_some() {
            let base_dir: PathBuf = parse_required(cli_args, "datadir")?;
            validator_dir = Some(base_dir.join(DEFAULT_VALIDATOR_DIR));
            secrets_dir = Some(base_dir.join(DEFAULT_SECRET_DIR));
        }
        if cli_args.value_of("validators-dir").is_some() {
            validator_dir = Some(parse_required(cli_args, "validators-dir")?);
        }
        if cli_args.value_of("secrets-dir").is_some() {
            secrets_dir = Some(parse_required(cli_args, "secrets-dir")?);
        }

        config.validator_dir = validator_dir.unwrap_or_else(|| {
            default_root_dir
                .join(get_network_dir(cli_args))
                .join(DEFAULT_VALIDATOR_DIR)
        });

        config.secrets_dir = secrets_dir.unwrap_or_else(|| {
            default_root_dir
                .join(get_network_dir(cli_args))
                .join(DEFAULT_SECRET_DIR)
        });

        if !config.validator_dir.exists() {
            fs::create_dir_all(&config.validator_dir)
                .map_err(|e| format!("Failed to create {:?}: {:?}", config.validator_dir, e))?;
        }

        if let Some(beacon_nodes) = parse_optional::<String>(cli_args, "beacon-nodes")? {
            config.beacon_nodes = beacon_nodes
                .split(',')
                .map(SensitiveUrl::parse)
                .collect::<Result<_, _>>()
                .map_err(|e| format!("Unable to parse beacon node URL: {:?}", e))?;
        }
        if let Some(proposer_nodes) = parse_optional::<String>(cli_args, "proposer_nodes")? {
            config.proposer_nodes = proposer_nodes
                .split(',')
                .map(SensitiveUrl::parse)
                .collect::<Result<_, _>>()
                .map_err(|e| format!("Unable to parse proposer node URL: {:?}", e))?;
        }

<<<<<<< HEAD
        if cli_args.is_present("delete-lockfiles") {
            warn!(
                log,
                "The --delete-lockfiles flag is deprecated";
                "msg" => "it is no longer necessary, and no longer has any effect",
            );
        }

        if cli_args.is_present("allow-unsynced") {
            warn!(
                log,
                "The --allow-unsynced flag is deprecated";
                "msg" => "it no longer has any effect",
            );
        }
=======
>>>>>>> 43d98153
        config.disable_auto_discover = cli_args.is_present("disable-auto-discover");
        config.init_slashing_protection = cli_args.is_present("init-slashing-protection");
        config.use_long_timeouts = cli_args.is_present("use-long-timeouts");

        if let Some(graffiti_file_path) = cli_args.value_of("graffiti-file") {
            let mut graffiti_file = GraffitiFile::new(graffiti_file_path.into());
            graffiti_file
                .read_graffiti_file()
                .map_err(|e| format!("Error reading graffiti file: {:?}", e))?;
            config.graffiti_file = Some(graffiti_file);
            info!(log, "Successfully loaded graffiti file"; "path" => graffiti_file_path);
        }

        if let Some(input_graffiti) = cli_args.value_of("graffiti") {
            let graffiti_bytes = input_graffiti.as_bytes();
            if graffiti_bytes.len() > GRAFFITI_BYTES_LEN {
                return Err(format!(
                    "Your graffiti is too long! {} bytes maximum!",
                    GRAFFITI_BYTES_LEN
                ));
            } else {
                let mut graffiti = [0; 32];

                // Copy the provided bytes over.
                //
                // Panic-free because `graffiti_bytes.len()` <= `GRAFFITI_BYTES_LEN`.
                graffiti[..graffiti_bytes.len()].copy_from_slice(graffiti_bytes);

                config.graffiti = Some(graffiti.into());
            }
        }

        if let Some(input_fee_recipient) =
            parse_optional::<Address>(cli_args, "suggested-fee-recipient")?
        {
            config.fee_recipient = Some(input_fee_recipient);
        }

        if let Some(tls_certs) = parse_optional::<String>(cli_args, "beacon-nodes-tls-certs")? {
            config.beacon_nodes_tls_certs = Some(tls_certs.split(',').map(PathBuf::from).collect());
        }

        if cli_args.is_present("disable-run-on-all") {
            warn!(
                log,
                "The --disable-run-on-all flag is deprecated";
                "msg" => "please use --broadcast instead"
            );
            config.broadcast_topics = vec![];
        }
        if let Some(broadcast_topics) = cli_args.value_of("broadcast") {
            config.broadcast_topics = broadcast_topics
                .split(',')
                .filter(|t| *t != "none")
                .map(|t| {
                    t.trim()
                        .parse::<ApiTopic>()
                        .map_err(|_| format!("Unknown API topic to broadcast: {t}"))
                })
                .collect::<Result<_, _>>()?;
        }

        /*
         * Beacon node fallback
         */

        config.beacon_node_fallback.disable_run_on_all = cli_args.is_present("disable-run-on-all");

        if let Some(sync_tolerance) = cli_args.value_of("beacon-node-sync-tolerance") {
            config.beacon_node_fallback.sync_tolerance = Some(
                sync_tolerance
                    .parse::<u64>()
                    .map_err(|_| "beacon-node-sync-tolerance is not a valid u64.")?,
            );
        }

        if let Some(small_modifier) = cli_args.value_of("beacon-node-small-sync-distance-modifier")
        {
            config.beacon_node_fallback.small_sync_distance_modifier = Some(
                small_modifier
                    .parse::<u64>()
                    .map_err(|_| "beacon-node-small-sync-distance-modifier is not a valid u64.")?,
            );
        }

        if let Some(medium_modifier) =
            cli_args.value_of("beacon-node-medium-sync-distance-modifier")
        {
            config.beacon_node_fallback.medium_sync_distance_modifier =
                Some(medium_modifier.parse::<u64>().map_err(|_| {
                    "beacon-node-medium-sync-distance-modifier is not a valid u64."
                })?);
        }

        /*
         * Http API server
         */

        if cli_args.is_present("http") {
            config.http_api.enabled = true;
        }

        if let Some(address) = cli_args.value_of("http-address") {
            if cli_args.is_present("unencrypted-http-transport") {
                config.http_api.listen_addr = address
                    .parse::<IpAddr>()
                    .map_err(|_| "http-address is not a valid IP address.")?;
            } else {
                return Err(
                    "While using `--http-address`, you must also use `--unencrypted-http-transport`."
                        .to_string(),
                );
            }
        }

        if let Some(port) = cli_args.value_of("http-port") {
            config.http_api.listen_port = port
                .parse::<u16>()
                .map_err(|_| "http-port is not a valid u16.")?;
        }

        if let Some(allow_origin) = cli_args.value_of("http-allow-origin") {
            // Pre-validate the config value to give feedback to the user on node startup, instead of
            // as late as when the first API response is produced.
            hyper::header::HeaderValue::from_str(allow_origin)
                .map_err(|_| "Invalid allow-origin value")?;

            config.http_api.allow_origin = Some(allow_origin.to_string());
        }

        if cli_args.is_present("http-allow-keystore-export") {
            config.http_api.allow_keystore_export = true;
        }

        if cli_args.is_present("http-store-passwords-in-secrets-dir") {
            config.http_api.store_passwords_in_secrets_dir = true;
        }

        /*
         * Prometheus metrics HTTP server
         */

        if cli_args.is_present("metrics") {
            config.http_metrics.enabled = true;
        }

        if cli_args.is_present("enable-high-validator-count-metrics") {
            config.enable_high_validator_count_metrics = true;
        }

        if let Some(address) = cli_args.value_of("metrics-address") {
            config.http_metrics.listen_addr = address
                .parse::<IpAddr>()
                .map_err(|_| "metrics-address is not a valid IP address.")?;
        }

        if let Some(port) = cli_args.value_of("metrics-port") {
            config.http_metrics.listen_port = port
                .parse::<u16>()
                .map_err(|_| "metrics-port is not a valid u16.")?;
        }

        if let Some(allow_origin) = cli_args.value_of("metrics-allow-origin") {
            // Pre-validate the config value to give feedback to the user on node startup, instead of
            // as late as when the first API response is produced.
            hyper::header::HeaderValue::from_str(allow_origin)
                .map_err(|_| "Invalid allow-origin value")?;

            config.http_metrics.allow_origin = Some(allow_origin.to_string());
        }

        if cli_args.is_present(DISABLE_MALLOC_TUNING_FLAG) {
            config.http_metrics.allocator_metrics_enabled = false;
        }

        /*
         * Explorer metrics
         */
        if let Some(monitoring_endpoint) = cli_args.value_of("monitoring-endpoint") {
            let update_period_secs =
                clap_utils::parse_optional(cli_args, "monitoring-endpoint-period")?;
            config.monitoring_api = Some(monitoring_api::Config {
                db_path: None,
                freezer_db_path: None,
                update_period_secs,
                monitoring_endpoint: monitoring_endpoint.to_string(),
            });
        }

        if cli_args.is_present("enable-doppelganger-protection") {
            config.enable_doppelganger_protection = true;
        }

        if cli_args.is_present("builder-proposals") {
            config.builder_proposals = true;
        }

        config.gas_limit = cli_args
            .value_of("gas-limit")
            .map(|gas_limit| {
                gas_limit
                    .parse::<u64>()
                    .map_err(|_| "gas-limit is not a valid u64.")
            })
            .transpose()?;

        if let Some(registration_timestamp_override) =
            cli_args.value_of("builder-registration-timestamp-override")
        {
            config.builder_registration_timestamp_override = Some(
                registration_timestamp_override
                    .parse::<u64>()
                    .map_err(|_| "builder-registration-timestamp-override is not a valid u64.")?,
            );
        }

        config.enable_latency_measurement_service =
            parse_optional(cli_args, "latency-measurement-service")?.unwrap_or(true);

        config.validator_registration_batch_size =
            parse_required(cli_args, "validator-registration-batch-size")?;
        if config.validator_registration_batch_size == 0 {
            return Err("validator-registration-batch-size cannot be 0".to_string());
        }

        Ok(config)
    }
}

#[cfg(test)]
mod tests {
    use super::*;

    #[test]
    // Ensures the default config does not panic.
    fn default_config() {
        Config::default();
    }
}<|MERGE_RESOLUTION|>--- conflicted
+++ resolved
@@ -71,15 +71,8 @@
     /// A list of custom certificates that the validator client will additionally use when
     /// connecting to a beacon node over SSL/TLS.
     pub beacon_nodes_tls_certs: Option<Vec<PathBuf>>,
-<<<<<<< HEAD
-    /// Delay from the start of the slot to wait before publishing a block.
-    ///
-    /// This is *not* recommended in prod and should only be used for testing.
-    pub block_delay: Option<Duration>,
-=======
     /// Enables broadcasting of various requests (by topic) to all beacon nodes.
     pub broadcast_topics: Vec<ApiTopic>,
->>>>>>> 43d98153
     /// Enables a service which attempts to measure latency between the VC and BNs.
     pub enable_latency_measurement_service: bool,
     /// Defines the number of validators per `validator/register_validator` request sent to the BN.
@@ -122,10 +115,7 @@
             builder_proposals: false,
             builder_registration_timestamp_override: None,
             gas_limit: None,
-<<<<<<< HEAD
-=======
             broadcast_topics: vec![ApiTopic::Subscriptions],
->>>>>>> 43d98153
             enable_latency_measurement_service: true,
             validator_registration_batch_size: 500,
         }
@@ -187,24 +177,6 @@
                 .map_err(|e| format!("Unable to parse proposer node URL: {:?}", e))?;
         }
 
-<<<<<<< HEAD
-        if cli_args.is_present("delete-lockfiles") {
-            warn!(
-                log,
-                "The --delete-lockfiles flag is deprecated";
-                "msg" => "it is no longer necessary, and no longer has any effect",
-            );
-        }
-
-        if cli_args.is_present("allow-unsynced") {
-            warn!(
-                log,
-                "The --allow-unsynced flag is deprecated";
-                "msg" => "it no longer has any effect",
-            );
-        }
-=======
->>>>>>> 43d98153
         config.disable_auto_discover = cli_args.is_present("disable-auto-discover");
         config.init_slashing_protection = cli_args.is_present("init-slashing-protection");
         config.use_long_timeouts = cli_args.is_present("use-long-timeouts");
